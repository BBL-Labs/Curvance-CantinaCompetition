// SPDX-License-Identifier: UNLICENSED
pragma solidity ^0.8.17;

import { TestBasePriceRouter } from "../TestBasePriceRouter.sol";
import { IChainlink } from "contracts/interfaces/external/chainlink/IChainlink.sol";
import { IMToken, AccountSnapshot } from "contracts/interfaces/market/IMToken.sol";
import { IERC20 } from "contracts/interfaces/IERC20.sol";
import { PriceRouter } from "contracts/oracles/PriceRouter.sol";

contract GetPricesForMarket is TestBasePriceRouter {
    IMToken[] public assets;

    function setUp() public override {
        super.setUp();

        assets.push(IMToken(address(mUSDC)));
    }

    function test_getPricesForMarket_fail_whenAssetsLengthIsZero() public {
        assets.pop();

        vm.expectRevert(PriceRouter.PriceRouter__InvalidParameter.selector);
        priceRouter.getPricesForMarket(address(this), assets, 1);
    }

    function test_getPricesForMarket_fail_whenMarketNotStarted() public {
        vm.expectRevert();
        priceRouter.getPricesForMarket(address(this), assets, 1);
    }

    function test_getPricesForMarket_fail_whenNoFeedsAvailable() public {
        deal(_USDC_ADDRESS, address(this), 1e18);
        vm.prank(address(this));
        IERC20(_USDC_ADDRESS).approve(address(mUSDC), 1e18);
        vm.prank(address(lendtroller));
        mUSDC.startMarket(address(this));

        vm.expectRevert(PriceRouter.PriceRouter__NotSupported.selector);
        priceRouter.getPricesForMarket(address(this), assets, 1);
    }

    function test_getPricesForMarket_fail_whenErrorCodeExceedsBreakpoint()
        public
    {
        deal(_USDC_ADDRESS, address(this), 1e18);
        vm.prank(address(this));
        IERC20(_USDC_ADDRESS).approve(address(mUSDC), 1e18);
        vm.prank(address(lendtroller));
        mUSDC.startMarket(address(this));

        _addSinglePriceFeed();

        vm.expectRevert(PriceRouter.PriceRouter__ErrorCodeFlagged.selector);
        priceRouter.getPricesForMarket(address(this), assets, 0);
    }

    function test_getPricesForMarket_success() public {
        deal(_USDC_ADDRESS, address(this), 1e18);
        vm.prank(address(this));
        IERC20(_USDC_ADDRESS).approve(address(mUSDC), 1e18);
        vm.prank(address(lendtroller));
        mUSDC.startMarket(address(this));

        _addSinglePriceFeed();

        (
            AccountSnapshot[] memory snapshots,
            uint256[] memory underlyingPrices,
            uint256 numAssets
        ) = priceRouter.getPricesForMarket(address(this), assets, 1);

        (, int256 usdcPrice, , , ) = IChainlink(_CHAINLINK_USDC_USD)
            .latestRoundData();

        assertEq(numAssets, 1);

        for (uint256 i = 0; i < numAssets; i++) {
            assertEq(underlyingPrices[i], uint256(usdcPrice) * 1e10);
            assertEq(snapshots[i].asset, address(mUSDC));
            assertFalse(snapshots[i].isCToken);
            assertEq(snapshots[i].decimals, IERC20(_USDC_ADDRESS).decimals());
<<<<<<< HEAD
            // assertEq(snapshots[i].balance, mUSDC.balanceOf(address(this)));
=======
            assertEq(
                assets[i].balanceOf(address(this)),
                mUSDC.balanceOf(address(this))
            );
>>>>>>> 6fd5a966
            assertEq(snapshots[i].debtBalance, 0);
            assertEq(snapshots[i].exchangeRate, 0);
        }
    }
}<|MERGE_RESOLUTION|>--- conflicted
+++ resolved
@@ -79,14 +79,10 @@
             assertEq(snapshots[i].asset, address(mUSDC));
             assertFalse(snapshots[i].isCToken);
             assertEq(snapshots[i].decimals, IERC20(_USDC_ADDRESS).decimals());
-<<<<<<< HEAD
-            // assertEq(snapshots[i].balance, mUSDC.balanceOf(address(this)));
-=======
             assertEq(
                 assets[i].balanceOf(address(this)),
                 mUSDC.balanceOf(address(this))
             );
->>>>>>> 6fd5a966
             assertEq(snapshots[i].debtBalance, 0);
             assertEq(snapshots[i].exchangeRate, 0);
         }
