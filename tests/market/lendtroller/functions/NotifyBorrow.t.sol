--- conflicted
+++ resolved
@@ -14,18 +14,7 @@
     }
 
     function test_notifyBorrow_fail_whenCallerIsNotMToken() public {
-<<<<<<< HEAD
-        vm.expectRevert(Lendtroller.Lendtroller__TokenNotListed.selector);
-        lendtroller.notifyBorrow(address(dUSDC), user1);
-    }
-
-    function test_notifyBorrow_fail_whenCallerMTokenIsNotListed() public {
-        vm.prank(address(dDAI));
-
-        vm.expectRevert(Lendtroller.Lendtroller__TokenNotListed.selector);
-=======
         vm.expectRevert(Lendtroller.Lendtroller__Unauthorized.selector);
->>>>>>> 6fd5a966
         lendtroller.notifyBorrow(address(dUSDC), user1);
     }
 
