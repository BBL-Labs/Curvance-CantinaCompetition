// SPDX-License-Identifier: UNLICENSED
pragma solidity ^0.8.17;

import { TestBaseLendtroller } from "../TestBaseLendtroller.sol";
import { Lendtroller } from "contracts/market/lendtroller/Lendtroller.sol";
import { IMToken, AccountSnapshot } from "contracts/interfaces/market/IMToken.sol";

contract CanBorrowTest is TestBaseLendtroller {
    event MarketEntered(address mToken, address account);

    function setUp() public override {
        super.setUp();

        lendtroller.listToken(address(dUSDC));
        skip(gaugePool.startTime() - block.timestamp);
    }

    function test_canBorrow_fail_whenBorrowPaused() public {
<<<<<<< HEAD
        lendtroller.setBorrowPaused((address(dUSDC)), true);
=======
        lendtroller.setBorrowPaused(address(dUSDC), true);
>>>>>>> 6fd5a966

        vm.prank(address(dUSDC));

        vm.expectRevert(Lendtroller.Lendtroller__Paused.selector);
        lendtroller.canBorrow(address(dUSDC), user1, 100e6);
    }

    function test_canBorrow_fail_whenMTokenIsNotListed() public {
        vm.prank(address(dUSDC));

        vm.expectRevert(Lendtroller.Lendtroller__TokenNotListed.selector);
        lendtroller.canBorrow(address(dDAI), user1, 100e6);
    }

    function test_canBorrow_fail_whenCallerIsNotMTokenAndBorrowerNotInMarket()
        public
    {
        lendtroller.listToken(address(dDAI));

        vm.prank(address(dUSDC));

        vm.expectRevert(Lendtroller.Lendtroller__Unauthorized.selector);
        lendtroller.canBorrow(address(dDAI), user1, 100e6);
    }

    function test_canBorrow_fail_whenInsufficientLiquidity() public {
        chainlinkUsdcUsd.updateRoundData(
            0,
            1e8,
            block.timestamp,
            block.timestamp
        );
        chainlinkUsdcEth.updateRoundData(
            0,
            1e18,
            block.timestamp,
            block.timestamp
        );

        vm.expectRevert(
            Lendtroller.Lendtroller__InsufficientLiquidity.selector
        );
        vm.prank(address(dUSDC));
        lendtroller.canBorrow(address(dUSDC), user1, 100e6);
    }

    function test_canBorrow_success_whenSufficientLiquidity() public {
        chainlinkEthUsd.updateRoundData(
            0,
            1500e8,
            block.timestamp,
            block.timestamp
        );
        chainlinkUsdcUsd.updateRoundData(
            0,
            1e8,
            block.timestamp,
            block.timestamp
        );
        chainlinkUsdcEth.updateRoundData(
            0,
            1500e18,
            block.timestamp,
            block.timestamp
        );

        lendtroller.listToken(address(cBALRETH));
        lendtroller.updateCollateralToken(
            IMToken(address(cBALRETH)),
            7000,
            3000,
            3000,
            2000,
            2000,
            100,
            1000
        );
        address[] memory tokens = new address[](1);
        tokens[0] = address(cBALRETH);
        uint256[] memory caps = new uint256[](1);
        caps[0] = 100_000e18;
        lendtroller.setCTokenCollateralCaps(tokens, caps);

        // Need some CTokens/collateral to have enough liquidity for borrowing
        deal(address(balRETH), user1, 10_000e18);
        vm.startPrank(user1);
        balRETH.approve(address(cBALRETH), 1_000e18);
        cBALRETH.mint(1_000e18);
        lendtroller.postCollateral(user1, address(cBALRETH), 999e18);
        vm.stopPrank();

        vm.prank(address(dUSDC));
        lendtroller.canBorrow(address(dUSDC), user1, 100e6);

        AccountSnapshot memory snapshot = cBALRETH.getSnapshotPacked(user1);
        (uint256 price, ) = priceRouter.getPrice(
            cBALRETH.underlying(),
            true,
            true
        );
        (, uint256 collRatio, , , , , , , ) = lendtroller.tokenData(
            address(cBALRETH)
        );
        uint256 assetValue = (price *
            ((999e18 * snapshot.exchangeRate) / 1e18)) /
            10 ** cBALRETH.decimals();
        uint256 maxBorrow = (assetValue * collRatio) / 1e18;

        // max amount of USDC that can be borrowed based on provided collateral in cBALRETH
        uint256 borrowInUSDC = (maxBorrow / 10 ** cBALRETH.decimals()) *
            10 ** dUSDC.decimals();
        vm.prank(address(dUSDC));
        lendtroller.canBorrow(address(dUSDC), user1, borrowInUSDC);

        // should fail when borrowing more than is allowed by provided collateral
        vm.expectRevert(
            Lendtroller.Lendtroller__InsufficientLiquidity.selector
        );
        vm.prank(address(dUSDC));
        lendtroller.canBorrow(address(dUSDC), user1, borrowInUSDC + 1e6);
    }

    function test_canBorrow_fail_entersUserInMarket() external {
        chainlinkUsdcUsd.updateRoundData(
            0,
            1e8,
            block.timestamp,
            block.timestamp
        );
        chainlinkUsdcEth.updateRoundData(
            0,
            1e18,
            block.timestamp,
            block.timestamp
        );

        vm.expectRevert(Lendtroller.Lendtroller__Unauthorized.selector);
        lendtroller.canBorrow(address(dUSDC), user1, 0);
    }

    function test_canBorrow_success_entersUserInMarket() external {
        chainlinkUsdcUsd.updateRoundData(
            0,
            1e8,
            block.timestamp,
            block.timestamp
        );
        chainlinkUsdcEth.updateRoundData(
            0,
            1e18,
            block.timestamp,
            block.timestamp
        );

        assertFalse(lendtroller.hasPosition(address(dUSDC), user1));
        IMToken[] memory accountAssets = lendtroller.getAccountAssets(user1);
        assertEq(accountAssets.length, 0);

        vm.prank(address(dUSDC));
        lendtroller.canBorrow(address(dUSDC), user1, 0);

        assertTrue(lendtroller.hasPosition(address(dUSDC), user1));

        accountAssets = lendtroller.getAccountAssets(user1);
        assertEq(accountAssets.length, 1);
        assertEq(address(accountAssets[0]), address(dUSDC));
    }

    // function test_canBorrow_fail_whenExceedsBorrowCap() external {
    //     chainlinkUsdcUsd.updateRoundData(
    //         0,
    //         1e8,
    //         block.timestamp,
    //         block.timestamp
    //     );
    //     chainlinkUsdcEth.updateRoundData(
    //         0,
    //         1e18,
    //         block.timestamp,
    //         block.timestamp
    //     );

    //     IMToken[] memory mTokens = new IMToken[](1);
    //     uint256[] memory borrowCaps = new uint256[](1);
    //     mTokens[0] = IMToken(address(cBALRETH));
    //     borrowCaps[0] = 100e6 - 1;

    //     lendtroller.listToken(address(cBALRETH));
    //     lendtroller.setCTokenCollateralCaps(mTokens, borrowCaps);

    //     vm.expectRevert(Lendtroller.Lendtroller__BorrowCapReached.selector);
    //     vm.prank(address(cBALRETH));
    //     lendtroller.canBorrow(address(cBALRETH), user1, 100e6);
    // }

    // function test_canBorrow_success_whenCapNotExceeded() external {
    //     chainlinkUsdcUsd.updateRoundData(
    //         0,
    //         1e8,
    //         block.timestamp,
    //         block.timestamp
    //     );
    //     chainlinkUsdcEth.updateRoundData(
    //         0,
    //         1e18,
    //         block.timestamp,
    //         block.timestamp
    //     );

    //     IMToken[] memory mTokens = new IMToken[](1);
    //     uint256[] memory borrowCaps = new uint256[](1);
    //     mTokens[0] = IMToken(address(cBALRETH));
    //     borrowCaps[0] = 100e6;

    //     lendtroller.listToken(address(cBALRETH));
    //     lendtroller.setCTokenCollateralCaps(mTokens, borrowCaps);

    //     vm.prank(address(cBALRETH));
    //     lendtroller.canBorrow(address(cBALRETH), user1, borrowCaps[0] - 1);
    // }
}<|MERGE_RESOLUTION|>--- conflicted
+++ resolved
@@ -16,11 +16,7 @@
     }
 
     function test_canBorrow_fail_whenBorrowPaused() public {
-<<<<<<< HEAD
-        lendtroller.setBorrowPaused((address(dUSDC)), true);
-=======
         lendtroller.setBorrowPaused(address(dUSDC), true);
->>>>>>> 6fd5a966
 
         vm.prank(address(dUSDC));
 
