// SPDX-License-Identifier: UNLICENSED
pragma solidity ^0.8.17;

import { TestBaseLendtroller } from "../TestBaseLendtroller.sol";
import { Lendtroller } from "contracts/market/lendtroller/Lendtroller.sol";

contract SetBorrowPausedTest is TestBaseLendtroller {
    event TokenActionPaused(address mToken, string action, bool pauseState);

    function test_setBorrowPaused_fail_whenCallerIsNotAuthorized() public {
        vm.prank(address(1));

        vm.expectRevert(Lendtroller.Lendtroller__Unauthorized.selector);
<<<<<<< HEAD
        lendtroller.setBorrowPaused((address(dUSDC)), true);
=======
        lendtroller.setBorrowPaused(address(dUSDC), true);
>>>>>>> 6fd5a966
    }

    function test_setBorrowPaused_fail_whenMTokenIsNotListed() public {
        vm.expectRevert(Lendtroller.Lendtroller__TokenNotListed.selector);
<<<<<<< HEAD
        lendtroller.setBorrowPaused((address(dUSDC)), true);
=======
        lendtroller.setBorrowPaused(address(dUSDC), true);
>>>>>>> 6fd5a966
    }

    function test_setBorrowPaused_success() public {
        lendtroller.listToken(address(dUSDC));

        assertEq(lendtroller.borrowPaused(address(dUSDC)), 0);

        vm.expectEmit(true, true, true, true, address(lendtroller));
        emit TokenActionPaused(address(dUSDC), "Borrow Paused", true);

<<<<<<< HEAD
        lendtroller.setBorrowPaused((address(dUSDC)), true);
=======
        lendtroller.setBorrowPaused(address(dUSDC), true);
>>>>>>> 6fd5a966

        assertEq(lendtroller.borrowPaused(address(dUSDC)), 2);

        vm.expectEmit(true, true, true, true, address(lendtroller));
        emit TokenActionPaused(
            address(dUSDC),
            "Borrow Paused",
            false
        );

<<<<<<< HEAD
        lendtroller.setBorrowPaused((address(dUSDC)), false);
=======
        lendtroller.setBorrowPaused(address(dUSDC), false);
>>>>>>> 6fd5a966

        assertEq(lendtroller.borrowPaused(address(dUSDC)), 1);
    }
}<|MERGE_RESOLUTION|>--- conflicted
+++ resolved
@@ -11,20 +11,12 @@
         vm.prank(address(1));
 
         vm.expectRevert(Lendtroller.Lendtroller__Unauthorized.selector);
-<<<<<<< HEAD
-        lendtroller.setBorrowPaused((address(dUSDC)), true);
-=======
         lendtroller.setBorrowPaused(address(dUSDC), true);
->>>>>>> 6fd5a966
     }
 
     function test_setBorrowPaused_fail_whenMTokenIsNotListed() public {
         vm.expectRevert(Lendtroller.Lendtroller__TokenNotListed.selector);
-<<<<<<< HEAD
-        lendtroller.setBorrowPaused((address(dUSDC)), true);
-=======
         lendtroller.setBorrowPaused(address(dUSDC), true);
->>>>>>> 6fd5a966
     }
 
     function test_setBorrowPaused_success() public {
@@ -35,26 +27,14 @@
         vm.expectEmit(true, true, true, true, address(lendtroller));
         emit TokenActionPaused(address(dUSDC), "Borrow Paused", true);
 
-<<<<<<< HEAD
-        lendtroller.setBorrowPaused((address(dUSDC)), true);
-=======
         lendtroller.setBorrowPaused(address(dUSDC), true);
->>>>>>> 6fd5a966
 
         assertEq(lendtroller.borrowPaused(address(dUSDC)), 2);
 
         vm.expectEmit(true, true, true, true, address(lendtroller));
-        emit TokenActionPaused(
-            address(dUSDC),
-            "Borrow Paused",
-            false
-        );
+        emit TokenActionPaused(address(dUSDC), "Borrow Paused", false);
 
-<<<<<<< HEAD
-        lendtroller.setBorrowPaused((address(dUSDC)), false);
-=======
         lendtroller.setBorrowPaused(address(dUSDC), false);
->>>>>>> 6fd5a966
 
         assertEq(lendtroller.borrowPaused(address(dUSDC)), 1);
     }
