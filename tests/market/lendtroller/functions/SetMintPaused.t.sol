--- conflicted
+++ resolved
@@ -11,11 +11,7 @@
         vm.prank(address(1));
 
         vm.expectRevert(Lendtroller.Lendtroller__Unauthorized.selector);
-<<<<<<< HEAD
-        lendtroller.setMintPaused((address(dUSDC)), true);
-=======
         lendtroller.setMintPaused(address(dUSDC), true);
->>>>>>> 6fd5a966
     }
 
     function test_setMintPaused_fail_whenMTokenIsNotListed() public {
@@ -23,11 +19,7 @@
         lendtroller.canMint(address(dUSDC));
 
         vm.expectRevert(Lendtroller.Lendtroller__TokenNotListed.selector);
-<<<<<<< HEAD
-        lendtroller.setMintPaused((address(dUSDC)), true);
-=======
         lendtroller.setMintPaused(address(dUSDC), true);
->>>>>>> 6fd5a966
     }
 
     function test_setMintPaused_success() public {
@@ -40,11 +32,7 @@
         vm.expectEmit(true, true, true, true, address(lendtroller));
         emit TokenActionPaused(address(dUSDC), "Mint Paused", true);
 
-<<<<<<< HEAD
-        lendtroller.setMintPaused((address(dUSDC)), true);
-=======
         lendtroller.setMintPaused(address(dUSDC), true);
->>>>>>> 6fd5a966
 
         vm.expectRevert(Lendtroller.Lendtroller__Paused.selector);
         lendtroller.canMint(address(dUSDC));
@@ -54,11 +42,7 @@
         vm.expectEmit(true, true, true, true, address(lendtroller));
         emit TokenActionPaused(address(dUSDC), "Mint Paused", false);
 
-<<<<<<< HEAD
-        lendtroller.setMintPaused((address(dUSDC)), false);
-=======
         lendtroller.setMintPaused(address(dUSDC), false);
->>>>>>> 6fd5a966
 
         assertEq(lendtroller.mintPaused(address(dUSDC)), 1);
     }
