--- conflicted
+++ resolved
@@ -475,11 +475,7 @@
         );
         return cBALRETH;
     }
-
-<<<<<<< HEAD
-    function _deployComplexZapper() internal returns (ComplexZapper) {
-        complexZapper = new ComplexZapper(
-=======
+    
     function _deployCBALRETHWithExitFee()
         internal
         returns (MockAuraCTokenWithExitFee)
@@ -496,9 +492,8 @@
         return cBALRETHWithExitFee;
     }
 
-    function _deployZapper() internal returns (Zapper) {
-        zapper = new Zapper(
->>>>>>> 1ccf8f61
+    function _deployComplexZapper() internal returns (ComplexZapper) {
+        complexZapper = new ComplexZapper(
             ICentralRegistry(address(centralRegistry)),
             address(marketManager),
             _WETH_ADDRESS
