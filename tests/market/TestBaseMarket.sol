--- conflicted
+++ resolved
@@ -26,11 +26,8 @@
 import { ERC20 } from "contracts/libraries/ERC20.sol";
 
 import { IERC20 } from "contracts/interfaces/IERC20.sol";
-<<<<<<< HEAD
-=======
 import { IMToken } from "contracts/interfaces/market/IMToken.sol";
 import { ICentralRegistry } from "contracts/interfaces/ICentralRegistry.sol";
->>>>>>> 6fd5a966
 
 contract TestBaseMarket is TestBase {
     address internal constant _WETH_ADDRESS =
@@ -90,7 +87,7 @@
     AuraCToken public auraCToken;
     DToken public dUSDC;
     DToken public dDAI;
-    CTokenCompoundingBase public cBALRETH;
+    AuraCToken public cBALRETH;
     IERC20 public usdc;
     IERC20 public dai;
     IERC20 public balRETH;
@@ -157,11 +154,7 @@
             address(0)
         );
         centralRegistry.transferEmergencyCouncil(address(this));
-<<<<<<< HEAD
-        centralRegistry.setLockBoostMultiplier(lockBoostValue);
-=======
         centralRegistry.setLockBoostMultiplier(lockBoostMultiplier);
->>>>>>> 6fd5a966
     }
 
     function _deployCVE() internal {
@@ -197,11 +190,7 @@
             clPointMultiplier
         );
         centralRegistry.setVeCVE(address(veCVE));
-<<<<<<< HEAD
-        centralRegistry.setVoteBoostMultiplier(voteBoostValue);
-=======
         centralRegistry.setVoteBoostMultiplier(voteBoostMultiplier);
->>>>>>> 6fd5a966
         cveLocker.startLocker();
     }
 
@@ -388,7 +377,10 @@
             ICentralRegistry(address(centralRegistry)),
             0.1e18,
             0.1e18,
-            0.5e18
+            0.5e18,
+            0,
+            0,
+            0
         );
     }
 
@@ -412,17 +404,15 @@
             );
     }
 
-    function _deployCBALRETH() internal returns (CTokenCompoundingBase) {
-
-        cBALRETH = new CTokenCompoundingBase(
-            ICentralRegistry(address(centralRegistry)),
-            _BALANCER_WETH_RETH,
+    function _deployCBALRETH() internal returns (AuraCToken) {
+        cBALRETH = new AuraCToken(
+            ICentralRegistry(address(centralRegistry)),
+            ERC20(_BALANCER_WETH_RETH),
             address(lendtroller),
             109,
             _REWARDER,
             _AURA_BOOSTER
         );
-        auraCToken.initiateVault(address(cBALRETH));
         return cBALRETH;
     }
 
