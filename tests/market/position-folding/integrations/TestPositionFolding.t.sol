--- conflicted
+++ resolved
@@ -82,16 +82,6 @@
             lendtroller.listToken(address(dDAI));
             // add MToken support on price router
             priceRouter.addMTokenSupport(address(dDAI));
-<<<<<<< HEAD
-            vm.prank(user);
-            address[] memory markets = new address[](1);
-            markets[0] = address(dDAI);
-            // lendtroller.enterMarkets(markets);
-            // approve
-            vm.prank(user);
-            dai.approve(address(dDAI), 200000e18);
-=======
->>>>>>> 6fd5a966
         }
 
         // setup CBALRETH
@@ -103,23 +93,6 @@
             // set collateral factor
             lendtroller.updateCollateralToken(
                 IMToken(address(cBALRETH)),
-<<<<<<< HEAD
-                5000,
-                1200,
-                1000,
-                200,
-                400,
-                0,
-                200
-            );
-            vm.prank(user);
-            address[] memory markets = new address[](1);
-            markets[0] = address(cBALRETH);
-            // lendtroller.enterMarkets(markets);
-            // approve
-            vm.prank(user);
-            dai.approve(address(cBALRETH), 200000e18);
-=======
                 7000,
                 4000, // liquidate at 71%
                 3000,
@@ -133,7 +106,6 @@
             uint256[] memory caps = new uint256[](1);
             caps[0] = 100_000e18;
             lendtroller.setCTokenCollateralCaps(tokens, caps);
->>>>>>> 6fd5a966
         }
 
         // set position folding
