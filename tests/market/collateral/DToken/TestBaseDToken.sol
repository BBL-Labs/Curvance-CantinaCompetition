// SPDX-License-Identifier: UNLICENSED
pragma solidity ^0.8.17;

import { MockDataFeed } from "contracts/mocks/MockDataFeed.sol";
import { TestBaseMarket } from "tests/market/TestBaseMarket.sol";
import { IMToken } from "contracts/interfaces/market/IMToken.sol";

contract TestBaseDToken is TestBaseMarket {
    MockDataFeed public mockUsdcFeed;
    MockDataFeed public mockDaiFeed;
    MockDataFeed public mockWethFeed;
    MockDataFeed public mockRethFeed;

    function setUp() public virtual override {
        super.setUp();

        // use mock pricing for testing
        mockUsdcFeed = new MockDataFeed(_CHAINLINK_USDC_USD);
        chainlinkAdaptor.addAsset(_USDC_ADDRESS, address(mockUsdcFeed), true);
        dualChainlinkAdaptor.addAsset(
            _USDC_ADDRESS,
            address(mockUsdcFeed),
            true
        );
        mockDaiFeed = new MockDataFeed(_CHAINLINK_DAI_USD);
        chainlinkAdaptor.addAsset(_DAI_ADDRESS, address(mockDaiFeed), true);
        dualChainlinkAdaptor.addAsset(
            _DAI_ADDRESS,
            address(mockDaiFeed),
            true
        );
        mockWethFeed = new MockDataFeed(_CHAINLINK_ETH_USD);
        chainlinkAdaptor.addAsset(_WETH_ADDRESS, address(mockWethFeed), true);
        dualChainlinkAdaptor.addAsset(
            _WETH_ADDRESS,
            address(mockWethFeed),
            true
        );
        mockRethFeed = new MockDataFeed(_CHAINLINK_RETH_ETH);
        chainlinkAdaptor.addAsset(_RETH_ADDRESS, address(mockRethFeed), false);
        dualChainlinkAdaptor.addAsset(
            _RETH_ADDRESS,
            address(mockRethFeed),
            true
        );

        gaugePool.start(address(lendtroller));
        vm.warp(gaugePool.startTime());
        vm.roll(block.number + 1000);

        mockUsdcFeed.setMockUpdatedAt(block.timestamp);
        mockDaiFeed.setMockUpdatedAt(block.timestamp);
        mockWethFeed.setMockUpdatedAt(block.timestamp);
        mockRethFeed.setMockUpdatedAt(block.timestamp);

        _prepareUSDC(user1, _ONE);
        _prepareUSDC(address(this), _ONE);

        vm.prank(user1);
        usdc.approve(address(dUSDC), _ONE);

        usdc.approve(address(dUSDC), _ONE);
        lendtroller.listToken(address(dUSDC));

<<<<<<< HEAD
        address[] memory markets = new address[](1);
        markets[0] = address(dUSDC);

        // lendtroller.enterMarkets(markets);

=======
>>>>>>> 6fd5a966
        dUSDC.depositReserves(1000e6);
        _prepareBALRETH(address(this), 10e18);
        balRETH.approve(address(cBALRETH), 10e18);

        lendtroller.listToken(address(cBALRETH));
        lendtroller.updateCollateralToken(
            IMToken(address(cBALRETH)),
            5000,
            1200,
            1000,
            200,
<<<<<<< HEAD
            400,
            0,
            200
        );

        markets[0] = address(cBALRETH);

        // lendtroller.enterMarkets(markets);

=======
            200,
            0,
            1000
        );

>>>>>>> 6fd5a966
        cBALRETH.mint(1e18);
    }
}<|MERGE_RESOLUTION|>--- conflicted
+++ resolved
@@ -62,14 +62,6 @@
         usdc.approve(address(dUSDC), _ONE);
         lendtroller.listToken(address(dUSDC));
 
-<<<<<<< HEAD
-        address[] memory markets = new address[](1);
-        markets[0] = address(dUSDC);
-
-        // lendtroller.enterMarkets(markets);
-
-=======
->>>>>>> 6fd5a966
         dUSDC.depositReserves(1000e6);
         _prepareBALRETH(address(this), 10e18);
         balRETH.approve(address(cBALRETH), 10e18);
@@ -81,23 +73,11 @@
             1200,
             1000,
             200,
-<<<<<<< HEAD
-            400,
-            0,
-            200
-        );
-
-        markets[0] = address(cBALRETH);
-
-        // lendtroller.enterMarkets(markets);
-
-=======
             200,
             0,
             1000
         );
 
->>>>>>> 6fd5a966
-        cBALRETH.mint(1e18);
+        cBALRETH.mint(1e18, address(this));
     }
 }