// SPDX-License-Identifier: UNLICENSED
pragma solidity ^0.8.17;

import { TestBaseDToken } from "../TestBaseDToken.sol";
import { GaugeErrors } from "contracts/gauge/GaugeErrors.sol";
import { Lendtroller } from "contracts/market/lendtroller/Lendtroller.sol";

contract DTokenMintTest is TestBaseDToken {
    event Transfer(address indexed from, address indexed to, uint256 amount);

    function test_dTokenMint_fail_whenTransferZeroAmount() public {
        vm.expectRevert(GaugeErrors.InvalidAmount.selector);
        dUSDC.mint(0);
    }

    function test_dTokenMint_fail_whenMintIsNotAllowed() public {
<<<<<<< HEAD
        lendtroller.setMintPaused((address(dUSDC)), true);
=======
        lendtroller.setMintPaused(address(dUSDC), true);
>>>>>>> 6fd5a966

        vm.expectRevert(Lendtroller.Lendtroller__Paused.selector);
        dUSDC.mint(100e6);
    }

    function test_dTokenMint_success() public {
        uint256 underlyingBalance = usdc.balanceOf(address(this));
        uint256 balance = dUSDC.balanceOf(address(this));
        uint256 totalSupply = dUSDC.totalSupply();

        vm.expectEmit(true, true, true, true, address(dUSDC));
        emit Transfer(address(0), address(this), 100e6);

        dUSDC.mint(100e6);

        assertEq(usdc.balanceOf(address(this)), underlyingBalance - 100e6);
        assertEq(dUSDC.balanceOf(address(this)), balance + 100e6);
        assertEq(dUSDC.totalSupply(), totalSupply + 100e6);
    }
}<|MERGE_RESOLUTION|>--- conflicted
+++ resolved
@@ -14,11 +14,7 @@
     }
 
     function test_dTokenMint_fail_whenMintIsNotAllowed() public {
-<<<<<<< HEAD
-        lendtroller.setMintPaused((address(dUSDC)), true);
-=======
         lendtroller.setMintPaused(address(dUSDC), true);
->>>>>>> 6fd5a966
 
         vm.expectRevert(Lendtroller.Lendtroller__Paused.selector);
         dUSDC.mint(100e6);
