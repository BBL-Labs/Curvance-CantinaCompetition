--- conflicted
+++ resolved
@@ -14,11 +14,7 @@
     }
 
     function test_dTokenMintFor_fail_whenMintIsNotAllowed() public {
-<<<<<<< HEAD
-        lendtroller.setMintPaused((address(dUSDC)), true);
-=======
         lendtroller.setMintPaused(address(dUSDC), true);
->>>>>>> 6fd5a966
 
         vm.expectRevert(Lendtroller.Lendtroller__Paused.selector);
         dUSDC.mintFor(100e6, user1);
