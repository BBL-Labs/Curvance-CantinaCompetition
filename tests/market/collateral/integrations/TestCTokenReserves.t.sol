--- conflicted
+++ resolved
@@ -65,15 +65,6 @@
             lendtroller.listToken(address(dDAI));
             // add MToken support on price router
             priceRouter.addMTokenSupport(address(dDAI));
-<<<<<<< HEAD
-            address[] memory markets = new address[](1);
-            markets[0] = address(dDAI);
-            vm.prank(user1);
-            // lendtroller.enterMarkets(markets);
-            vm.prank(user2);
-            // lendtroller.enterMarkets(markets);
-=======
->>>>>>> 6fd5a966
         }
 
         // setup CBALRETH
@@ -86,21 +77,6 @@
             lendtroller.updateCollateralToken(
                 IMToken(address(cBALRETH)),
                 7000,
-<<<<<<< HEAD
-                4000, // liquidate at 71%
-                3000,
-                200,
-                400,
-                100,
-                200
-            );
-            address[] memory markets = new address[](1);
-            markets[0] = address(cBALRETH);
-            vm.prank(user1);
-            // lendtroller.enterMarkets(markets);
-            vm.prank(user2);
-            // lendtroller.enterMarkets(markets);
-=======
                 4000,
                 3000,
                 200,
@@ -113,7 +89,6 @@
             uint256[] memory caps = new uint256[](1);
             caps[0] = 100_000e18;
             lendtroller.setCTokenCollateralCaps(tokens, caps);
->>>>>>> 6fd5a966
         }
 
         // provide enough liquidity
@@ -132,7 +107,7 @@
         dDAI.mint(200000 ether);
         // mint cBALETH
         balRETH.approve(address(cBALRETH), 10 ether);
-        cBALRETH.mint(10 ether);
+        cBALRETH.mint(10 ether, liquidityProvider);
         vm.stopPrank();
     }
 
@@ -146,7 +121,7 @@
         // try mint()
         vm.startPrank(user1);
         balRETH.approve(address(cBALRETH), 1 ether);
-        cBALRETH.mint(1 ether);
+        cBALRETH.mint(1 ether, user1);
         lendtroller.postCollateral(user1, address(cBALRETH), 1 ether - 1);
         vm.stopPrank();
 
@@ -160,16 +135,6 @@
 
         mockDaiFeed.setMockAnswer(200000000);
 
-<<<<<<< HEAD
-        uint256 repayAmount = 250 ether;
-        (, uint256 liquidatedTokens, uint256 protocolTokens) = lendtroller
-            .canLiquidateWithExecution(
-                address(dDAI),
-                address(cBALRETH),
-                user1,
-                repayAmount,
-                true
-=======
         (
             uint256 repayAmount,
             uint256 liquidatedTokens,
@@ -180,7 +145,6 @@
                 user1,
                 0,
                 false
->>>>>>> 6fd5a966
             );
         uint256 daoBalanceBefore = cBALRETH.balanceOf(dao);
 
@@ -201,11 +165,7 @@
         assertEq(snapshot.exchangeRate, 1 ether);
 
         snapshot = dDAI.getSnapshotPacked(user1);
-<<<<<<< HEAD
-        // assertEq(snapshot.balance, 0);
-=======
         assertEq(cBALRETH.balanceOf(user1), 0);
->>>>>>> 6fd5a966
         assertApproxEqRel(snapshot.debtBalance, 750 ether, 0.01e18);
         assertApproxEqRel(snapshot.exchangeRate, 1 ether, 0.01e18);
 
@@ -223,7 +183,7 @@
         uint256 daoBalanceBefore = balRETH.balanceOf(dao);
 
         vm.startPrank(dao);
-        cBALRETH.redeem(amountToRedeem);
+        cBALRETH.redeem(amountToRedeem, dao, dao);
         vm.stopPrank();
 
         assertEq(cBALRETH.balanceOf(dao), 0);
