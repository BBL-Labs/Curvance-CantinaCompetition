--- conflicted
+++ resolved
@@ -61,15 +61,6 @@
             lendtroller.listToken(address(dDAI));
             // add MToken support on price router
             priceRouter.addMTokenSupport(address(dDAI));
-<<<<<<< HEAD
-            address[] memory markets = new address[](1);
-            markets[0] = address(dDAI);
-            vm.prank(user1);
-            // lendtroller.enterMarkets(markets);
-            vm.prank(user2);
-            // lendtroller.enterMarkets(markets);
-=======
->>>>>>> 6fd5a966
         }
 
         // setup CBALRETH
@@ -82,21 +73,6 @@
             lendtroller.updateCollateralToken(
                 IMToken(address(cBALRETH)),
                 7000,
-<<<<<<< HEAD
-                4000, // liquidate at 71%
-                3000,
-                200, // 2% liq incentive
-                400,
-                0,
-                200
-            );
-            address[] memory markets = new address[](1);
-            markets[0] = address(cBALRETH);
-            vm.prank(user1);
-            // lendtroller.enterMarkets(markets);
-            vm.prank(user2);
-            // lendtroller.enterMarkets(markets);
-=======
                 4000,
                 3000,
                 200,
@@ -109,7 +85,6 @@
             uint256[] memory caps = new uint256[](1);
             caps[0] = 100_000e18;
             lendtroller.setCTokenCollateralCaps(tokens, caps);
->>>>>>> 6fd5a966
         }
 
         // provide enough liquidity
@@ -195,11 +170,7 @@
         lendtroller.postCollateral(user1, address(cBALRETH), 1 ether - 1);
         vm.stopPrank();
         AccountSnapshot memory snapshot = cBALRETH.getSnapshotPacked(user1);
-<<<<<<< HEAD
-        // assertEq(snapshot.balance, 1 ether);
-=======
         assertEq(cBALRETH.balanceOf(user1), 1 ether);
->>>>>>> 6fd5a966
         assertEq(snapshot.debtBalance, 0);
         assertEq(snapshot.exchangeRate, 1 ether);
 
@@ -208,11 +179,7 @@
         dDAI.borrow(500 ether);
         vm.stopPrank();
         snapshot = dDAI.getSnapshotPacked(user1);
-<<<<<<< HEAD
-        // assertEq(snapshot.balance, 0);
-=======
-        assertEq(dDAI.balanceOf(user1), 0);
->>>>>>> 6fd5a966
+        assertEq(dDAI.balanceOf(user1), 0);
         assertEq(snapshot.debtBalance, 500 ether);
         assertEq(snapshot.exchangeRate, 1 ether);
 
@@ -222,11 +189,7 @@
         dDAI.borrow(100 ether);
         vm.stopPrank();
         snapshot = dDAI.getSnapshotPacked(user1);
-<<<<<<< HEAD
-        // assertEq(snapshot.balance, 0);
-=======
-        assertEq(dDAI.balanceOf(user1), 0);
->>>>>>> 6fd5a966
+        assertEq(dDAI.balanceOf(user1), 0);
         assertGt(snapshot.debtBalance, 600 ether);
         assertGt(snapshot.exchangeRate, 1 ether);
 
@@ -242,11 +205,7 @@
         dDAI.repay(200 ether);
         vm.stopPrank();
         snapshot = dDAI.getSnapshotPacked(user1);
-<<<<<<< HEAD
-        // assertEq(snapshot.balance, 0);
-=======
-        assertEq(dDAI.balanceOf(user1), 0);
->>>>>>> 6fd5a966
+        assertEq(dDAI.balanceOf(user1), 0);
         assertGt(snapshot.debtBalance, borrowBalanceBefore - 200 ether);
         assertGt(snapshot.exchangeRate, exchangeRateBefore);
 
@@ -261,11 +220,7 @@
         dDAI.repay(borrowBalanceBefore);
         vm.stopPrank();
         snapshot = dDAI.getSnapshotPacked(user1);
-<<<<<<< HEAD
-        // assertEq(snapshot.balance, 0);
-=======
-        assertEq(dDAI.balanceOf(user1), 0);
->>>>>>> 6fd5a966
+        assertEq(dDAI.balanceOf(user1), 0);
         assertGt(snapshot.debtBalance, 0);
         assertGt(snapshot.exchangeRate, exchangeRateBefore);
     }
@@ -301,11 +256,7 @@
         cBALRETH.redeem(0.2 ether);
         vm.stopPrank();
         AccountSnapshot memory snapshot = cBALRETH.getSnapshotPacked(user1);
-<<<<<<< HEAD
-        // assertEq(snapshot.balance, 0.8 ether);
-=======
         assertEq(cBALRETH.balanceOf(user1), 0.8 ether);
->>>>>>> 6fd5a966
         assertEq(snapshot.debtBalance, 0 ether);
         assertEq(snapshot.exchangeRate, 1 ether);
     }
@@ -340,20 +291,12 @@
         vm.stopPrank();
 
         AccountSnapshot memory snapshot = cBALRETH.getSnapshotPacked(user1);
-<<<<<<< HEAD
-        // assertEq(snapshot.balance, 1 ether);
-=======
         assertEq(cBALRETH.balanceOf(user1), 1 ether);
->>>>>>> 6fd5a966
         assertEq(snapshot.debtBalance, 0);
         assertEq(snapshot.exchangeRate, 1 ether);
 
         snapshot = dDAI.getSnapshotPacked(user1);
-<<<<<<< HEAD
-        // assertEq(snapshot.balance, 0);
-=======
-        assertEq(dDAI.balanceOf(user1), 0);
->>>>>>> 6fd5a966
+        assertEq(dDAI.balanceOf(user1), 0);
         assertGt(snapshot.debtBalance, 500 ether);
         assertGt(snapshot.exchangeRate, 1 ether);
     }
@@ -389,19 +332,11 @@
         cBALRETH.transfer(user2, 0.2 ether);
         vm.stopPrank();
         AccountSnapshot memory snapshot = cBALRETH.getSnapshotPacked(user1);
-<<<<<<< HEAD
-        // assertEq(snapshot.balance, 0.8 ether);
-        assertEq(snapshot.debtBalance, 0 ether);
-        assertEq(snapshot.exchangeRate, 1 ether);
-        snapshot = cBALRETH.getSnapshotPacked(user2);
-        // assertEq(snapshot.balance, 0.2 ether);
-=======
         assertEq(cBALRETH.balanceOf(user1), 0.8 ether);
         assertEq(snapshot.debtBalance, 0 ether);
         assertEq(snapshot.exchangeRate, 1 ether);
         snapshot = cBALRETH.getSnapshotPacked(user2);
         assertEq(cBALRETH.balanceOf(user2), 0.2 ether);
->>>>>>> 6fd5a966
         assertEq(snapshot.debtBalance, 0 ether);
         assertEq(snapshot.exchangeRate, 1 ether);
     }
@@ -436,29 +371,17 @@
         vm.stopPrank();
 
         AccountSnapshot memory snapshot = cBALRETH.getSnapshotPacked(user1);
-<<<<<<< HEAD
-        // assertEq(snapshot.balance, 1 ether);
-=======
         assertEq(cBALRETH.balanceOf(user1), 1 ether);
->>>>>>> 6fd5a966
         assertEq(snapshot.debtBalance, 0);
         assertEq(snapshot.exchangeRate, 1 ether);
 
         snapshot = dDAI.getSnapshotPacked(user1);
-<<<<<<< HEAD
-        // assertEq(snapshot.balance, 0);
-=======
-        assertEq(dDAI.balanceOf(user1), 0);
->>>>>>> 6fd5a966
+        assertEq(dDAI.balanceOf(user1), 0);
         assertEq(snapshot.debtBalance, 500 ether);
         assertEq(snapshot.exchangeRate, 1 ether);
 
         snapshot = dDAI.getSnapshotPacked(user2);
-<<<<<<< HEAD
-        // assertEq(snapshot.balance, 1000 ether);
-=======
         assertEq(dDAI.balanceOf(user1), 1000 ether);
->>>>>>> 6fd5a966
         assertEq(snapshot.debtBalance, 0 ether);
         assertEq(snapshot.exchangeRate, 1 ether);
     }
@@ -497,28 +420,16 @@
         vm.stopPrank();
 
         AccountSnapshot memory snapshot = cBALRETH.getSnapshotPacked(user1);
-<<<<<<< HEAD
-        // assertApproxEqRel(
-        //     snapshot.balance,
-        //     1 ether - (500 ether * 1 ether) / balRETHPrice,
-        //     0.01e18
-        // );
-=======
         assertApproxEqRel(
             cBALRETH.balanceOf(user1),
             1 ether - (500 ether * 1 ether) / balRETHPrice,
             0.01e18
         );
->>>>>>> 6fd5a966
         assertEq(snapshot.debtBalance, 0);
         assertEq(snapshot.exchangeRate, 1 ether);
 
         snapshot = dDAI.getSnapshotPacked(user1);
-<<<<<<< HEAD
-        // assertEq(snapshot.balance, 0);
-=======
-        assertEq(dDAI.balanceOf(user1), 0);
->>>>>>> 6fd5a966
+        assertEq(dDAI.balanceOf(user1), 0);
         assertApproxEqRel(snapshot.debtBalance, 750 ether, 0.01e18);
         assertApproxEqRel(snapshot.exchangeRate, 1 ether, 0.01e18);
     }
@@ -557,28 +468,16 @@
         vm.stopPrank();
 
         AccountSnapshot memory snapshot = cBALRETH.getSnapshotPacked(user1);
-<<<<<<< HEAD
-        // assertApproxEqRel(
-        //     snapshot.balance,
-        //     1 ether - (1000 ether * 1 ether) / balRETHPrice,
-        //     0.03e18
-        // );
-=======
         assertApproxEqRel(
             cBALRETH.balanceOf(user1),
             1 ether - (1000 ether * 1 ether) / balRETHPrice,
             0.03e18
         );
->>>>>>> 6fd5a966
         assertEq(snapshot.debtBalance, 0);
         assertEq(snapshot.exchangeRate, 1 ether);
 
         snapshot = dDAI.getSnapshotPacked(user1);
-<<<<<<< HEAD
-        // assertEq(snapshot.balance, 0);
-=======
-        assertEq(dDAI.balanceOf(user1), 0);
->>>>>>> 6fd5a966
+        assertEq(dDAI.balanceOf(user1), 0);
         assertApproxEqRel(snapshot.debtBalance, 500 ether, 0.01e18);
         assertApproxEqRel(snapshot.exchangeRate, 1 ether, 0.01e18);
     }
