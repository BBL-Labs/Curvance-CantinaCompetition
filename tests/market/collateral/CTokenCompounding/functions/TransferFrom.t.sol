// SPDX-License-Identifier: UNLICENSED
pragma solidity ^0.8.17;

<<<<<<< HEAD
import { TestBaseCTokenCompounding } from "../TestBaseCTokenCompoundingBase.sol";
import { GaugeErrors } from "contracts/gauge/GaugeErrors.sol";
import { CTokenCompounding } from "contracts/market/collateral/CTokenCompounding.sol";
import { Lendtroller } from "contracts/market/lendtroller/Lendtroller.sol";

contract CTokenCompounding_TransferFromTest is TestBaseCTokenCompounding {
    event Transfer(address indexed from, address indexed to, uint256 amount);

    // function test_CTokenCompounding_TransferFrom_fail_whenSenderAndReceiverAreSame()
    //     public
    // {
    //     vm.expectRevert(CTokenCompounding.CTokenCompounding__TransferError.selector);
    //     cBALRETH.transferFrom(address(this), address(this), 1e18);
    // }

    function test_CTokenCompounding_TransferFrom_fail_whenTransferZeroAmount() public {
        vm.expectRevert(GaugeErrors.InvalidAmount.selector);
        cBALRETH.transferFrom(address(this), user1, 0);
    }

    function test_CTokenCompounding_TransferFrom_fail_whenAllowanceIsInvalid() public {
        vm.expectRevert();
        cBALRETH.transferFrom(user1, address(this), 100);
    }

    function test_transfer_fail_whenTransferIsNotAllowed() public {
        lendtroller.setTransferPaused(true);

        vm.expectRevert(Lendtroller.Lendtroller__Paused.selector);
        cBALRETH.transferFrom(address(this), user1, 100);
    }

    function test_CTokenCompounding_TransferFrom_success() public {
        cBALRETH.mint(100, address(this));

        uint256 balance = cBALRETH.balanceOf(address(this));
        uint256 user1Balance = cBALRETH.balanceOf(user1);

        cBALRETH.approve(address(this), 100);
        uint256 allowance = cBALRETH.allowance(address(this), address(this));
        assertEq(allowance, 100);

        vm.expectEmit(true, true, true, true, address(cBALRETH));
        emit Transfer(address(this), user1, 100);

        cBALRETH.transferFrom(address(this), user1, 100);

        assertEq(cBALRETH.allowance(address(this), address(this)), 0);
        assertEq(cBALRETH.balanceOf(address(this)), balance - 100);
        assertEq(cBALRETH.balanceOf(user1), user1Balance + 100);
    }
}
=======
// import { TestBaseCTokenCompounding } from "../TestBaseCTokenCompounding.sol";
// import { GaugeErrors } from "contracts/gauge/GaugeErrors.sol";
// import { CTokenCompounding } from "contracts/market/collateral/CTokenCompounding.sol";
// import { MarketManager } from "contracts/market/MarketManager.sol";

// contract CTokenCompounding_TransferFromTest is TestBaseCTokenCompounding {
//     event Transfer(address indexed from, address indexed to, uint256 amount);

//     function test_CTokenCompounding_TransferFrom_fail_whenSenderAndReceiverAreSame()
//         public
//     {
//         vm.expectRevert(CTokenCompounding.CTokenCompounding__TransferError.selector);
//         cBALRETH.transferFrom(address(this), address(this), 1e18);
//     }

//     function test_CTokenCompounding_TransferFrom_fail_whenTransferZeroAmount() public {
//         vm.expectRevert(GaugeErrors.InvalidAmount.selector);
//         cBALRETH.transferFrom(address(this), user1, 0);
//     }

//     function test_CTokenCompounding_TransferFrom_fail_whenAllowanceIsInvalid() public {
//         vm.expectRevert();
//         cBALRETH.transferFrom(user1, address(this), 100);
//     }

//     function test_transfer_fail_whenTransferIsNotAllowed() public {
//         marketManager.setTransferPaused(true);

//         vm.expectRevert(MarketManager.MarketManager__Paused.selector);
//         cBALRETH.transferFrom(address(this), user1, 100);
//     }

//     function test_CTokenCompounding_TransferFrom_success() public {
//         cBALRETH.mint(100);

//         uint256 balance = cBALRETH.balanceOf(address(this));
//         uint256 user1Balance = cBALRETH.balanceOf(user1);

//         vm.expectEmit(true, true, true, true, address(cBALRETH));
//         emit Transfer(address(this), user1, 100);

//         cBALRETH.transferFrom(address(this), user1, 100);

//         assertEq(cBALRETH.balanceOf(address(this)), balance - 100);
//         assertEq(cBALRETH.balanceOf(user1), user1Balance + 100);
//     }
// }
>>>>>>> 713ebc38
<|MERGE_RESOLUTION|>--- conflicted
+++ resolved
@@ -1,21 +1,20 @@
 // SPDX-License-Identifier: UNLICENSED
 pragma solidity ^0.8.17;
 
-<<<<<<< HEAD
-import { TestBaseCTokenCompounding } from "../TestBaseCTokenCompoundingBase.sol";
+import { TestBaseCTokenCompounding } from "../TestBaseCTokenCompounding.sol";
 import { GaugeErrors } from "contracts/gauge/GaugeErrors.sol";
 import { CTokenCompounding } from "contracts/market/collateral/CTokenCompounding.sol";
-import { Lendtroller } from "contracts/market/lendtroller/Lendtroller.sol";
+import { MarketManager } from "contracts/market/MarketManager.sol";
 
 contract CTokenCompounding_TransferFromTest is TestBaseCTokenCompounding {
     event Transfer(address indexed from, address indexed to, uint256 amount);
 
-    // function test_CTokenCompounding_TransferFrom_fail_whenSenderAndReceiverAreSame()
-    //     public
-    // {
-    //     vm.expectRevert(CTokenCompounding.CTokenCompounding__TransferError.selector);
-    //     cBALRETH.transferFrom(address(this), address(this), 1e18);
-    // }
+    function test_CTokenCompounding_TransferFrom_fail_whenSenderAndReceiverAreSame()
+        public
+    {
+        vm.expectRevert(CTokenCompounding.CTokenCompounding__TransferError.selector);
+        cBALRETH.transferFrom(address(this), address(this), 1e18);
+    }
 
     function test_CTokenCompounding_TransferFrom_fail_whenTransferZeroAmount() public {
         vm.expectRevert(GaugeErrors.InvalidAmount.selector);
@@ -28,9 +27,9 @@
     }
 
     function test_transfer_fail_whenTransferIsNotAllowed() public {
-        lendtroller.setTransferPaused(true);
+        marketManager.setTransferPaused(true);
 
-        vm.expectRevert(Lendtroller.Lendtroller__Paused.selector);
+        vm.expectRevert(MarketManager.MarketManager__Paused.selector);
         cBALRETH.transferFrom(address(this), user1, 100);
     }
 
@@ -53,53 +52,4 @@
         assertEq(cBALRETH.balanceOf(address(this)), balance - 100);
         assertEq(cBALRETH.balanceOf(user1), user1Balance + 100);
     }
-}
-=======
-// import { TestBaseCTokenCompounding } from "../TestBaseCTokenCompounding.sol";
-// import { GaugeErrors } from "contracts/gauge/GaugeErrors.sol";
-// import { CTokenCompounding } from "contracts/market/collateral/CTokenCompounding.sol";
-// import { MarketManager } from "contracts/market/MarketManager.sol";
-
-// contract CTokenCompounding_TransferFromTest is TestBaseCTokenCompounding {
-//     event Transfer(address indexed from, address indexed to, uint256 amount);
-
-//     function test_CTokenCompounding_TransferFrom_fail_whenSenderAndReceiverAreSame()
-//         public
-//     {
-//         vm.expectRevert(CTokenCompounding.CTokenCompounding__TransferError.selector);
-//         cBALRETH.transferFrom(address(this), address(this), 1e18);
-//     }
-
-//     function test_CTokenCompounding_TransferFrom_fail_whenTransferZeroAmount() public {
-//         vm.expectRevert(GaugeErrors.InvalidAmount.selector);
-//         cBALRETH.transferFrom(address(this), user1, 0);
-//     }
-
-//     function test_CTokenCompounding_TransferFrom_fail_whenAllowanceIsInvalid() public {
-//         vm.expectRevert();
-//         cBALRETH.transferFrom(user1, address(this), 100);
-//     }
-
-//     function test_transfer_fail_whenTransferIsNotAllowed() public {
-//         marketManager.setTransferPaused(true);
-
-//         vm.expectRevert(MarketManager.MarketManager__Paused.selector);
-//         cBALRETH.transferFrom(address(this), user1, 100);
-//     }
-
-//     function test_CTokenCompounding_TransferFrom_success() public {
-//         cBALRETH.mint(100);
-
-//         uint256 balance = cBALRETH.balanceOf(address(this));
-//         uint256 user1Balance = cBALRETH.balanceOf(user1);
-
-//         vm.expectEmit(true, true, true, true, address(cBALRETH));
-//         emit Transfer(address(this), user1, 100);
-
-//         cBALRETH.transferFrom(address(this), user1, 100);
-
-//         assertEq(cBALRETH.balanceOf(address(this)), balance - 100);
-//         assertEq(cBALRETH.balanceOf(user1), user1Balance + 100);
-//     }
-// }
->>>>>>> 713ebc38
+}