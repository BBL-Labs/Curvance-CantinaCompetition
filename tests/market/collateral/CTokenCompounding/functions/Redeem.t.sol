--- conflicted
+++ resolved
@@ -1,19 +1,11 @@
-// // SPDX-License-Identifier: UNLICENSED
 // pragma solidity ^0.8.17;
 
-<<<<<<< HEAD
-import { TestBaseCTokenCompounding } from "../TestBaseCTokenCompoundingBase.sol";
+import { TestBaseCTokenCompounding } from "../TestBaseCTokenCompounding.sol";
 import { CTokenCompounding } from "contracts/market/collateral/CTokenCompounding.sol";
-=======
-// import { TestBaseCTokenCompounding } from "../TestBaseCTokenCompounding.sol";
-// import { CTokenCompounding } from "contracts/market/collateral/CTokenCompounding.sol";
-// import { GaugeErrors } from "contracts/gauge/GaugeErrors.sol";
->>>>>>> 765d71c2
 
 contract CTokenCompounding_RedeemTest is TestBaseCTokenCompounding {
     event Transfer(address indexed from, address indexed to, uint256 amount);
 
-<<<<<<< HEAD
     function test_CTokenCompounding_Redeem_fail_whenNoEnoughToRedeem() public {
         vm.prank(address(1));
 
@@ -32,25 +24,6 @@
 
     function test_CTokenCompounding_Redeem_success() public {
         cBALRETH.mint(100, address(this));
-=======
-//     function test_CTokenCompounding_Redeem_fail_whenNoEnoughToRedeem() public {
-//         address owner = address(1);
-//         vm.prank(owner);
-
-//         vm.expectRevert();
-//         cBALRETH.redeem(100, owner, owner);
-//     }
-
-//     function test_CTokenCompounding_Redeem_fail_whenAmountIsZero() public {
-//         cBALRETH.mint(100, address(this));
-
-//         vm.expectRevert(CTokenCompounding.CTokenCompounding__ZeroAssets.selector);
-//         cBALRETH.redeem(0, address(this), address(this));
-//     }
-
-//     function test_CTokenCompounding_Redeem_success() public {
-//         cBALRETH.mint(100, address(this));
->>>>>>> 765d71c2
 
         uint256 underlyingBalance = balRETH.balanceOf(address(this));
         uint256 balance = cBALRETH.balanceOf(address(this));
@@ -59,11 +32,7 @@
         vm.expectEmit(true, true, true, true, address(cBALRETH));
         emit Transfer(address(this), address(0), 100);
 
-<<<<<<< HEAD
         cBALRETH.redeem(100, address(this), address(this));
-=======
-//         cBALRETH.redeem(100, address(this), address(this));
->>>>>>> 765d71c2
 
         assertEq(balRETH.balanceOf(address(this)), underlyingBalance + 100);
         assertEq(cBALRETH.balanceOf(address(this)), balance - 100);
