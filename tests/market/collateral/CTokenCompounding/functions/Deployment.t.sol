--- conflicted
+++ resolved
@@ -1,101 +1,86 @@
 // SPDX-License-Identifier: UNLICENSED
 pragma solidity ^0.8.17;
 
-// import "forge-std/StdStorage.sol";
-// import { TestBaseCTokenCompounding } from "../TestBaseCTokenCompoundingBase.sol";
-// import { CTokenCompounding, CTokenBase } from "contracts/market/collateral/CTokenCompounding.sol";
-// import { ICentralRegistry } from "contracts/interfaces/ICentralRegistry.sol";
-// import { IERC20 } from "contracts/interfaces/IERC20.sol";
+import "forge-std/StdStorage.sol";
+import { TestBaseCTokenCompounding } from "../TestBaseCTokenCompoundingBase.sol";
+import { CTokenCompounding, CTokenBase } from "contracts/market/collateral/CTokenCompounding.sol";
+import { ICentralRegistry } from "contracts/interfaces/ICentralRegistry.sol";
+import { IERC20 } from "contracts/interfaces/IERC20.sol";
 
-// contract CTokenCompounding_DeploymentTest is
-//     TestBaseCTokenCompounding
-// {
-//     using stdStorage for StdStorage;
+contract CTokenCompounding_DeploymentTest is
+    TestBaseCTokenCompounding
+{
+    using stdStorage for StdStorage;
 
-//     event NewMarketManager(address oldMarketManager, address newMarketManager);
+    event NewMarketManager(address oldMarketManager, address newMarketManager);
 
-//     function test_CTokenCompoundingDeployment_fail_whenCentralRegistryIsInvalid()
-//         public
-//     {
-//         vm.expectRevert(
-//             CTokenBase
-//                 .CTokenBase__InvalidCentralRegistry
-//                 .selector
-//         );
-//         new CTokenCompounding(
-//             ICentralRegistry(address(0)),
-<<<<<<< HEAD
-//             IERC20(_BALANCER_WETH_RETH),
-//             address(lendtroller)
-=======
-//             _BALANCER_WETH_RETH,
-//             address(marketManager)
->>>>>>> 713ebc38
-//         );
-//     }
+    function test_CTokenCompoundingDeployment_fail_whenCentralRegistryIsInvalid()
+        public
+    {
+        vm.expectRevert(
+            CTokenBase
+                .CTokenBase__InvalidCentralRegistry
+                .selector
+        );
+        new CTokenCompounding(
+            ICentralRegistry(address(0)),
+            _BALANCER_WETH_RETH,
+            address(marketManager)
+        );
+    }
 
-//     function test_CTokenCompoundingDeployment_fail_whenMarketManagerIsNotSet()
-//         public
-//     {
-//         vm.expectRevert(
-<<<<<<< HEAD
-//             CTokenBase
-//                 .CTokenBase__LendtrollerIsNotLendingMarket
-=======
-//             CTokenCompounding
-//                 .CTokenCompounding__MarketManagerIsNotLendingMarket
->>>>>>> 713ebc38
-//                 .selector
-//         );
-//         new CTokenCompounding(
-//             ICentralRegistry(address(centralRegistry)),
-//             IERC20(_BALANCER_WETH_RETH),
-//             address(1)
-//         );
-//     }
+    function test_CTokenCompoundingDeployment_fail_whenMarketManagerIsNotSet()
+        public
+    {
+        vm.expectRevert(
+            CTokenCompounding
+                .CTokenCompounding__MarketManagerIsNotLendingMarket
+                .selector
+        );
+        new CTokenCompounding(
+            ICentralRegistry(address(centralRegistry)),
+            IERC20(_BALANCER_WETH_RETH),
+            address(1)
+        );
+    }
 
-//     function test_CTokenCompoundingDeployment_fail_whenUnderlyingTotalSupplyExceedsMaximum()
-//         public
-//     {
-//         stdstore
-//             .target(_BALANCER_WETH_RETH)
-//             .sig(IERC20.totalSupply.selector)
-//             .checked_write(type(uint232).max);
+    function test_CTokenCompoundingDeployment_fail_whenUnderlyingTotalSupplyExceedsMaximum()
+        public
+    {
+        stdstore
+            .target(_BALANCER_WETH_RETH)
+            .sig(IERC20.totalSupply.selector)
+            .checked_write(type(uint232).max);
 
-//         vm.expectRevert(
-//             CTokenCompounding
-//                 .CTokenCompounding__UnderlyingAssetTotalSupplyExceedsMaximum
-//                 .selector
-//         );
-//         new CTokenCompounding(
-//             ICentralRegistry(address(centralRegistry)),
-//             _BALANCER_WETH_RETH,
-//             address(marketManager)
-//         );
-//     }
+        vm.expectRevert(
+            CTokenCompounding
+                .CTokenCompounding__UnderlyingAssetTotalSupplyExceedsMaximum
+                .selector
+        );
+        new CTokenCompounding(
+            ICentralRegistry(address(centralRegistry)),
+            _BALANCER_WETH_RETH,
+            address(marketManager)
+        );
+    }
 
-//     function test_CTokenCompoundingDeployment_success() public {
-//         vm.expectEmit(true, true, true, true);
-//         emit NewMarketManager(address(0), address(marketManager));
+    function test_CTokenCompoundingDeployment_success() public {
+        vm.expectEmit(true, true, true, true);
+        emit NewMarketManager(address(0), address(marketManager));
 
-//         cBALRETH = new CTokenCompounding(
-//             ICentralRegistry(address(centralRegistry)),
-<<<<<<< HEAD
-//             IERC20(_BALANCER_WETH_RETH),
-//             address(lendtroller)
-=======
-//             _BALANCER_WETH_RETH,
-//             address(marketManager)
->>>>>>> 713ebc38
-//         );
+        cBALRETH = new CTokenCompounding(
+            ICentralRegistry(address(centralRegistry)),
+            _BALANCER_WETH_RETH,
+            address(marketManager)
+        );
 
-//         assertEq(
-//             address(cBALRETH.centralRegistry()),
-//             address(centralRegistry)
-//         );
-//         assertEq(cBALRETH.underlying(), _BALANCER_WETH_RETH);
-//         assertEq(address(cBALRETH.vault()), address(0));
-//         assertEq(address(cBALRETH.marketManager()), address(marketManager));
-//         //assertEq(cBALRETH.name(), "Curvance collateralized cBAL-WETH-RETH");
-//     }
-// }+        assertEq(
+            address(cBALRETH.centralRegistry()),
+            address(centralRegistry)
+        );
+        assertEq(cBALRETH.underlying(), _BALANCER_WETH_RETH);
+        assertEq(address(cBALRETH.vault()), address(0));
+        assertEq(address(cBALRETH.marketManager()), address(marketManager));
+        //assertEq(cBALRETH.name(), "Curvance collateralized cBAL-WETH-RETH");
+    }
+}