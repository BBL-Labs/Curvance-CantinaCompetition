// SPDX-License-Identifier: UNLICENSED
pragma solidity ^0.8.17;

import { PropertiesAsserts } from "tests/fuzzing/PropertiesHelper.sol";
import { ErrorConstants } from "tests/fuzzing/ErrorConstants.sol";

import { MockToken } from "contracts/mocks/MockToken.sol";
import { MockCToken } from "contracts/mocks/MockCToken.sol";
import { MockV3Aggregator } from "contracts/mocks/MockV3Aggregator.sol";
import { MockCircleRelayer, MockWormhole } from "contracts/mocks/MockCircleRelayer.sol";
import { MockTokenBridgeRelayer } from "contracts/mocks/MockTokenBridgeRelayer.sol";

import { CVE } from "contracts/token/CVE.sol";
import { VeCVE } from "contracts/token/VeCVE.sol";
import { CVELocker } from "contracts/architecture/CVELocker.sol";
import { CentralRegistry } from "contracts/architecture/CentralRegistry.sol";
import { FeeAccumulator } from "contracts/architecture/FeeAccumulator.sol";
import { ProtocolMessagingHub } from "contracts/architecture/ProtocolMessagingHub.sol";
import { DToken } from "contracts/market/collateral/DToken.sol";
import { AuraCToken } from "contracts/market/collateral/AuraCToken.sol";
import { DynamicInterestRateModel } from "contracts/market/DynamicInterestRateModel.sol";
import { MarketManager } from "contracts/market/MarketManager.sol";
import { Zapper } from "contracts/market/zapper/Zapper.sol";
import { PositionFolding } from "contracts/market/leverage/PositionFolding.sol";
import { ChainlinkAdaptor } from "contracts/oracles/adaptors/chainlink/ChainlinkAdaptor.sol";
import { IVault } from "contracts/oracles/adaptors/balancer/BalancerBaseAdaptor.sol";
import { BalancerStablePoolAdaptor } from "contracts/oracles/adaptors/balancer/BalancerStablePoolAdaptor.sol";
import { OracleRouter } from "contracts/oracles/OracleRouter.sol";
import { GaugePool } from "contracts/gauge/GaugePool.sol";
<<<<<<< HEAD
import { PartnerGaugePool } from "contracts/gauge/PartnerGaugePool.sol";
import { ERC20 } from "contracts/libraries/ERC20.sol";
=======
import { ERC20 } from "contracts/libraries/external/ERC20.sol";
>>>>>>> 713ebc38

import { IERC20 } from "contracts/interfaces/IERC20.sol";
import { IMToken } from "contracts/interfaces/market/IMToken.sol";
import { ICentralRegistry } from "contracts/interfaces/ICentralRegistry.sol";
import { ERC165Checker } from "contracts/libraries/external/ERC165Checker.sol";

contract StatefulBaseMarket is PropertiesAsserts, ErrorConstants {
    address internal _WETH_ADDRESS;
    address internal _USDC_ADDRESS;
    address internal _RETH_ADDRESS;
    address internal _BALANCER_WETH_RETH;
    address internal _DAI_ADDRESS;

    CVE public cve;
    VeCVE public veCVE;
    CVELocker public cveLocker;
    CentralRegistry public centralRegistry;
    FeeAccumulator public feeAccumulator;
    ProtocolMessagingHub public protocolMessagingHub;
    ChainlinkAdaptor public chainlinkAdaptor;
    ChainlinkAdaptor public dualChainlinkAdaptor;
    DynamicInterestRateModel public InterestRateModel;
    MarketManager public marketManager;
    PositionFolding public positionFolding;
<<<<<<< HEAD
    PriceRouter public priceRouter;
    MockCToken public cUSDC;
    MockCToken public cDAI;
=======
    OracleRouter public oracleRouter;
    AuraCToken public auraCToken;
>>>>>>> 713ebc38
    DToken public dUSDC;
    DToken public dDAI;
    AuraCToken public cBALRETH;
    MockToken public usdc;
    MockToken public dai;
    MockToken public WETH;
    MockToken public balRETH;
    MockTokenBridgeRelayer public bridgeRelayer;

    MockV3Aggregator public chainlinkUsdcUsd;
    MockV3Aggregator public chainlinkUsdcEth;
    MockV3Aggregator public chainlinkRethEth;
    MockV3Aggregator public chainlinkEthUsd;
    MockV3Aggregator public chainlinkDaiUsd;
    MockV3Aggregator public chainlinkDaiEth;

    MockToken public rewardToken;
    GaugePool public gaugePool;
    PartnerGaugePool public partnerGaugePool;

    address public harvester;
    uint256 public clPointMultiplier = 11000; // 110%
    uint256 public voteBoostMultiplier = 11000; // 110%
    uint256 public lockBoostMultiplier = 10000; // 110%
    uint256 public marketInterestFactor = 1000; // 10%

    Zapper public zapper;

    constructor() {
        // _fork(18031848);
        WETH = new MockToken("WETH", "WETH", 18);
        _WETH_ADDRESS = address(WETH);
        usdc = new MockToken("USDC", "USDC", 6);
        _USDC_ADDRESS = address(usdc);
        dai = new MockToken("DAI", "DAI", 18);
        _DAI_ADDRESS = address(dai);
        balRETH = new MockToken("balWethReth", "balWethReth", 18);
        _BALANCER_WETH_RETH = address(balRETH);

        emit LogString("DEPLOYED: centralRegistry");
        _deployCentralRegistry();
        emit LogString("DEPLOYED: CVE");
        _deployCVE();
        emit LogString("DEPLOYED: CVELocker");
        _deployCVELocker();
        emit LogString("DEPLOYED: ProtocolMessagingHub");
        _deployProtocolMessagingHub();
        emit LogString("DEPLOYED: FeeAccumulator");
        _deployFeeAccumulator();

        emit LogString("DEPLOYED: VECVE");
        _deployVeCVE();
        emit LogString("DEPLOYED: Mock Chainlink V3 Aggregator");
        chainlinkEthUsd = new MockV3Aggregator(8, 1500e8, 1e50, 1e6);
<<<<<<< HEAD
        emit LogString("DEPLOYED: PriceRouter");
        _deployPriceRouter();
        _deployChainlinkAdaptors();
=======
        emit LogString("DEPLOYED: OracleRouter");
        _deployOracleRouter();
        // _deployChainlinkAdaptors();
>>>>>>> 713ebc38
        emit LogString("DEPLOYED: GaugePool");
        _deployGaugePool();
        emit LogString("DEPLOYED: MarketManager");
        _deployMarketManager();
        emit LogString("DEPLOYED: DynamicInterestRateModel");
        _deployDynamicInterestRateModel();
        emit LogString("DEPLOYED: DUSDC");
        _deployDUSDC();
        emit LogString("DEPLOYED: DDAI");
        _deployDDAI();
        emit LogString("DEPLOYED: CUSDC");
        _deployCUSDC();
        emit LogString("DEPLOYED: DAI");
        _deployCDAI();
        // emit LogString("DEPLOYED: ZAPPER");
        // _deployZapper();
        emit LogString("DEPLOYED: PositionFolding");
        _deployPositionFolding();
        emit LogString("DEPLOYED: Adding dUSDC to router");
<<<<<<< HEAD
        // priceRouter.addMTokenSupport(address(cUSDC));
        // priceRouter.addMTokenSupport(address(cDAI));
        // emit LogString("DEPLOYED: Adding cBalReth to router");
=======
        oracleRouter.addMTokenSupport(address(dUSDC));
        // emit LogString("DEPLOYED: Adding cBalReth to router");
        // oracleRouter.addMTokenSupport(address(cBALRETH));
>>>>>>> 713ebc38
    }

    function _deployCentralRegistry() internal {
        centralRegistry = new CentralRegistry(
            address(this),
            address(this),
            address(this),
            0,
<<<<<<< HEAD
            address(0)
=======
            address(this),
            address(this)
>>>>>>> 713ebc38
        );
        centralRegistry.transferEmergencyCouncil(address(this));
        centralRegistry.setLockBoostMultiplier(lockBoostMultiplier);
    }

    function _deployCVE() internal {
        bridgeRelayer = new MockTokenBridgeRelayer();
        cve = new CVE(
            ICentralRegistry(address(centralRegistry)),
            address(this)
        );
        centralRegistry.setCVE(address(cve));
    }

    function _deployCVELocker() internal {
        cveLocker = new CVELocker(
            ICentralRegistry(address(centralRegistry)),
            _USDC_ADDRESS
        );
        centralRegistry.setCVELocker(address(cveLocker));
    }

    function _deployVeCVE() internal {
        veCVE = new VeCVE(ICentralRegistry(address(centralRegistry)));
        centralRegistry.setVeCVE(address(veCVE));
        centralRegistry.setVoteBoostMultiplier(voteBoostMultiplier);
        cveLocker.startLocker();
    }

    function _deployOracleRouter() internal {
        oracleRouter = new OracleRouter(
            ICentralRegistry(address(centralRegistry)),
            address(chainlinkEthUsd)
        );

        centralRegistry.setOracleRouter(address(oracleRouter));
    }

    function _deployProtocolMessagingHub() internal {
        protocolMessagingHub = new ProtocolMessagingHub(
            ICentralRegistry(address(centralRegistry))
        );
        centralRegistry.setProtocolMessagingHub(address(protocolMessagingHub));
    }

    function _deployFeeAccumulator() internal {
        // harvester = makeAddr("harvester");
        harvester = address(this);
        centralRegistry.addHarvester(harvester);

        feeAccumulator = new FeeAccumulator(
            ICentralRegistry(address(centralRegistry)),
            _USDC_ADDRESS,
            1e9,
            1e9
        );
        centralRegistry.setFeeAccumulator(address(feeAccumulator));
    }

    function _deployChainlinkAdaptors() internal {
        chainlinkUsdcUsd = new MockV3Aggregator(8, 1e8, 1e11, 1e6);
        chainlinkDaiUsd = new MockV3Aggregator(8, 1e8, 1e11, 1e6);
        chainlinkUsdcEth = new MockV3Aggregator(18, 1e18, 1e24, 1e13);
        chainlinkRethEth = new MockV3Aggregator(18, 1e18, 1e24, 1e13);
        chainlinkDaiEth = new MockV3Aggregator(18, 1e18, 1e24, 1e13);

        chainlinkAdaptor = new ChainlinkAdaptor(
            ICentralRegistry(address(centralRegistry))
        );
        chainlinkAdaptor.addAsset(
            _WETH_ADDRESS,
            address(chainlinkEthUsd),
            0,
            true
        );
        chainlinkAdaptor.addAsset(
            _USDC_ADDRESS,
            address(chainlinkUsdcUsd),
            0,
            true
        );
        chainlinkAdaptor.addAsset(
            _USDC_ADDRESS,
            address(chainlinkUsdcEth),
            0,
            false
        );
        chainlinkAdaptor.addAsset(
            _DAI_ADDRESS,
            address(chainlinkDaiUsd),
            0,
            true
        );
        chainlinkAdaptor.addAsset(
            _DAI_ADDRESS,
            address(chainlinkDaiEth),
            0,
            false
        );
        chainlinkAdaptor.addAsset(
            _RETH_ADDRESS,
            address(chainlinkRethEth),
            0,
            false
        );

        oracleRouter.addApprovedAdaptor(address(chainlinkAdaptor));
        oracleRouter.addAssetPriceFeed(
            _WETH_ADDRESS,
            address(chainlinkAdaptor)
        );
        oracleRouter.addAssetPriceFeed(
            _USDC_ADDRESS,
            address(chainlinkAdaptor)
        );
        oracleRouter.addAssetPriceFeed(_DAI_ADDRESS, address(chainlinkAdaptor));
        oracleRouter.addAssetPriceFeed(
            _RETH_ADDRESS,
            address(chainlinkAdaptor)
        );

        dualChainlinkAdaptor = new ChainlinkAdaptor(
            ICentralRegistry(address(centralRegistry))
        );

        dualChainlinkAdaptor.addAsset(
            _WETH_ADDRESS,
            address(chainlinkEthUsd),
            0,
            true
        );

        dualChainlinkAdaptor.addAsset(
            _USDC_ADDRESS,
            address(chainlinkUsdcUsd),
            0,
            true
        );

        dualChainlinkAdaptor.addAsset(
            _USDC_ADDRESS,
            address(chainlinkUsdcEth),
            0,
            false
        );
        dualChainlinkAdaptor.addAsset(
            _DAI_ADDRESS,
            address(chainlinkDaiUsd),
            0,
            true
        );
        dualChainlinkAdaptor.addAsset(
            _DAI_ADDRESS,
            address(chainlinkDaiEth),
            0,
            false
        );
        dualChainlinkAdaptor.addAsset(
            _RETH_ADDRESS,
            address(chainlinkRethEth),
            0,
            false
        );
        oracleRouter.addApprovedAdaptor(address(dualChainlinkAdaptor));
        oracleRouter.addAssetPriceFeed(
            _WETH_ADDRESS,
            address(dualChainlinkAdaptor)
        );
        oracleRouter.addAssetPriceFeed(
            _USDC_ADDRESS,
            address(dualChainlinkAdaptor)
        );
        oracleRouter.addAssetPriceFeed(
            _DAI_ADDRESS,
            address(dualChainlinkAdaptor)
        );
        oracleRouter.addAssetPriceFeed(
            _RETH_ADDRESS,
            address(dualChainlinkAdaptor)
        );
    }

    function _deployGaugePool() internal {
        gaugePool = new GaugePool(ICentralRegistry(address(centralRegistry)));
        centralRegistry.addGaugeController(address(gaugePool));

        // Additional logic for partner gauge pool fuzzing logic
        // partnerGaugePool = new PartnerGaugePool(
        //     address(gaugePool),
        //     address(usdc),
        //     ICentralRegistry(address(centralRegistry))
        // );
        // gaugePool.addPartnerGauge(address(partnerGaugePool));
    }

    function _deployMarketManager() internal {
        marketManager = new MarketManager(
            ICentralRegistry(address(centralRegistry)),
            address(gaugePool)
        );
        centralRegistry.addMarketManager(
            address(marketManager),
            marketInterestFactor
        );
        try gaugePool.start(address(lendtroller)) {} catch {
            assertWithMsg(false, "start gauge pool failed");
        }
    }

    function _deployDynamicInterestRateModel() internal {
        InterestRateModel = new DynamicInterestRateModel(
            ICentralRegistry(address(centralRegistry)),
            1000, // baseRatePerYear
            1000, // vertexRatePerYear
            5000, // vertexUtilizationStart
            12 hours, // adjustmentRate
            5000, // adjustmentVelocity
            100000000, // 1000x maximum vertex multiplier
            100 // decayRate
        );
    }

    function _deployDUSDC() internal returns (DToken) {
        dUSDC = _deployDToken(_USDC_ADDRESS);
        return dUSDC;
    }

    function _deployDDAI() internal returns (DToken) {
        dDAI = _deployDToken(_DAI_ADDRESS);
        return dDAI;
    }

    function _deployCUSDC() internal returns (MockCToken) {
        cUSDC = new MockCToken(
            ICentralRegistry(address(centralRegistry)),
            IERC20(address(usdc)),
            address(lendtroller)
        );
        return cUSDC;
    }

    function _deployCDAI() internal returns (MockCToken) {
        cDAI = new MockCToken(
            ICentralRegistry(address(centralRegistry)),
            IERC20(address(dai)),
            address(lendtroller)
        );
        return cDAI;
    }

    function _deployDToken(address token) internal returns (DToken) {
        return
            new DToken(
                ICentralRegistry(address(centralRegistry)),
                token,
                address(marketManager),
                address(InterestRateModel)
            );
    }

    function _deployPositionFolding() internal returns (PositionFolding) {
        positionFolding = new PositionFolding(
            ICentralRegistry(address(centralRegistry)),
            address(marketManager)
        );
        return positionFolding;
    }

    function _addSinglePriceFeed() internal {
        oracleRouter.addApprovedAdaptor(address(chainlinkAdaptor));
        oracleRouter.addAssetPriceFeed(
            _USDC_ADDRESS,
            address(chainlinkAdaptor)
        );
    }

    function _addDualPriceFeed() internal {
        _addSinglePriceFeed();

        oracleRouter.addApprovedAdaptor(address(dualChainlinkAdaptor));
        oracleRouter.addAssetPriceFeed(
            _USDC_ADDRESS,
            address(dualChainlinkAdaptor)
        );
    }
}<|MERGE_RESOLUTION|>--- conflicted
+++ resolved
@@ -27,12 +27,7 @@
 import { BalancerStablePoolAdaptor } from "contracts/oracles/adaptors/balancer/BalancerStablePoolAdaptor.sol";
 import { OracleRouter } from "contracts/oracles/OracleRouter.sol";
 import { GaugePool } from "contracts/gauge/GaugePool.sol";
-<<<<<<< HEAD
-import { PartnerGaugePool } from "contracts/gauge/PartnerGaugePool.sol";
-import { ERC20 } from "contracts/libraries/ERC20.sol";
-=======
 import { ERC20 } from "contracts/libraries/external/ERC20.sol";
->>>>>>> 713ebc38
 
 import { IERC20 } from "contracts/interfaces/IERC20.sol";
 import { IMToken } from "contracts/interfaces/market/IMToken.sol";
@@ -57,14 +52,8 @@
     DynamicInterestRateModel public InterestRateModel;
     MarketManager public marketManager;
     PositionFolding public positionFolding;
-<<<<<<< HEAD
-    PriceRouter public priceRouter;
-    MockCToken public cUSDC;
-    MockCToken public cDAI;
-=======
     OracleRouter public oracleRouter;
-    AuraCToken public auraCToken;
->>>>>>> 713ebc38
+    MockCToken public auraCToken;
     DToken public dUSDC;
     DToken public dDAI;
     AuraCToken public cBALRETH;
@@ -119,15 +108,9 @@
         _deployVeCVE();
         emit LogString("DEPLOYED: Mock Chainlink V3 Aggregator");
         chainlinkEthUsd = new MockV3Aggregator(8, 1500e8, 1e50, 1e6);
-<<<<<<< HEAD
-        emit LogString("DEPLOYED: PriceRouter");
-        _deployPriceRouter();
-        _deployChainlinkAdaptors();
-=======
         emit LogString("DEPLOYED: OracleRouter");
         _deployOracleRouter();
-        // _deployChainlinkAdaptors();
->>>>>>> 713ebc38
+        _deployChainlinkAdaptors();
         emit LogString("DEPLOYED: GaugePool");
         _deployGaugePool();
         emit LogString("DEPLOYED: MarketManager");
@@ -147,15 +130,9 @@
         emit LogString("DEPLOYED: PositionFolding");
         _deployPositionFolding();
         emit LogString("DEPLOYED: Adding dUSDC to router");
-<<<<<<< HEAD
-        // priceRouter.addMTokenSupport(address(cUSDC));
-        // priceRouter.addMTokenSupport(address(cDAI));
-        // emit LogString("DEPLOYED: Adding cBalReth to router");
-=======
         oracleRouter.addMTokenSupport(address(dUSDC));
         // emit LogString("DEPLOYED: Adding cBalReth to router");
         // oracleRouter.addMTokenSupport(address(cBALRETH));
->>>>>>> 713ebc38
     }
 
     function _deployCentralRegistry() internal {
@@ -164,12 +141,8 @@
             address(this),
             address(this),
             0,
-<<<<<<< HEAD
-            address(0)
-=======
             address(this),
             address(this)
->>>>>>> 713ebc38
         );
         centralRegistry.transferEmergencyCouncil(address(this));
         centralRegistry.setLockBoostMultiplier(lockBoostMultiplier);
