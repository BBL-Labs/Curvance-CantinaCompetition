--- conflicted
+++ resolved
@@ -12,17 +12,12 @@
 import { FuzzDTokenSystem } from "tests/fuzzing/system/FuzzDTokenSystem.sol";
 
 contract FuzzingSuite is
-    FuzzDToken,
-    FuzzLiquidations,
     TestStatefulDeployments,
     FuzzDTokenSystem,
     FuzzMarketManagerSystem,
     FuzzMarketManagerRBAC,
     FuzzMarketManagerStateChecks,
-<<<<<<< HEAD
-=======
     FuzzDToken,
     FuzzLiquidations,
->>>>>>> a1aa7601
     FuzzVeCVE
 {}