--- conflicted
+++ resolved
@@ -2,12 +2,8 @@
 pragma solidity ^0.8.17;
 
 import { TestStatefulDeployments } from "tests/fuzzing/system/TestStatefulDeployments.sol";
-<<<<<<< HEAD
-import { FuzzVECVE } from "tests/fuzzing/functional/FuzzVECVE.sol";
-=======
 import { FuzzVeCVE } from "tests/fuzzing/functional/FuzzVeCVE.sol";
 import { FuzzMarketManager } from "tests/fuzzing/FuzzMarketManager.sol";
->>>>>>> f7cc43a6
 import { FuzzMarketManagerSystem } from "tests/fuzzing/system/FuzzMarketManagerSystem.sol";
 import { FuzzMarketManagerRBAC } from "tests/fuzzing/functional/FuzzMarketManagerRBAC.sol";
 import { FuzzMarketManagerStateChecks } from "tests/fuzzing/functional/FuzzMarketManagerStateChecks.sol";
@@ -21,15 +17,7 @@
     FuzzMarketManagerSystem,
     FuzzMarketManagerRBAC,
     FuzzMarketManagerStateChecks,
-<<<<<<< HEAD
     FuzzDToken,
     FuzzLiquidations,
-    FuzzVECVE
-{}
-=======
-    FuzzVeCVE,
-    TestStatefulDeployments
-{
-
-}
->>>>>>> f7cc43a6
+    FuzzVeCVE
+{}