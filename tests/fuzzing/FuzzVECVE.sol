// SPDX-License-Identifier: UNLICENSED
pragma solidity ^0.8.17;
import { StatefulBaseMarket } from "tests/fuzzing/StatefulBaseMarket.sol";
import { RewardsData } from "contracts/interfaces/ICVELocker.sol";
import { DENOMINATOR, WAD } from "contracts/libraries/Constants.sol";

contract FuzzVECVE is StatefulBaseMarket {
    struct CreateLockData {
        bool continuousLock;
        RewardsData rewardsData;
        bytes param;
        uint256 aux;
    }
    CreateLockData defaultContinuous;
    uint256 numLocks;
    bool isAllContinuous;

    constructor() {
        defaultContinuous = CreateLockData(
            true,
            RewardsData(address(usdc), false, false, false),
            bytes(""),
            0
        );
    }

    /// @custom:property  vecve-1 - Creating a lock with a specified amount when the system is not in a shutdown state should succeed, with preLockCVEBalance matching postLockCVEBalance + amount and preLockVECVEBalance + amount matching postLockVECVEBalance.
    /// @custom:precondition  veCVE contract must not be shut down
    /// @custom:precondition  amount clamped between [WAD, uint64.max]
    /// @custom:precondition  CVE token must approve VeCVE token contract
    function create_lock_when_not_shutdown(
        uint256 amount,
        bool continuousLock
    ) public {
        if (!continuousLock) {
            isAllContinuous = false;
        }
        require(veCVE.isShutdown() != 2);
        amount = clampBetween(amount, WAD, type(uint64).max);
        // save balance of CVE
        uint256 preLockCVEBalance = cve.balanceOf(address(this));
        // save balance of VE_CVE
        uint256 preLockVECVEBalance = veCVE.balanceOf(address(this));

        approve_cve(
            amount,
            "VE_CVE - createLock call failed on cve token approval bound [1, type(uint32).max]"
        );

        try
            veCVE.createLock(
                amount,
                continuousLock,
                defaultContinuous.rewardsData,
                defaultContinuous.param,
                defaultContinuous.aux
            )
        {
            uint256 postLockCVEBalance = cve.balanceOf(address(this));
            assertEq(
                preLockCVEBalance,
                postLockCVEBalance + amount,
                "VE_CVE - createLock CVE token transferred to contract"
            );

            uint256 postLockVECVEBalance = veCVE.balanceOf(address(this));
            assertEq(
                preLockVECVEBalance + amount,
                postLockVECVEBalance,
                "VE_CVE - createLock VE_CVE token minted"
            );
            numLocks++;
        } catch (bytes memory reason) {
            assertWithMsg(
                false,
                "VE_CVE - createLock call failed unexpectedly"
            );
        }
    }

    /// @custom:property  vecve-2 – Creating a lock with an amount less than WAD should fail and revert with an error message indicating invalid lock amount.
    /// @custom:precondition  VeCVE contract is not shut down
    /// @custom:precondition  amount is clamped between [1, WAD-1]
    /// @custom:precondition  VeCVE contract is approved for CVE
    function create_lock_with_less_than_wad_should_fail(
        uint256 amount
    ) public {
        require(veCVE.isShutdown() != 2);
        amount = clampBetween(amount, 1, WAD - 1);

        approve_cve(
            amount,
            "VE_CVE - createLock call failed on cve token approval for ZERO"
        );

        try
            veCVE.createLock(
                amount,
                defaultContinuous.continuousLock,
                defaultContinuous.rewardsData,
                defaultContinuous.param,
                defaultContinuous.aux
            )
        {
            // VE_CVE.createLock() with zero amount is expected to fail
            assertWithMsg(
                false,
                "VE_CVE - createLock should have failed for ZERO amount"
            );
        } catch (bytes memory revertData) {
            uint256 errorSelector = extractErrorSelector(revertData);

            assertWithMsg(
                errorSelector == vecve_invalidLockSelectorHash,
                "VE_CVE - createLock() should fail when creating with 0"
            );
        }
    }

    ///@custom:property  vecve-3 – Creating a lock with zero amount should fail and revert with an error message indicating an invalid lock amount.
    /// @custom:precondition  VeCVE contract is not shut down
    /// @custom:precondition  amount is 0
    /// @custom:precondition  VeCVE contract is approved for CVE
    function create_lock_with_zero_amount_should_fail() public {
        require(veCVE.isShutdown() != 2);
        uint256 amount = 0;

        approve_cve(
            amount,
            "VE_CVE - createLock call failed on cve token approval for ZERO"
        );

        try
            veCVE.createLock(
                amount,
                defaultContinuous.continuousLock,
                defaultContinuous.rewardsData,
                defaultContinuous.param,
                defaultContinuous.aux
            )
        {
            // VE_CVE.createLock() with zero amount is expected to fail
            assertWithMsg(
                false,
                "VE_CVE - createLock should have failed for ZERO amount"
            );
        } catch (bytes memory revertData) {
            uint256 errorSelector = extractErrorSelector(revertData);

            assertWithMsg(
                errorSelector == vecve_invalidLockSelectorHash,
                "VE_CVE - createLock() should fail when creating with 0"
            );
        }
    }

    /// @custom:property vecve-4 – Combining all continuous locks into a single continuous lock should result in identical user points before and after the operation.
    /// @custom:property vecve-5 – Combining all continuous locks into a single continuous lock should result in an increase in user points being greater than veCVE balance * MULTIPLIER / WAD.
    /// @custom:property vecve-6 – Combining all continuous locks into a single continuous lock should result in chainUnlocksByEpoch being equal to 0.
    /// @custom:property vecve-7 – Combining all continuous locks into a single continuous lock should result in chainUnlocksByEpoch being equal to 0.
    /// @custom:precondition  User must have more than 2 locks created
    /// @custom:precondition  All previous locks must be continuous
    function combineAllLocks_for_all_continuous_to_continuous_terminal_should_succeed()
        public
    {
        bool continuous = true;
        require(numLocks >= 2);
        uint256 lockIndex = 0;

        uint256 preCombineUserPoints = veCVE.userPoints(address(this));
        (
            uint256 newLockAmount,
            uint256 numberOfExistingContinuousLocks
        ) = get_all_user_lock_info(address(this));
        require(numberOfExistingContinuousLocks == numLocks);

        try
            veCVE.combineAllLocks(
                continuous,
                defaultContinuous.rewardsData,
                defaultContinuous.param,
                defaultContinuous.aux
            )
        {
            // userLocks.amount must sum to the individual amounts for each lock
            (uint216 combinedAmount, uint40 combinedUnlockTime) = veCVE
                .userLocks(address(this), 0);

            uint256 postCombineUserPoints = veCVE.userPoints(address(this));
            // If the existing locks that the user had were all continuous

            // And a user wants to convert it to a single continuous lock
            // Ensure that the user points before and after the combine are identical
            // [continuous, continuous] => continuous terminal; preCombine == postCombine
            assertEq(
                preCombineUserPoints,
                postCombineUserPoints,
                "VE_CVE - combineAllLocks() - user points should be same for all prior continuous => continuous failed"
            );

            emit LogUint256(
                "post combine user points:",
                (postCombineUserPoints * veCVE.CL_POINT_MULTIPLIER())
            );
            assertGte(
                postCombineUserPoints,
                (
                    (veCVE.balanceOf(address(this)) *
                        veCVE.CL_POINT_MULTIPLIER())
                ) / WAD,
                "VE_CVE - combineALlLocks() veCVE balance = userPoints * multiplier/DENOMINATOR failed for all continuous => continuous"
            );
            assert_continuous_locks_has_no_user_or_chain_unlocks(
                combinedUnlockTime
            );
            numLocks = 1;
        } catch {
            assertWithMsg(
                false,
                "VE_CVE - combineAllLocks() failed unexpectedly with correct preconditions"
            );
        }
    }

    /// @custom:property vecve-8 – Combining all non-continuous locks into a single non-continuous lock should result in the combined lock amount matching the sum of original lock amounts.
    /// @custom:property vecve-9 – Combining all continuous locks into a single continuous lock should result in resulting user points times the CL_POINT_MULTIPLIER being greater than or equal to the balance of veCVE.
    /// @custom:property vecve-10 – Combining non-continuous locks into continuous lock terminals should result in increased post combine user points compared to the pre combine user points.
    /// @custom:property vecve-11 – Combining non-continuous locks into continuous lock terminals should result in the userUnlockByEpoch value decreasing for each respective epoch.
    /// @custom:property vecve-12 – Combining non-continuous locks into continuous lock terminals should result in chainUnlockByEpoch decreasing for each respective epoch.
    /// @custom:property vecve-13 – Combining non-continuous locks to continuous locks should result in chainUnlockByEpochs being equal to 0.
    /// @custom:property vecve-14 – Combining non-continuous locks to continuous locks should result in the userUnlocksByEpoch being equal to 0.
    /// @custom:precondition  user must have more than 2 existing locks
    /// @custom:precondition  some of the pre-existing locks must be non-cntinuous
    function combineAllLocks_non_continuous_to_continuous_terminals_should_succeed()
        public
    {
        bool continuous = true;
        require(numLocks >= 2);
        save_epoch_unlock_values();

        uint256 preCombineUserPoints = veCVE.userPoints(address(this));

        (
            uint256 newLockAmount,
            uint256 numberOfExistingContinuousLocks
        ) = get_all_user_lock_info(address(this));
        require(numberOfExistingContinuousLocks < numLocks);

        try
            veCVE.combineAllLocks(
                continuous,
                defaultContinuous.rewardsData,
                defaultContinuous.param,
                defaultContinuous.aux
            )
        {
            (uint216 combinedAmount, uint40 combinedUnlockTime) = veCVE
                .userLocks(address(this), 0);

            // vecve-8
            assertEq(
                combinedAmount,
                newLockAmount,
                "VE_CVE - combineAllLocks() expected amount sum of new lock to equal calculated"
            );
            uint256 postCombineUserPoints = veCVE.userPoints(address(this));
            // vecve-9
            assertLt(
                preCombineUserPoints,
                postCombineUserPoints,
                "VE_CVE - combineAllLocks() - some or no prior continuous => continuous failed"
            );
            // vecve-10
            assertGte(
                postCombineUserPoints,
                (
                    (veCVE.balanceOf(address(this)) *
                        veCVE.CL_POINT_MULTIPLIER())
                ) / WAD,
                "VE_CVE - combineALlLocks() veCVE balance = userPoints * multiplier/DENOMINATOR failed for all continuous => continuous"
            );
            // for each existing lock's unique epoch
            for (uint i = 0; i < uniqueEpochs.length; i++) {
                uint256 unlockEpoch = uniqueEpochs[i];
                // vecve-11
                assertGte(
                    epochBalances[unlockEpoch].userUnlocksByEpoch,
                    veCVE.userUnlocksByEpoch(address(this), unlockEpoch),
                    "VE_CVE - pre userUnlockByEpoch must exceed post userUnlockByEpoch after noncontinuous -> continuous terminal"
                );
                // vecve-12
                assertGte(
                    epochBalances[unlockEpoch].chainUnlocksByEpoch,
                    veCVE.chainUnlocksByEpoch(unlockEpoch),
                    "VE_CVE - pre- chainUnlockByEpoch must exceed post chainUnlockByEpoch after noncontinuous -> continuous terminal"
                );
            }
            // vecve-13, vecve-14
            assert_continuous_locks_has_no_user_or_chain_unlocks(
                combinedUnlockTime
            );
            numLocks = 1;
        } catch {
            assertWithMsg(
                false,
                "VE_CVE - combineAllLocks() failed unexpectedly with correct preconditions"
            );
        }
    }

    /// @custom:property vecve-15– Combining any locks to a non continuous terminal should result in the amount for the combined terminal matching the sum of original lock amounts.
    /// @custom:property vecve-16 – Combining some continuous locks to a non continuous terminal should result in user points decreasing.
    /// @custom:property vecve-17 – Combining no prior continuous locks to a non continuous terminal should result in no change in user points.
    /// @custom:property vecve-18 – Combining some prior continuous locks to a non continuous terminal should result in the veCVE balance of a user equaling the user points.
    /// @custom:precondition  User must have at least 2 existing locks
    function combineAllLocks_should_succeed_to_non_continuous_terminal()
        public
    {
        bool continuous = false;
        require(numLocks >= 2);
        save_epoch_unlock_values();

        uint256 preCombineUserPoints = veCVE.userPoints(address(this));
        (
            uint256 newLockAmount,
            uint256 numberOfExistingContinuousLocks
        ) = get_all_user_lock_info(address(this));

        try
            veCVE.combineAllLocks(
                continuous,
                defaultContinuous.rewardsData,
                defaultContinuous.param,
                defaultContinuous.aux
            )
        {
            numLocks = 1;
            // userLocks.amount must sum to the individual amounts for each lock
            (uint216 combinedAmount, uint40 combinedUnlockTime) = veCVE
                .userLocks(address(this), 0);

            // vecve-15
            assertEq(
                combinedAmount,
                newLockAmount,
                "VE_CVE - combineAllLocks() expected amount sum of new lock to equal calculated"
            );
            uint256 postCombineUserPoints = veCVE.userPoints(address(this));

            if (numberOfExistingContinuousLocks > 0) {
                // vecve-16
                assertGt(
                    preCombineUserPoints,
                    postCombineUserPoints,
                    "VE_CVE - combineAllLocks() - ALL continuous => !continuous failed"
                );
            }
            // no locks prior were continuous
            else {
                // CAN ADD: Post-condition check on the epoch balances
                // vecve-17
                assertEq(
                    preCombineUserPoints,
                    postCombineUserPoints,
                    "VE_CVE - combineAllLocks() NO continuous locks -> !continuous failed"
                );
            }
            //VECVE-18
            assertEq(
                veCVE.balanceOf(address(this)),
                postCombineUserPoints,
                "VE_CVE - combineAllLocks() balance should equal post combine user points"
            );

            numLocks = 1;
        } catch {
            assertWithMsg(
                false,
                "VE_CVE - combineAllLocks() failed unexpectedly with correct preconditions"
            );
        }
    }

    function extendLock_should_succeed_if_not_shutdown(
        uint256 seed,
        bool continuousLock
    ) public {
        require(veCVE.isShutdown() != 2);
        uint256 lockIndex = get_existing_lock(seed);

        (, uint256 preExtendLockTime) = get_associated_lock(
            address(this),
            lockIndex
        );
        require(preExtendLockTime > block.timestamp);
        assert(false);
        require(preExtendLockTime != veCVE.CONTINUOUS_LOCK_VALUE());
        if (!continuousLock) {
            isAllContinuous = false;
        }

        try
            veCVE.extendLock(
                lockIndex,
                continuousLock,
                defaultContinuous.rewardsData,
                bytes(""),
                defaultContinuous.aux
            )
        {
            (, uint256 postExtendLockTime) = get_associated_lock(
                address(this),
                lockIndex
            );
            if (continuousLock) {
                assertWithMsg(
                    postExtendLockTime == veCVE.CONTINUOUS_LOCK_VALUE(),
                    "VE_CVE - extendLock() should set veCVE.userPoints(address(this))[index].unlockTime to CONTINUOUS"
                );
            } else {
                emit LogUint256(
                    "pre extend epoch",
                    veCVE.currentEpoch(preExtendLockTime)
                );
                emit LogUint256(
                    "post extend epoch",
                    veCVE.currentEpoch(postExtendLockTime)
                );
                emit LogUint256("preExtendLockTime", preExtendLockTime);
                emit LogUint256("postExtendLockTime", postExtendLockTime);
                if (
                    veCVE.currentEpoch(preExtendLockTime) ==
                    veCVE.currentEpoch(postExtendLockTime)
                ) {
                    assertEq(
                        preExtendLockTime,
                        postExtendLockTime,
                        "VE_CVE - extendLock() when extend is called in same epoch should be the same"
                    );
                } else {
                    assertGt(
                        postExtendLockTime,
                        preExtendLockTime,
                        "VE_CVE - extendLock() when called in later epoch should increase unlock time"
                    );
                }
            }
        } catch {}
    }

    /// @custom:property VECVCE-24 – Trying to extend a lock that is already continuous should fail and revert with an error message indicating a lock type mismatch.
    /// @custom:precondition  veCVE is not shut down
    /// @custom:precondition  unlock time for lock is CONTINUOUS_LOCK_VALUE
    function extend_lock_should_fail_if_continuous(
        uint256 seed,
        bool continuousLock
    ) public {
        require(veCVE.isShutdown() != 2);
        uint256 lockIndex = get_existing_lock(seed);

        require(
            veCVE.getUnlockTime(address(this), lockIndex) ==
                veCVE.CONTINUOUS_LOCK_VALUE()
        );

        try
            veCVE.extendLock(
                lockIndex,
                continuousLock,
                RewardsData(address(0), true, true, true),
                bytes(""),
                0
            )
        {
            assertWithMsg(
                false,
                "VE_CVE - extendLock() should not be successful"
            );
        } catch (bytes memory revertData) {
            uint256 errorSelector = extractErrorSelector(revertData);

            assertWithMsg(
                errorSelector == vecve_lockTypeMismatchHash,
                "VE_CVE - extendLock() failed unexpectedly"
            );
        }
    }

    /// @custom:property vecve-25 – Trying to extend a lock when the system is in shutdown should fail and revert with an error message indicating that the system is shut down.
    /// @custom:precondition  system is shut down
    function extend_lock_should_fail_if_shutdown(
        uint256 lockIndex,
        bool continuousLock
    ) public {
        require(veCVE.isShutdown() == 2);

        try
            veCVE.extendLock(
                lockIndex,
                continuousLock,
                RewardsData(address(0), true, true, true),
                bytes(""),
                0
            )
        {
            // VECVE.extendLock() should fail if the system is shut down
            assertWithMsg(
                false,
                "VE_CVE - extendLock() should not be successful"
            );
        } catch (bytes memory revertData) {
            uint256 errorSelector = extractErrorSelector(revertData);

            assertWithMsg(
                errorSelector == vecve_shutdownSelectorHash,
                "VE_CVE - extendLock() failed unexpectedly"
            );
        }
    }

    function increaseAmountAndExtendLock_should_succeed_if_continuous(
        uint256 amount,
        uint256 number
    ) public {
        bool continuousLock = true;
        require(veCVE.isShutdown() != 2);
        uint256 lockIndex = get_existing_lock(number);

        amount = clampBetween(amount, WAD, type(uint32).max);
        (, uint256 unlockTime) = get_associated_lock(address(this), lockIndex);
        require(unlockTime == veCVE.CONTINUOUS_LOCK_VALUE());
        // save balance of CVE
        uint256 preLockCVEBalance = cve.balanceOf(address(this));
        // save balance of VE_CVE
        uint256 preLockVECVEBalance = veCVE.balanceOf(address(this));

        approve_cve(
            amount,
            "VE_CVE - increaseAmountAndExtendLock() failed on approve cve"
        );

        try
            veCVE.increaseAmountAndExtendLock(
                amount,
                lockIndex,
                continuousLock,
                defaultContinuous.rewardsData,
                defaultContinuous.param,
                defaultContinuous.aux
            )
        {
            uint256 postLockCVEBalance = cve.balanceOf(address(this));
            assertEq(
                preLockCVEBalance,
                postLockCVEBalance + amount,
                "VE_CVE - increaseAmountAndExtendLock CVE transferred to contract"
            );

            uint256 postLockVECVEBalance = veCVE.balanceOf(address(this));
            assertEq(
                preLockVECVEBalance + amount,
                postLockVECVEBalance,
                "VE_CVE - increaseAmountAndExtendLock VE_CVE token minted"
            );
        } catch {
            assertWithMsg(
                false,
                "VE_CVE - increaseAmountAndExtendLock() failed unexpectedly"
            );
        }
    }

    function increaseAmountAndExtendLock_should_succeed_if_non_continuous(
        uint256 amount,
        uint256 number
    ) public {
        bool continuousLock = false;
        require(veCVE.isShutdown() != 2);
        uint256 lockIndex = get_existing_lock(number);
        isAllContinuous = false;

        amount = clampBetween(amount, WAD, type(uint32).max);
        (, uint256 unlockTime) = get_associated_lock(address(this), lockIndex);
        require(unlockTime >= block.timestamp);
        // save balance of CVE
        uint256 preLockCVEBalance = cve.balanceOf(address(this));
        // save balance of VE_CVE
        uint256 preLockVECVEBalance = veCVE.balanceOf(address(this));

        approve_cve(
            amount,
            "VE_CVE - increaseAmountAndExtendLock() failed on approve cve"
        );

        try
            veCVE.increaseAmountAndExtendLock(
                amount,
                lockIndex,
                continuousLock,
                defaultContinuous.rewardsData,
                defaultContinuous.param,
                defaultContinuous.aux
            )
        {
            uint256 postLockCVEBalance = cve.balanceOf(address(this));
            assertEq(
                preLockCVEBalance,
                postLockCVEBalance + amount,
                "VE_CVE - increaseAmountAndExtendLock CVE transferred to contract"
            );

            uint256 postLockVECVEBalance = veCVE.balanceOf(address(this));
            assertEq(
                preLockVECVEBalance + amount,
                postLockVECVEBalance,
                "VE_CVE - increaseAmountAndExtendLock VE_CVE token minted"
            );
        } catch {
            assertWithMsg(
                false,
                "VE_CVE - increaseAmountAndExtendLock() failed unexpectedly"
            );
        }
    }

    // TODO: Add additional pre and post conditions on processExpiredLock
    function processExpiredLock_should_succeed(uint256 seed) public {
        require(veCVE.isShutdown() != 2);
        uint256 lockIndex = get_existing_lock(seed);
        try
            veCVE.processExpiredLock(
                lockIndex,
                false,
                defaultContinuous.continuousLock,
                defaultContinuous.rewardsData,
                defaultContinuous.param,
                defaultContinuous.aux
            )
        {} catch {}
    }

    /// @custom:property vecve-19 – Processing an expired lock should fail when the lock index is incorrect or exceeds the length of created locks.
    function processExpiredLock_should_fail_if_lock_index_exceeds_length(
        uint256 seed
    ) public {
        uint256 lockIndex = clampBetween(seed, numLocks, type(uint256).max);
        try
            veCVE.processExpiredLock(
                lockIndex,
                false,
                defaultContinuous.continuousLock,
                defaultContinuous.rewardsData,
                defaultContinuous.param,
                defaultContinuous.aux
            )
        {} catch (bytes memory revertData) {
            uint256 errorSelector = extractErrorSelector(revertData);

            assertWithMsg(
                errorSelector == vecve_invalidLockSelectorHash,
                "VE_CVE - createLock() should fail when creating with 0"
            );
        }
    }

    /// @custom:property vecve-20 –  Disabling a continuous lock for a user’s continuous lock results in a decrease of user points.
    /// @custom:property vecve-21 – Disable continuous lock for a user’s continuous lock results in a decrease of chain points.
    /// @custom:property vecve-22 – Disable continuous lock for a user’s continuous lock results in preChainUnlocksByEpoch + amount being equal to postChainUnlocksByEpoch
    /// @custom:property vecve-23 – Disable continuous lock should for a user’s continuous lock results in  preUserUnlocksByEpoch + amount matching postUserUnlocksByEpoch
    /// @custom:precondition  user has a continuous lock they intend to disable
    function disableContinuousLock_should_succeed_if_lock_exists() public {
<<<<<<< HEAD
        (uint256 lockIndex, bool isContinuous) = get_continuous_lock();
        require(isContinuous);
=======
        uint256 lockIndex = get_continuous_lock();
>>>>>>> 3243f719
        uint256 preUserPoints = veCVE.userPoints(address(this));
        uint256 preChainPoints = veCVE.chainPoints();
        uint256 newEpoch = veCVE.freshLockEpoch();
        uint256 preChainUnlocksByEpoch = veCVE.chainUnlocksByEpoch(newEpoch);
        uint256 preUserUnlocksByEpoch = veCVE.userUnlocksByEpoch(
            address(this),
            newEpoch
        );

        try
            veCVE.disableContinuousLock(
                lockIndex,
                defaultContinuous.rewardsData,
                bytes(""),
                0
            )
        {
            uint256 postUserPoints = veCVE.userPoints((address(this)));
            uint256 postChainPoints = veCVE.chainPoints();
            (uint256 amount, uint40 unlockTime) = veCVE.userLocks(
                address(this),
                lockIndex
            );
            uint256 postChainUnlocksByEpoch = veCVE.chainUnlocksByEpoch(
                newEpoch
            );
            uint256 postUserUnlocksByEpoch = veCVE.userUnlocksByEpoch(
                address(this),
                newEpoch
            );

            // vecve-20
            assertGt(
                preUserPoints,
                postUserPoints,
                "VE_CVE - disableContinuousLock() - userPoints should have decreased"
            );

            // vecve-21
            assertGt(
                preChainPoints,
                postChainPoints,
                "VE_CVE - disableContinuousLock() - chainPoints should have decreased"
            );

            // vecve-22
            assertEq(
                preChainUnlocksByEpoch + amount,
                postChainUnlocksByEpoch,
                "VE_CVE - disableContinuousLock() - postChainUnlocksByEpoch should be increased by amount"
            );

            // vecve-23
            assertEq(
                preUserUnlocksByEpoch + amount,
                postUserUnlocksByEpoch,
                "VE_CVE - disableContinuousLock() - userUnlocksByEpoch should be increased by amount"
            );
        } catch {
            assertWithMsg(
                false,
                "VE_CVE - disableContinuousLock() failed unexpectedly"
            );
        }
    }

    /// @custom:property vecve-26 Shutting down the contract when the caller has elevated permissions should result in the veCVE.isShutdown =2
    /// @custom:property vecve-27 Shutting down the contract when the caller has elevated permissions should result in the veCVE.isShutdown =2
    /// @custom:property vecve-28 Shutting down the contract when the caller has elevated permissions, and the system is not already shut down should never revert unexpectedly.
    /// @custom:precondition address(this) has elevated rights
    /// @custom:precondition address(this) system is not shut down already
    function shutdown_success_if_elevated_permission() public {
        // should be true on setup unless revoked
        require(centralRegistry.hasElevatedPermissions(address(this)));
        // should not be shut down already
        require(veCVE.isShutdown() != 2);
        emit LogAddress("msg.sender from call", address(this));
        // call central registry from addr(this)
        try veCVE.shutdown() {
            // VECVE-26
            assertWithMsg(
                veCVE.isShutdown() == 2,
                "VE_CVE - shutdown() did not set isShutdown variable"
            );
            // VECVE-27
            assertWithMsg(
                cveLocker.isShutdown() == 2,
                "VE_CVE - shutdown() should also set cveLocker"
            );
        } catch (bytes memory reason) {
            uint256 errorSelector = extractErrorSelector(reason);
            // VECVE-28
            assertWithMsg(
                false,
                "VE_CVE - shutdown() by elevated permission failed unexpectedly"
            );
        }
    }

    function earlyExpireLock_should_succeed(uint256 seed) public {
        uint256 lockIndex = get_existing_lock(seed);

        try
            veCVE.earlyExpireLock(
                lockIndex,
                defaultContinuous.rewardsData,
                defaultContinuous.param,
                defaultContinuous.aux
            )
        {} catch {}
    }

    // Stateful
    /// @custom:property s-vecve-1 Balance of veCVE must equal to the sum of all non-continuous lock amounts.
    function balance_must_equal_lock_amount_for_non_continuous() public {
        (
            uint256 lockAmountSum,
            uint256 numberOfExistingContinuousLocks
        ) = get_all_user_lock_info(address(this));
        require(numberOfExistingContinuousLocks != numLocks);
        assertEq(
            veCVE.balanceOf(address(this)),
            lockAmountSum,
            "VE_CVE - balance = lock.amount for all non-continuous objects"
        );
    }

    /// @custom:property s-vecve-2 User unlocks by epoch should be greater than 0 for all non-continuous locks.
    /// @custom:property s-vecve-3 User unlocks by epoch should be 0 for all continuous locks.
    function user_unlock_for_epoch_for_values_are_correct() public {
        (
            uint256 lockAmountSum,
            uint256 numberOfExistingContinuousLocks
        ) = get_all_user_lock_info(address(this));
        require(numberOfExistingContinuousLocks == numLocks);
        for (uint i = 0; i < uniqueEpochs.length; i++) {
            (, uint40 unlockTime) = veCVE.userLocks(address(this), i);
            uint256 epoch = veCVE.currentEpoch(unlockTime);
            if (unlockTime != veCVE.CONTINUOUS_LOCK_VALUE()) {
                assertGt(
                    veCVE.userUnlocksByEpoch(address(this), epoch),
                    0,
                    "VE_CVE - userUnlockByEpoch >0 for non-continuous"
                );
            } else {
                assertEq(
                    veCVE.userUnlocksByEpoch(address(this), epoch),
                    0,
                    "VE_CVE - userUnlockBy Epoch == 0 for non-continuous"
                );
            }
        }
    }

    /// @custom:property s-vecve-4 Chain unlocks by epoch should be greater than 0 for all non-continuous locks.
    /// @custom:property s-vecve-5 Chain unlocks by epoch should be 0 for all continuous locks.
    function chain_unlock_for_epoch_for_values_are_correct() public {
        (
            uint256 lockAmountSum,
            uint256 numberOfExistingContinuousLocks
        ) = get_all_user_lock_info(address(this));

        for (uint i = 0; i < uniqueEpochs.length; i++) {
            (, uint40 unlockTime) = veCVE.userLocks(address(this), i);
            uint256 epoch = veCVE.currentEpoch(unlockTime);
            if (unlockTime != veCVE.CONTINUOUS_LOCK_VALUE()) {
                assertGt(
                    veCVE.chainUnlocksByEpoch(epoch),
                    0,
                    "VE_CVE - chainUnlockForEpoch >0 for non-continuous"
                );
            } else {
                assertEq(
                    veCVE.chainUnlocksByEpoch(epoch),
                    0,
                    "VE_CVE - chainUnlockForEpoch ==0 for continuous"
                );
            }
        }
    }

    /// @custom:property s-vecve-6 The sum of all user unlock epochs for each epoch must be less than or equal to the user points.
    function sum_of_all_user_unlock_epochs_is_equal_to_user_points() public {
        save_epoch_unlock_values();
        uint256 sumUserUnlockEpochs;

        emit LogUint256("numlocks", numLocks);
        emit LogUint256("uniqueEpochs", uniqueEpochs.length);

        for (uint256 i = 0; i < uniqueEpochs.length; i++) {
            (, uint40 unlockTime) = veCVE.userLocks(address(this), i);

            uint256 epoch = veCVE.currentEpoch(unlockTime);

            sumUserUnlockEpochs += epochBalances[epoch].userUnlocksByEpoch;
        }
        assertLte(
            sumUserUnlockEpochs,
            veCVE.userPoints(address(this)),
            "VE_CVE - sum_of_all_user_unlock_epochs_is_equal_to_user_points"
        );
    }

    // Helper Functions

    function assert_continuous_locks_has_no_user_or_chain_unlocks(
        uint256 combinedUnlockTime
    ) private {
        uint256 epoch = veCVE.currentEpoch(combinedUnlockTime);

        assertEq(
            veCVE.chainUnlocksByEpoch(epoch),
            0,
            "VE_CVE - combineAllLocks - chain unlocks by epoch should be zero for continuous terminal"
        );
        assertEq(
            veCVE.userUnlocksByEpoch(address(this), epoch),
            0,
            "VE_CVE - combineAllLocks - user unlocks by epoch should be zero for continuous terminal"
        );
    }

    uint256[] uniqueEpochs;
    mapping(uint256 => CombineBalance) epochBalances;
    struct CombineBalance {
        uint256 chainUnlocksByEpoch;
        uint256 userUnlocksByEpoch;
    }

    function save_epoch_unlock_values() private {
        for (uint i = 0; i < uniqueEpochs.length; i++) {
            (uint216 amount, uint40 unlockTime) = veCVE.userLocks(
                address(this),
                i
            );
            uint256 epoch = veCVE.currentEpoch(unlockTime);
            if (!has_epoch_been_added(epoch)) {
                uniqueEpochs.push(epoch);
            }
            epochBalances[epoch].chainUnlocksByEpoch += veCVE
                .chainUnlocksByEpoch(epoch);
            epochBalances[epoch].userUnlocksByEpoch += veCVE
                .userUnlocksByEpoch(address(this), epoch);
        }
    }

    function has_epoch_been_added(uint _value) private returns (bool) {
        for (uint i = 0; i < uniqueEpochs.length; i++) {
            if (uniqueEpochs[i] == _value) return true;
        }
        return false;
    }

    function get_all_user_lock_info(
        address addr
    )
        private
        view
        returns (
            uint256 newLockAmount,
            uint256 numberOfExistingContinuousLocks
        )
    {
        for (uint i = 0; i < numLocks; i++) {
            (uint216 amount, uint40 unlockTime) = veCVE.userLocks(
                address(this),
                i
            );
            newLockAmount += amount;

            if (unlockTime == veCVE.CONTINUOUS_LOCK_VALUE()) {
                numberOfExistingContinuousLocks++;
            }
        }
    }

    function get_continuous_lock() private view returns (uint256) {
        for (uint i = 0; i < numLocks; i++) {
            (, uint40 unlockTime) = veCVE.userLocks(address(this), i);
            if (unlockTime == veCVE.CONTINUOUS_LOCK_VALUE()) {
                return i;
            }
        }
    }

    function get_associated_lock(
        address addr,
        uint256 lockIndex
    ) private view returns (uint216 amount, uint40 unlockTime) {
        (amount, unlockTime) = veCVE.userLocks(addr, lockIndex);
    }

    function get_existing_lock(uint256 seed) private returns (uint256) {
        if (numLocks == 0) {
            create_lock_when_not_shutdown(seed, true);
            return 0;
        }
        return clampBetween(seed, 0, numLocks);
    }

    function get_continuous_lock()
        private
        returns (uint256 index, bool exists)
    {
        for (uint i = 0; i < numLocks; i++) {
            (, uint40 unlockTime) = veCVE.userLocks(address(this), i);
            if (unlockTime == veCVE.CONTINUOUS_LOCK_VALUE()) {
                return (i, true);
            }
        }
        return (0, false);
    }

    function approve_cve(uint256 amount, string memory error) private {
        try cve.approve(address(veCVE), amount) {} catch {
            assertWithMsg(false, error);
        }
    }
}<|MERGE_RESOLUTION|>--- conflicted
+++ resolved
@@ -669,12 +669,8 @@
     /// @custom:property vecve-23 – Disable continuous lock should for a user’s continuous lock results in  preUserUnlocksByEpoch + amount matching postUserUnlocksByEpoch
     /// @custom:precondition  user has a continuous lock they intend to disable
     function disableContinuousLock_should_succeed_if_lock_exists() public {
-<<<<<<< HEAD
         (uint256 lockIndex, bool isContinuous) = get_continuous_lock();
         require(isContinuous);
-=======
-        uint256 lockIndex = get_continuous_lock();
->>>>>>> 3243f719
         uint256 preUserPoints = veCVE.userPoints(address(this));
         uint256 preChainPoints = veCVE.chainPoints();
         uint256 newEpoch = veCVE.freshLockEpoch();
