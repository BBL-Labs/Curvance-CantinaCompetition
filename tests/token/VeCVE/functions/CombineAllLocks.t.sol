// SPDX-License-Identifier: UNLICENSED
pragma solidity ^0.8.17;

<<<<<<< HEAD
import {TestBaseVeCVE} from "../TestBaseVeCVE.sol";
import {VeCVE} from "contracts/token/VeCVE.sol";
import "forge-std/console.sol";
=======
import { TestBaseVeCVE } from "../TestBaseVeCVE.sol";
import { VeCVE } from "contracts/token/VeCVE.sol";
>>>>>>> 713ebc38

contract CombineAllLocksTest is TestBaseVeCVE {
    uint256 internal constant _INITIAL_AMOUNT = 30e18;

    function setUp() public override {
        super.setUp();

        deal(address(cve), address(this), _INITIAL_AMOUNT);
        cve.approve(address(veCVE), _INITIAL_AMOUNT);

        veCVE.createLock(_INITIAL_AMOUNT, false, rewardsData, "", 0);
    }

    function test_combineAllLocks_fail_whenCombineOneLock(bool shouldLock, bool isFreshLock, bool isFreshLockContinuous)
        public
        setRewardsData(shouldLock, isFreshLock, isFreshLockContinuous)
    {
        vm.expectRevert(VeCVE.VeCVE__InvalidLock.selector);
        veCVE.combineAllLocks(false, rewardsData, "", 0);
    }

    function test_combineAllLocks_success_withContinuousLock(
        bool shouldLock,
        bool isFreshLock,
        bool isFreshLockContinuous,
        uint256 amount
    ) public setRewardsData(shouldLock, isFreshLock, isFreshLockContinuous) {
        amount = bound(amount, _MIN_FUZZ_AMOUNT, _MAX_FUZZ_AMOUNT - _INITIAL_AMOUNT);
        deal(address(cve), address(this), amount);
        cve.approve(address(veCVE), amount);

        veCVE.createLock(amount, true, rewardsData, "", 0);

        (uint256 lockAmount, uint40 unlockTime) = veCVE.userLocks(address(this), 1);

        assertEq(veCVE.chainPoints(), _INITIAL_AMOUNT + amount * 2);
        assertEq(veCVE.userPoints(address(this)), _INITIAL_AMOUNT + amount * 2);
        assertEq(veCVE.chainUnlocksByEpoch(veCVE.currentEpoch(unlockTime)), 0);
        assertEq(veCVE.userUnlocksByEpoch(address(this), veCVE.currentEpoch(unlockTime)), 0);

        veCVE.combineAllLocks(true, rewardsData, "", 0);

        vm.expectRevert();
        veCVE.userLocks(address(this), 1);

        (lockAmount, unlockTime) = veCVE.userLocks(address(this), 0);

        assertEq(lockAmount, _INITIAL_AMOUNT + amount);
        assertEq(unlockTime, veCVE.CONTINUOUS_LOCK_VALUE());
        assertEq(veCVE.chainPoints(), (_INITIAL_AMOUNT + amount) * 2);
        assertEq(veCVE.userPoints(address(this)), (30e18 + amount) * 2);
        assertEq(veCVE.chainUnlocksByEpoch(veCVE.currentEpoch(unlockTime)), 0);
        assertEq(veCVE.userUnlocksByEpoch(address(this), veCVE.currentEpoch(unlockTime)), 0);
    }

    function _deal(uint256 amount) internal {
        deal(address(cve), address(this), amount);
        cve.approve(address(veCVE), amount);
    }

    function test_combineAllLocks_all_continuous_to_continuous_lock(
        bool shouldLock,
        bool isFreshLock,
        bool isFreshLockContinuous
    ) public setRewardsData(shouldLock, isFreshLock, isFreshLockContinuous) {
        _deal(1000000000000013658 + 1524395970892188412);
        veCVE.extendLock(0, true, rewardsData, "", 0);
        veCVE.createLock(1000000000000013658, true, rewardsData, "", 0);
        veCVE.createLock(1524395970892188412, true, rewardsData, "", 0);
        uint256 preCombine = (veCVE.userPoints(address(this)));

        veCVE.combineAllLocks(true, rewardsData, "", 0);

        uint256 postCombine = (veCVE.userPoints(address(this)));
        assertEq(preCombine, postCombine);
    }

    function test_combineAllLocks_some_continuous_to_continuous_lock(
        bool shouldLock,
        bool isFreshLock,
        bool isFreshLockContinuous
    ) public setRewardsData(shouldLock, isFreshLock, isFreshLockContinuous) {
        _deal(1000000000000013658 + 1524395970892188412);
        veCVE.createLock(1000000000000013658, true, rewardsData, "", 0);
        veCVE.createLock(
            1524395970892188412,
            false,
            rewardsData,
            "",
            31449600
        );
        uint256 preCombine = (veCVE.userPoints(address(this)));

        veCVE.combineAllLocks(true, rewardsData, "", 0);

        uint256 postCombine = (veCVE.userPoints(address(this)));
        assertLt(preCombine, postCombine);
    }

    function test_combineAllLocks_success_withDiscontinuousLock(
        bool shouldLock,
        bool isFreshLock,
        bool isFreshLockContinuous,
        uint256 amount
    ) public setRewardsData(shouldLock, isFreshLock, isFreshLockContinuous) {
        amount = bound(amount, _MIN_FUZZ_AMOUNT, _MAX_FUZZ_AMOUNT - _INITIAL_AMOUNT);
        _deal(amount);

        veCVE.createLock(amount, true, rewardsData, "", 0);

        (uint256 lockAmount, uint40 unlockTime) = veCVE.userLocks(address(this), 1);

        assertEq(veCVE.chainPoints(), _INITIAL_AMOUNT + amount * 2);
        assertEq(veCVE.userPoints(address(this)), _INITIAL_AMOUNT + amount * 2);
        assertEq(veCVE.chainUnlocksByEpoch(veCVE.currentEpoch(unlockTime)), 0);
        assertEq(veCVE.userUnlocksByEpoch(address(this), veCVE.currentEpoch(unlockTime)), 0);

        veCVE.combineAllLocks(false, rewardsData, "", 0);

        vm.expectRevert();
        veCVE.userLocks(address(this), 1);

        (lockAmount, unlockTime) = veCVE.userLocks(address(this), 0);

        assertEq(lockAmount, _INITIAL_AMOUNT + amount);
        assertEq(unlockTime, veCVE.freshLockTimestamp());
        assertEq(veCVE.chainPoints(), _INITIAL_AMOUNT + amount);
        assertEq(veCVE.userPoints(address(this)), _INITIAL_AMOUNT + amount);
        assertEq(veCVE.chainUnlocksByEpoch(veCVE.currentEpoch(unlockTime)), _INITIAL_AMOUNT + amount);
        assertEq(veCVE.userUnlocksByEpoch(address(this), veCVE.currentEpoch(unlockTime)), _INITIAL_AMOUNT + amount);
    }
}<|MERGE_RESOLUTION|>--- conflicted
+++ resolved
@@ -1,14 +1,8 @@
 // SPDX-License-Identifier: UNLICENSED
 pragma solidity ^0.8.17;
 
-<<<<<<< HEAD
-import {TestBaseVeCVE} from "../TestBaseVeCVE.sol";
-import {VeCVE} from "contracts/token/VeCVE.sol";
-import "forge-std/console.sol";
-=======
 import { TestBaseVeCVE } from "../TestBaseVeCVE.sol";
 import { VeCVE } from "contracts/token/VeCVE.sol";
->>>>>>> 713ebc38
 
 contract CombineAllLocksTest is TestBaseVeCVE {
     uint256 internal constant _INITIAL_AMOUNT = 30e18;
