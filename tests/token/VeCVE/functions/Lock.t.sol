// SPDX-License-Identifier: UNLICENSED
pragma solidity ^0.8.17;

<<<<<<< HEAD
import {TestBaseVeCVE} from "../TestBaseVeCVE.sol";
import {SafeTransferLib} from "contracts/libraries/external/SafeTransferLib.sol";
import {VeCVE} from "contracts/token/VeCVE.sol";
import {WAD} from "contracts/libraries/Constants.sol";
=======
import { TestBaseVeCVE } from "../TestBaseVeCVE.sol";
import { SafeTransferLib } from "contracts/libraries/external/SafeTransferLib.sol";
import { VeCVE } from "contracts/token/VeCVE.sol";
>>>>>>> 713ebc38

contract LockTest is TestBaseVeCVE {
    event Locked(address indexed user, uint256 amount);
    event RewardPaid(address user, address rewardToken, uint256 amount);

    function test_lock_fail_whenVeCVEShutdown(bool shouldLock, bool isFreshLock, bool isFreshLockContinuous)
        public
        setRewardsData(shouldLock, isFreshLock, isFreshLockContinuous)
    {
        veCVE.shutdown();

        vm.expectRevert(VeCVE.VeCVE__VeCVEShutdown.selector);
        veCVE.createLock(100e18, true, rewardsData, "", 0);
    }

    function test_lock_fail_whenAmountIsZero(bool shouldLock, bool isFreshLock, bool isFreshLockContinuous)
        public
        setRewardsData(shouldLock, isFreshLock, isFreshLockContinuous)
    {
        vm.expectRevert(VeCVE.VeCVE__InvalidLock.selector);
        veCVE.createLock(0, true, rewardsData, "", 0);
    }

    function test_lock_fail_whenBalanceIsNotEnough(bool shouldLock, bool isFreshLock, bool isFreshLockContinuous)
        public
        setRewardsData(shouldLock, isFreshLock, isFreshLockContinuous)
    {
        vm.expectRevert(SafeTransferLib.TransferFromFailed.selector);
        veCVE.createLock(100e18, true, rewardsData, "", 0);
    }

    function test_lock_fail_whenAllowanceIsNotEnough(bool shouldLock, bool isFreshLock, bool isFreshLockContinuous)
        public
        setRewardsData(shouldLock, isFreshLock, isFreshLockContinuous)
    {
        deal(address(cve), address(this), 100e18);

        vm.expectRevert(SafeTransferLib.TransferFromFailed.selector);
        veCVE.createLock(100e18, true, rewardsData, "", 0);
    }

    function test_lock_success_withContinuousLock_fuzzed(
        uint256 amount,
        bool shouldLock,
        bool isFreshLock,
        bool isFreshLockContinuous
    ) public setRewardsData(shouldLock, isFreshLock, isFreshLockContinuous) {
        deal(address(cve), address(this), 100e18);
        cve.approve(address(veCVE), 100e18);

        vm.assume(amount > 1e18 && amount <= 100e18);

        vm.expectEmit(true, true, true, true, address(veCVE));
        emit Locked(address(this), amount);

        veCVE.createLock(amount, true, rewardsData, "", 0);

        assertEq(cve.balanceOf(address(this)), 100e18 - amount);

        assertEq(veCVE.balanceOf(address(this)), amount);

        (, uint40 unlockTime) = veCVE.userLocks(address(this), 0);

        assertEq(veCVE.chainPoints(), amount * veCVE.CL_POINT_MULTIPLIER());
<<<<<<< HEAD

        assertEq(veCVE.userPoints(address(this)), amount * veCVE.CL_POINT_MULTIPLIER());
=======
        assertEq(
            veCVE.userPoints(address(this)),
            amount * veCVE.CL_POINT_MULTIPLIER()
        );
>>>>>>> 713ebc38
        assertEq(veCVE.chainUnlocksByEpoch(veCVE.currentEpoch(unlockTime)), 0);

        assertEq(veCVE.userUnlocksByEpoch(address(this), veCVE.currentEpoch(unlockTime)), 0);
    }

    function test_lock_success_withDiscontinuousLock_fuzzed(
        uint256 amount,
        bool shouldLock,
        bool isFreshLock,
        bool isFreshLockContinuous
    ) public setRewardsData(shouldLock, isFreshLock, isFreshLockContinuous) {
        deal(address(cve), address(this), 100e18);
        cve.approve(address(veCVE), 100e18);

        vm.assume(amount > 1e18 && amount <= 100e18);

        vm.expectEmit(true, true, true, true, address(veCVE));
        emit Locked(address(this), amount);

        veCVE.createLock(amount, false, rewardsData, "", 0);

        assertEq(cve.balanceOf(address(this)), 100e18 - amount);
        assertEq(veCVE.balanceOf(address(this)), amount);

        (, uint40 unlockTime) = veCVE.userLocks(address(this), 0);

        assertEq(veCVE.chainPoints(), amount);
        assertEq(veCVE.userPoints(address(this)), amount);
        assertEq(veCVE.chainUnlocksByEpoch(veCVE.currentEpoch(unlockTime)), amount);
        assertEq(veCVE.userUnlocksByEpoch(address(this), veCVE.currentEpoch(unlockTime)), amount);
    }

    function test_lock_with_claimRewards(uint256 amount, bool shouldLock, bool isFreshLock, bool isFreshLockContinuous)
        public
        setRewardsData(shouldLock, isFreshLock, isFreshLockContinuous)
    {
        amount = bound(amount, _MIN_FUZZ_AMOUNT * 2, _MAX_FUZZ_AMOUNT);
        deal(address(cve), address(this), amount);
        cve.approve(address(veCVE), amount);

        vm.expectEmit(true, true, true, true, address(veCVE));
        emit Locked(address(this), amount / 2);
        veCVE.createLock(amount / 2, false, rewardsData, "", 0);

        // verify that rewards are delivered
        vm.expectEmit(true, true, true, true, address(cveLocker));
        emit RewardPaid(address(this), _USDC_ADDRESS, amount / 2);
        veCVE.createLock(amount / 2, false, rewardsData, "", 0);
        assertEq(usdc.balanceOf(address(this)), amount / 2);
    }
}<|MERGE_RESOLUTION|>--- conflicted
+++ resolved
@@ -1,16 +1,9 @@
 // SPDX-License-Identifier: UNLICENSED
 pragma solidity ^0.8.17;
 
-<<<<<<< HEAD
-import {TestBaseVeCVE} from "../TestBaseVeCVE.sol";
-import {SafeTransferLib} from "contracts/libraries/external/SafeTransferLib.sol";
-import {VeCVE} from "contracts/token/VeCVE.sol";
-import {WAD} from "contracts/libraries/Constants.sol";
-=======
 import { TestBaseVeCVE } from "../TestBaseVeCVE.sol";
 import { SafeTransferLib } from "contracts/libraries/external/SafeTransferLib.sol";
 import { VeCVE } from "contracts/token/VeCVE.sol";
->>>>>>> 713ebc38
 
 contract LockTest is TestBaseVeCVE {
     event Locked(address indexed user, uint256 amount);
@@ -75,15 +68,10 @@
         (, uint40 unlockTime) = veCVE.userLocks(address(this), 0);
 
         assertEq(veCVE.chainPoints(), amount * veCVE.CL_POINT_MULTIPLIER());
-<<<<<<< HEAD
-
-        assertEq(veCVE.userPoints(address(this)), amount * veCVE.CL_POINT_MULTIPLIER());
-=======
         assertEq(
             veCVE.userPoints(address(this)),
             amount * veCVE.CL_POINT_MULTIPLIER()
         );
->>>>>>> 713ebc38
         assertEq(veCVE.chainUnlocksByEpoch(veCVE.currentEpoch(unlockTime)), 0);
 
         assertEq(veCVE.userUnlocksByEpoch(address(this), veCVE.currentEpoch(unlockTime)), 0);
