--- conflicted
+++ resolved
@@ -64,14 +64,6 @@
             for (uint256 j = 0; j < 10; j++) {
                 address user = users[j];
 
-<<<<<<< HEAD
-                vm.prank(user);
-                address[] memory markets = new address[](1);
-                markets[0] = address(tokens[i]);
-                // lendtroller.enterMarkets(markets);
-
-=======
->>>>>>> 6fd5a966
                 // approve
                 vm.prank(user);
                 dai.approve(address(tokens[i]), 200000e18);
