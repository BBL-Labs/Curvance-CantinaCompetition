// SPDX-License-Identifier: MIT
pragma solidity ^0.8.17;

import { WAD } from "contracts/libraries/Constants.sol";
import { ERC165Checker } from "contracts/libraries/external/ERC165Checker.sol";

import { ICentralRegistry } from "contracts/interfaces/ICentralRegistry.sol";
import { IMToken, AccountSnapshot } from "contracts/interfaces/market/IMToken.sol";
import { IOracleRouter } from "contracts/interfaces/IOracleRouter.sol";

/// @title Curvance Liquidity Manager.
/// @notice Calculates liquidity of an account in various positions.
/// @dev NOTE: Only use this as an abstract contract as no account
///            data is written here.
abstract contract LiquidityManager {
    /// TYPES ///

    /// @notice Storage structure for Account data involving liquidity
    ///         positions, and pending redemption cooldown.
    /// @param assets Array of account assets.
    /// @param cooldownTimestamp Last time an account performed an action,
    ///                          which activates the redeem/repay/exit market
    ///                          cooldown.
    struct AccountData {
        IMToken[] assets;
        uint256 cooldownTimestamp;
    }

    /// @param activePosition Value that indicates whether an account has
    ///                       an active position in the token.
    ///                       0 or 1 for no; 2 for yes.
    /// @param collateralPosted The amount of collateral an account has posted
    ///                         inside the market. Only applicable to cTokens,
    ///                         not dTokens.
    struct AccountMetadata {
        uint256 activePosition;
        uint256 collateralPosted;
    }

    /// @notice Storage configuration for how a market token should behave
    ///         in the liquidity manager.
    /// @param isListed Whether or not this market token is listed.
    ///                 false = unlisted; true = listed.
    /// @param collRatio The ratio at which this token can be collateralized.
    ///                  in `WAD`, e.g. 0.8e18 = 80% collateral value.
    /// @param collReqSoft The collateral requirement where dipping below this
    ///                    will cause a soft liquidation.
    /// @dev In `WAD`, e.g. 1.2e18 = 120% collateral vs debt value.
    /// @param collReqHard The collateral requirement where dipping below
    ///                    this will cause a hard liquidation.
    /// @dev In `WAD`, e.g. 1.2e18 = 120% collateral vs debt value.
    ///      NOTE: Should ALWAYS be less than `collReqSoft`.
    /// @param liqBaseIncentive The base ratio at which this token will be
    ///                         compensated on soft liquidation.
    /// @dev In `WAD`, stored as (Incentive + WAD) e.g. 1.05e18 = 5% incentive,
    ///      this saves gas for liquidation calculations.
    /// @param liqCurve The liquidation incentive curve length between 
    ///                 soft liquidation to hard liquidation.
    ///                 e.g. 5% base incentive with 8% curve length results
    ///                 in 13% liquidation incentive on hard liquidation.
    /// @dev In `WAD`, e.g. 0.05e18 = 5% maximum additional incentive.
    /// @param liqFee The protocol fee that will be taken on liquidation
    ///               for this market token.
    /// @dev In `WAD`, e.g. 0.01e18 = 1% liquidation fee to protocol.
    ///      Note: this is stored as (Fee * WAD) / `liqIncA`
    ///      in order to save gas for liquidation calculations.
    /// @param baseCFactor Maximum % that a liquidator can repay when
    ///                    soft liquidating an account.
    /// @dev In `WAD` format, e.g. 0.1e18 = 10% base close factor.
    /// @param cFactorCurve cFactor curve length between soft liquidation
    ///                     and hard liquidation, should be equal to
    ///                     100% - baseCFactor.
    /// @dev In `WAD` format, e.g. 0.9e18 = 90% distance between base cFactor,
    ///      and 100%.
    /// @param accountData Mapping that stores account information like token
    ///                    positions and collateral posted.
    struct MarketToken {
        bool isListed;
        uint256 collRatio;
<<<<<<< HEAD
        /// @notice The collateral requirement where dipping below this will
        ///         cause a soft liquidation.
        /// @dev    in `WAD` format, with 1.2e18 = 120% collateral vs debt value.
        uint256 collReqSoft;
        /// @notice The collateral requirement where dipping below this will
        ///         cause a hard liquidation.
        /// @dev    in `WAD` format, with 1.2e18 = 120% collateral vs debt value.
        ///         NOTE: Should ALWAYS be less than `collReqSoft`.
=======
        uint256 collReqSoft;
>>>>>>> f7cc43a6
        uint256 collReqHard;
        uint256 liqBaseIncentive;
<<<<<<< HEAD
        /// @notice The liquidation incentive curve length between
        ///         soft liquidation to hard liquidation.
        ///         e.g. 5% base incentive with 8% curve length results
        ///         in 13% liquidation incentive on hard liquidation.
        /// @dev    In `WAD` format.
        ///         e.g 05e18 = 5% maximum additional incentive.
=======
>>>>>>> f7cc43a6
        uint256 liqCurve;
        uint256 liqFee;
        uint256 baseCFactor;
        uint256 cFactorCurve;
        mapping(address => AccountMetadata) accountData;
    }

    /// @notice Data structure returned on liquidation calculation containing
    ///         lFactor, and c/d token prices for efficient liquidation processing.
    /// @param lFactor The liquidation factor value corresponding to a users
    ///                posted collateral vs outstanding debt. A lFactor of 0
    ///                corresponds to no liquidation available, an lFactor of
    ///                100% corresponds to a full hard liquidation.
    /// @param collateralTokenPrice The current price of the cToken
    ///                             to be liquidated.
    /// @param debtTokenPrice The current price of the dToken to be repaid.
    struct LiqData {
        uint256 lFactor;
        uint256 collateralTokenPrice;
        uint256 debtTokenPrice;
    }

    /// @notice Data structure returned on Bad Debt calculation containing
    ///         account collateral, amount of debt to repay, total account
    ///         debt.
    /// @paramcollateral Total value of `account` collateral.
    /// @param debt Total value of `account` debt.
    /// @param debtToPay The amount of debt to repay to receive
    ///                  `accountCollateral`.
    struct BadDebtData {
        uint256 collateral;
        uint256 debt;
        uint256 debtToPay;
    }

    /// STORAGE ///

    /// @notice Curvance DAO hub.
    ICentralRegistry public immutable centralRegistry;

    /// @notice Market token data including listing status,
    ///         token characterists, account position data.
    /// @dev Market Token Address => MarketToken struct.
    mapping(address => MarketToken) public tokenData;
    /// @notice Assets and redemption cooldown data for an account.
    /// @dev Account => AccountData struct.
    mapping(address => AccountData) public accountAssets;

    /// ERRORS ///

    error LiquidityManager__InvalidParameter();

    constructor(ICentralRegistry centralRegistry_) {
        if (
            !ERC165Checker.supportsInterface(
                address(centralRegistry_),
                type(ICentralRegistry).interfaceId
            )
        ) {
            // bytes4(keccak256(bytes("LiquidityManager__InvalidParameter()"))).
            _revert(0x78eefdcc);
        }

        centralRegistry = centralRegistry_;
    }

    /// @notice Determine `account`'s current status between collateral,
    ///         debt, and additional liquidity.
    /// @param account The account to determine liquidity for.
    /// @return accountCollateral Total value of `account` collateral.
    /// @return maxDebt The maximum amount of debt `account`
    ///                 could take on based on `accountCollateral`.
    /// @return accountDebt Total value of `account` debt.
    function _statusOf(
        address account
    )
        internal
        view
        returns (
            uint256 accountCollateral,
            uint256 maxDebt,
            uint256 accountDebt
        )
    {
        (
            AccountSnapshot[] memory snapshots,
            uint256[] memory underlyingPrices,
            uint256 numAssets
        ) = _assetDataOf(account, 2);
        AccountSnapshot memory snapshot;

        for (uint256 i; i < numAssets; ++i) {
            snapshot = snapshots[i];

            if (snapshot.isCToken) {
                // If the asset has a CR increment their collateral
                // and max borrow value.
                if (!(tokenData[snapshot.asset].collRatio == 0)) {
                    uint256 collateralValue = _getAssetValue(
                        ((tokenData[snapshot.asset]
                            .accountData[account]
                            .collateralPosted * snapshot.exchangeRate) / WAD),
                        underlyingPrices[i],
                        snapshot.decimals
                    );
                    accountCollateral += collateralValue;
                    maxDebt =
                        (collateralValue *
                            tokenData[snapshot.asset].collRatio) /
                        WAD;
                }
            } else {
                // If they have a debt balance, increment their debt.
                if (snapshot.debtBalance > 0) {
                    accountDebt += _getAssetValue(
                        snapshot.debtBalance,
                        underlyingPrices[i],
                        snapshot.decimals
                    );
                }
            }
        }
    }

    /// @notice Determine what `account`'s liquidity would be if
    ///         `mTokenModified` were redeemed or borrowed.
    /// @param account The account to determine liquidity for.
    /// @param mTokenModified The mToken to hypothetically redeem/borrow.
    /// @param redeemTokens The number of tokens to hypothetically redeem.
    /// @param borrowAmount The amount of underlying to hypothetically borrow.
    /// @param errorCodeBreakpoint The error code that will cause liquidity
    ///                            operations to revert.
    /// @dev Note that we calculate the exchangeRateCached for each collateral
    ///           mToken using stored data, without calculating accumulated
    ///           interest.
    /// @return uint256 Hypothetical `account` excess liquidity versus
    ///         collateral requirements.
    /// @return uint256 Hypothetical `account` liquidity deficit below
    ///         collateral requirements.
    function _hypotheticalLiquidityOf(
        address account,
        address mTokenModified,
        uint256 redeemTokens, // in Shares.
        uint256 borrowAmount, // in Assets.
        uint256 errorCodeBreakpoint
    ) internal view returns (uint256, uint256) {
        (
            AccountSnapshot[] memory snapshots,
            uint256[] memory underlyingPrices,
            uint256 numAssets
        ) = _assetDataOf(account, errorCodeBreakpoint);
        AccountSnapshot memory snapshot;
        uint256 maxDebt;
        uint256 newDebt;

        for (uint256 i; i < numAssets; ++i) {
            snapshot = snapshots[i];

            if (snapshot.isCToken) {
                // If the cToken has a Collateralization Ratio,
                // increment their collateral and max borrow value.
                if (!(tokenData[snapshot.asset].collRatio == 0)) {
                    maxDebt = _getLiquidityValue(
                        snapshot,
                        account,
                        underlyingPrices[i],
                        maxDebt
                    );
                }
            } else {
                // If they have a debt balance, increment their debt.
                if (snapshot.debtBalance > 0) {
                    newDebt += _getAssetValue(
                        snapshot.debtBalance,
                        underlyingPrices[i],
                        snapshot.decimals
                    );
                }
            }

            // Calculate impact of mTokenModified action.
            if (snapshot.asset == mTokenModified) {
                // If its a CToken our only option is to redeem it since
                // it cant be borrowed.
                // If its a DToken we can redeem it but it will not have
                // any effect on borrow amount since DToken have a collateral
                // value of 0.
                if (snapshot.isCToken) {
                    // If the cToken has a Collateralization Ratio,
                    // increase their new debt.
                    if (!(tokenData[snapshot.asset].collRatio == 0)) {
                        uint256 collateralValue = _getAssetValue(
                            (redeemTokens * snapshot.exchangeRate) / WAD,
                            underlyingPrices[i],
                            snapshot.decimals
                        );

                        // Hypothetical redemption action.
                        newDebt += ((collateralValue *
                            tokenData[snapshot.asset].collRatio) / WAD);
                    }
                } else {
                    // Hypothetical borrow action.
                    newDebt += _getAssetValue(
                        borrowAmount,
                        underlyingPrices[i],
                        snapshot.decimals
                    );
                }
            }
        }

        // These will not underflow/overflow as condition is checked prior.
        // Returns excess liquidity.
        if (maxDebt > newDebt) {
            unchecked {
                return (maxDebt - newDebt, 0);
            }
        }

        // Returns shortfall.
        unchecked {
            return (0, newDebt - maxDebt);
        }
    }

    /// @notice Determine `account`'s current collateral and debt values
    ///        in the market.
    /// @param account The account to check bad debt status for.
    /// @return accountCollateral The total market value of
    ///                           `account`'s collateral.
    /// @return accountDebt The total outstanding debt value of `account`.
    function _solvencyOf(
        address account
    ) internal view returns (uint256 accountCollateral, uint256 accountDebt) {
        (
            AccountSnapshot[] memory snapshots,
            uint256[] memory underlyingPrices,
            uint256 numAssets
        ) = _assetDataOf(account, 2);
        AccountSnapshot memory snapshot;

        for (uint256 i; i < numAssets; ++i) {
            snapshot = snapshots[i];

            if (snapshot.isCToken) {
                // If the cToken has a Collateralization Ratio,
                // increment their collateral.
                if (!(tokenData[snapshot.asset].collRatio == 0)) {
                    accountCollateral += _getAssetValue(
                        ((tokenData[snapshot.asset]
                            .accountData[account]
                            .collateralPosted * snapshot.exchangeRate) / WAD),
                        underlyingPrices[i],
                        snapshot.decimals
                    );
                }
            } else {
                // If they have a debt balance, increment their debt.
                if (snapshot.debtBalance > 0) {
                    accountDebt += _getAssetValue(
                        snapshot.debtBalance,
                        underlyingPrices[i],
                        snapshot.decimals
                    );
                }
            }
        }
    }

    function LiquidationStatusOf(
        address account,
        address debtToken,
        address collateralToken
    )
        public
        returns (
            uint256 lfactor,
            uint256 debtTokenPrice,
            uint256 collateralTokenPrice
        )
    {
        LiqData memory result = _LiquidationStatusOf(
            account,
            debtToken,
            collateralToken
        );
        return (
            result.lFactor,
            result.debtTokenPrice,
            result.collateralTokenPrice
        );
    }

    /// @notice Determine whether `account` can be liquidated,
    ///         by calculating their lFactor, based on their
    ///         collateral versus outstanding debt.
    /// @param account The account to check liquidation status for.
    /// @param debtToken The dToken to be repaid during potential liquidation.
    /// @param collateralToken The cToken to be seized during potential
    ///                        liquidation.
    /// @return result Containing values:
    ///                Current `account` lFactor.
    ///                Current price for `debtToken`.
    ///                Current price for `collateralToken`.
    function _LiquidationStatusOf(
        address account,
        address debtToken,
        address collateralToken
    ) internal view returns (LiqData memory result) {
        (
            AccountSnapshot[] memory snapshots,
            uint256[] memory underlyingPrices,
            uint256 numAssets
        ) = _assetDataOf(account, 2);
        AccountSnapshot memory snapshot;
        // Collateral value for soft liquidation level.
        uint256 accountCollateralSoft;
        // Collateral value for hard liquidation level.
        uint256 accountCollateralHard;
        // Current outstanding account debt.
        uint256 accountDebt;

        for (uint256 i; i < numAssets; ++i) {
            snapshot = snapshots[i];

            if (snapshot.isCToken) {
                if (snapshot.asset == collateralToken) {
                    result.collateralTokenPrice = underlyingPrices[i];
                }

                // If the asset has a CR increment their collateral.
                if (!(tokenData[snapshot.asset].collRatio == 0)) {
                    (
                        accountCollateralSoft,
                        accountCollateralHard
                    ) = _addLiquidationValues(
                        snapshot,
                        account,
                        underlyingPrices[i],
                        accountCollateralSoft,
                        accountCollateralHard
                    );
                }
            } else {
                if (snapshot.asset == debtToken) {
                    result.debtTokenPrice = underlyingPrices[i];
                }

                // If they have a debt balance,
                // we need to document collateral requirements.
                if (snapshot.debtBalance > 0) {
                    accountDebt += _getAssetValue(
                        snapshot.debtBalance,
                        underlyingPrices[i],
                        snapshot.decimals
                    );
                }
            }
        }

        // Indicates no liquidation.
        if (accountCollateralSoft >= accountDebt) {
            return result;
        }

        // Indicates hard liquidation.
        if (accountDebt >= accountCollateralHard) {
            result.lFactor = WAD;
<<<<<<< HEAD
        } else {
            result.lFactor =
                ((accountDebt - accountCollateralSoft) * WAD) /
                (accountCollateralHard - accountCollateralSoft);

            // Its theoretically possible for lFactor calculation to round
            // down here, if the delta between the hard and soft collateral
            // thresholds are significant (> WAD), with a minimal numerator
            // (~ WAD). For this case we round up on the side of the protocol.
            if (result.lFactor == 0) {
                // Round to 1 wei to trigger a soft liquidation.
                result.lFactor = 1;
            }
=======
            return result;
>>>>>>> f7cc43a6
        }

        // Indicates soft liquidation.
        result.lFactor =
            ((accountDebt - accountCollateralSoft) * WAD) /
            (accountCollateralHard - accountCollateralSoft);
        
        // Its theoretically possible for lFactor calculation to round
        // down here, if the delta between the hard and soft collateral
        // thresholds are significant (> WAD), with a minimal numerator
        // (~ WAD). For this case we round up on the side of the protocol.
        if (result.lFactor == 0) {
            // Round to 1 wei to trigger a soft liquidation.
            result.lFactor = 1;
        } 
    }

    /// @notice Determine `account`'s current status between collateral,
    ///         debt, and additional liquidity and whether theres associated bad debt available.
    /// @param account The account to determine bad debt status.
    /// @return result Containing values:
    ///                Total value of `account` collateral.
    ///                The amount of debt to repay to receive `accountCollateral`.
    ///                Total value of `account` debt.
    /// @return Array of the amount of collateral posted for each user asset.
    function _BadDebtTermsOf(
        address account
    )
        internal
        view
        returns (
            BadDebtData memory result,
            uint256[] memory
        )
    {
        (
            AccountSnapshot[] memory snapshots,
            uint256[] memory underlyingPrices,
            uint256 numAssets
        ) = _assetDataOf(account, 2);
        uint256[] memory assetBalances = new uint256[](numAssets);

        {
        AccountSnapshot memory snapshot;
        
        for (uint256 i; i < numAssets; ++i) {
            snapshot = snapshots[i];

            if (snapshot.isCToken) {
                // If the cToken has a Collateralization Ratio,
                // increment their collateral and debt to pay.
                if (!(tokenData[snapshot.asset].collRatio == 0)) {
                    uint256 currentPosted = tokenData[snapshot.asset]
                    .accountData[account]
                    .collateralPosted;

                    assetBalances[i] = currentPosted;
                    uint256 collateralValue = _getAssetValue(
                        ((currentPosted * snapshot.exchangeRate) / WAD),
                        underlyingPrices[i],
                        snapshot.decimals
                    );
                    result.collateral += collateralValue;
                    result.debtToPay +=
                        (collateralValue * WAD) /
                        tokenData[snapshot.asset].liqBaseIncentive;
                }
            } else {
                // If they have a debt balance, increment their debt.
                uint256 currentDebtBalance = snapshot.debtBalance;
                if (currentDebtBalance > 0) {
                    assetBalances[i] = currentDebtBalance;
                    result.debt += _getAssetValue(
                        currentDebtBalance,
                        underlyingPrices[i],
                        snapshot.decimals
                    );
                }
            }
        }

        }

        return (result, assetBalances);
    }

    /// @notice Retrieves the prices and account data of multiple assets
    ///         inside this market.
    /// @param account The account to retrieve data for.
    /// @param errorCodeBreakpoint The error code that will cause liquidity
    ///                            operations to revert.
    /// @return Assets data for `account`.
    /// @return Prices for `account` assets.
    /// @return The number of assets `account` is in.
    function _assetDataOf(
        address account,
        uint256 errorCodeBreakpoint
    )
        internal
        view
        returns (AccountSnapshot[] memory, uint256[] memory, uint256)
    {
        return
            IOracleRouter(centralRegistry.oracleRouter()).getPricesForMarket(
                account,
                accountAssets[account].assets,
                errorCodeBreakpoint
            );
    }

    /// @notice Calculates an assets value based on its `price`,
    ///         `amount`, and adjusts for decimals.
    /// @param amount The asset amount to calculate asset value from.
    /// @param price The asset price to calculate asset value from.
    /// @param decimals The asset decimals to adjust asset value
    ///                 into proper form.
    /// @return The calculated asset value.
    function _getAssetValue(
        uint256 amount,
        uint256 price,
        uint256 decimals
    ) internal pure returns (uint256) {
        return (amount * price) / (10 ** decimals);
    }

    /// @notice Calculates new soft and hard liquidation values based
    ///         on prior values and asset snapshot.
    /// @param snapshot Asset snapshot to calculate asset value from.
    /// @param account The account to query collateral posted for to calculate
    ///                liquidation values off of.
    /// @param price The asset price to calculate asset value from.
    /// @param softSumPrior Prior soft liquidation value to sum with asset
    ///                     value calculated.
    /// @param hardSumPrior Prior hard liquidation value to sum with asset
    ///                     value calculated.
    /// @return The calculated soft liquidation value.
    /// @return The calculated hard liquidation value.
    function _addLiquidationValues(
        AccountSnapshot memory snapshot,
        address account,
        uint256 price,
        uint256 softSumPrior,
        uint256 hardSumPrior
    ) internal view returns (uint256, uint256) {
        uint256 assetValue = _getAssetValue(
            ((tokenData[snapshot.asset].accountData[account].collateralPosted *
                snapshot.exchangeRate) / WAD),
            price,
            snapshot.decimals
        ) * WAD;

        return (
            softSumPrior +
                (assetValue / tokenData[snapshot.asset].collReqSoft),
            hardSumPrior + (assetValue / tokenData[snapshot.asset].collReqHard)
        );
    }

    /// @notice Calculates asset liquidity for the purpose of borrowing
    ///         assets.
    /// @param snapshot Asset snapshot to calculate liquidity value from.
    /// @param account The account to query collateral posted for to calculate
    ///                liquidity value off of.
    /// @param price The asset price to calculate liquidity value from.
    /// @param liqForBorrowPrior Prior liquidity value to sum with asset value
    ///                          calculated for new maximum borrow allowed.
    /// @return The calculated liquidity value.
    function _getLiquidityValue(
        AccountSnapshot memory snapshot,
        address account,
        uint256 price,
        uint256 liqForBorrowPrior
    ) internal view returns (uint256) {
        uint256 assetValue = _getAssetValue(
            ((tokenData[snapshot.asset].accountData[account].collateralPosted *
                snapshot.exchangeRate) / WAD),
            price,
            snapshot.decimals
        );
        return (liqForBorrowPrior +
            (assetValue * tokenData[snapshot.asset].collRatio) /
            WAD);
    }

    /// @dev Internal helper for reverting efficiently.
    function _revert(uint256 s) internal pure {
        /// @solidity memory-safe-assembly
        assembly {
            mstore(0x00, s)
            revert(0x1c, 0x04)
        }
    }
}
<|MERGE_RESOLUTION|>--- conflicted
+++ resolved
@@ -1,681 +1,645 @@
-// SPDX-License-Identifier: MIT
-pragma solidity ^0.8.17;
-
-import { WAD } from "contracts/libraries/Constants.sol";
-import { ERC165Checker } from "contracts/libraries/external/ERC165Checker.sol";
-
-import { ICentralRegistry } from "contracts/interfaces/ICentralRegistry.sol";
-import { IMToken, AccountSnapshot } from "contracts/interfaces/market/IMToken.sol";
-import { IOracleRouter } from "contracts/interfaces/IOracleRouter.sol";
-
-/// @title Curvance Liquidity Manager.
-/// @notice Calculates liquidity of an account in various positions.
-/// @dev NOTE: Only use this as an abstract contract as no account
-///            data is written here.
-abstract contract LiquidityManager {
-    /// TYPES ///
-
-    /// @notice Storage structure for Account data involving liquidity
-    ///         positions, and pending redemption cooldown.
-    /// @param assets Array of account assets.
-    /// @param cooldownTimestamp Last time an account performed an action,
-    ///                          which activates the redeem/repay/exit market
-    ///                          cooldown.
-    struct AccountData {
-        IMToken[] assets;
-        uint256 cooldownTimestamp;
-    }
-
-    /// @param activePosition Value that indicates whether an account has
-    ///                       an active position in the token.
-    ///                       0 or 1 for no; 2 for yes.
-    /// @param collateralPosted The amount of collateral an account has posted
-    ///                         inside the market. Only applicable to cTokens,
-    ///                         not dTokens.
-    struct AccountMetadata {
-        uint256 activePosition;
-        uint256 collateralPosted;
-    }
-
-    /// @notice Storage configuration for how a market token should behave
-    ///         in the liquidity manager.
-    /// @param isListed Whether or not this market token is listed.
-    ///                 false = unlisted; true = listed.
-    /// @param collRatio The ratio at which this token can be collateralized.
-    ///                  in `WAD`, e.g. 0.8e18 = 80% collateral value.
-    /// @param collReqSoft The collateral requirement where dipping below this
-    ///                    will cause a soft liquidation.
-    /// @dev In `WAD`, e.g. 1.2e18 = 120% collateral vs debt value.
-    /// @param collReqHard The collateral requirement where dipping below
-    ///                    this will cause a hard liquidation.
-    /// @dev In `WAD`, e.g. 1.2e18 = 120% collateral vs debt value.
-    ///      NOTE: Should ALWAYS be less than `collReqSoft`.
-    /// @param liqBaseIncentive The base ratio at which this token will be
-    ///                         compensated on soft liquidation.
-    /// @dev In `WAD`, stored as (Incentive + WAD) e.g. 1.05e18 = 5% incentive,
-    ///      this saves gas for liquidation calculations.
-    /// @param liqCurve The liquidation incentive curve length between 
-    ///                 soft liquidation to hard liquidation.
-    ///                 e.g. 5% base incentive with 8% curve length results
-    ///                 in 13% liquidation incentive on hard liquidation.
-    /// @dev In `WAD`, e.g. 0.05e18 = 5% maximum additional incentive.
-    /// @param liqFee The protocol fee that will be taken on liquidation
-    ///               for this market token.
-    /// @dev In `WAD`, e.g. 0.01e18 = 1% liquidation fee to protocol.
-    ///      Note: this is stored as (Fee * WAD) / `liqIncA`
-    ///      in order to save gas for liquidation calculations.
-    /// @param baseCFactor Maximum % that a liquidator can repay when
-    ///                    soft liquidating an account.
-    /// @dev In `WAD` format, e.g. 0.1e18 = 10% base close factor.
-    /// @param cFactorCurve cFactor curve length between soft liquidation
-    ///                     and hard liquidation, should be equal to
-    ///                     100% - baseCFactor.
-    /// @dev In `WAD` format, e.g. 0.9e18 = 90% distance between base cFactor,
-    ///      and 100%.
-    /// @param accountData Mapping that stores account information like token
-    ///                    positions and collateral posted.
-    struct MarketToken {
-        bool isListed;
-        uint256 collRatio;
-<<<<<<< HEAD
-        /// @notice The collateral requirement where dipping below this will
-        ///         cause a soft liquidation.
-        /// @dev    in `WAD` format, with 1.2e18 = 120% collateral vs debt value.
-        uint256 collReqSoft;
-        /// @notice The collateral requirement where dipping below this will
-        ///         cause a hard liquidation.
-        /// @dev    in `WAD` format, with 1.2e18 = 120% collateral vs debt value.
-        ///         NOTE: Should ALWAYS be less than `collReqSoft`.
-=======
-        uint256 collReqSoft;
->>>>>>> f7cc43a6
-        uint256 collReqHard;
-        uint256 liqBaseIncentive;
-<<<<<<< HEAD
-        /// @notice The liquidation incentive curve length between
-        ///         soft liquidation to hard liquidation.
-        ///         e.g. 5% base incentive with 8% curve length results
-        ///         in 13% liquidation incentive on hard liquidation.
-        /// @dev    In `WAD` format.
-        ///         e.g 05e18 = 5% maximum additional incentive.
-=======
->>>>>>> f7cc43a6
-        uint256 liqCurve;
-        uint256 liqFee;
-        uint256 baseCFactor;
-        uint256 cFactorCurve;
-        mapping(address => AccountMetadata) accountData;
-    }
-
-    /// @notice Data structure returned on liquidation calculation containing
-    ///         lFactor, and c/d token prices for efficient liquidation processing.
-    /// @param lFactor The liquidation factor value corresponding to a users
-    ///                posted collateral vs outstanding debt. A lFactor of 0
-    ///                corresponds to no liquidation available, an lFactor of
-    ///                100% corresponds to a full hard liquidation.
-    /// @param collateralTokenPrice The current price of the cToken
-    ///                             to be liquidated.
-    /// @param debtTokenPrice The current price of the dToken to be repaid.
-    struct LiqData {
-        uint256 lFactor;
-        uint256 collateralTokenPrice;
-        uint256 debtTokenPrice;
-    }
-
-    /// @notice Data structure returned on Bad Debt calculation containing
-    ///         account collateral, amount of debt to repay, total account
-    ///         debt.
-    /// @paramcollateral Total value of `account` collateral.
-    /// @param debt Total value of `account` debt.
-    /// @param debtToPay The amount of debt to repay to receive
-    ///                  `accountCollateral`.
-    struct BadDebtData {
-        uint256 collateral;
-        uint256 debt;
-        uint256 debtToPay;
-    }
-
-    /// STORAGE ///
-
-    /// @notice Curvance DAO hub.
-    ICentralRegistry public immutable centralRegistry;
-
-    /// @notice Market token data including listing status,
-    ///         token characterists, account position data.
-    /// @dev Market Token Address => MarketToken struct.
-    mapping(address => MarketToken) public tokenData;
-    /// @notice Assets and redemption cooldown data for an account.
-    /// @dev Account => AccountData struct.
-    mapping(address => AccountData) public accountAssets;
-
-    /// ERRORS ///
-
-    error LiquidityManager__InvalidParameter();
-
-    constructor(ICentralRegistry centralRegistry_) {
-        if (
-            !ERC165Checker.supportsInterface(
-                address(centralRegistry_),
-                type(ICentralRegistry).interfaceId
-            )
-        ) {
-            // bytes4(keccak256(bytes("LiquidityManager__InvalidParameter()"))).
-            _revert(0x78eefdcc);
-        }
-
-        centralRegistry = centralRegistry_;
-    }
-
-    /// @notice Determine `account`'s current status between collateral,
-    ///         debt, and additional liquidity.
-    /// @param account The account to determine liquidity for.
-    /// @return accountCollateral Total value of `account` collateral.
-    /// @return maxDebt The maximum amount of debt `account`
-    ///                 could take on based on `accountCollateral`.
-    /// @return accountDebt Total value of `account` debt.
-    function _statusOf(
-        address account
-    )
-        internal
-        view
-        returns (
-            uint256 accountCollateral,
-            uint256 maxDebt,
-            uint256 accountDebt
-        )
-    {
-        (
-            AccountSnapshot[] memory snapshots,
-            uint256[] memory underlyingPrices,
-            uint256 numAssets
-        ) = _assetDataOf(account, 2);
-        AccountSnapshot memory snapshot;
-
-        for (uint256 i; i < numAssets; ++i) {
-            snapshot = snapshots[i];
-
-            if (snapshot.isCToken) {
-                // If the asset has a CR increment their collateral
-                // and max borrow value.
-                if (!(tokenData[snapshot.asset].collRatio == 0)) {
-                    uint256 collateralValue = _getAssetValue(
-                        ((tokenData[snapshot.asset]
-                            .accountData[account]
-                            .collateralPosted * snapshot.exchangeRate) / WAD),
-                        underlyingPrices[i],
-                        snapshot.decimals
-                    );
-                    accountCollateral += collateralValue;
-                    maxDebt =
-                        (collateralValue *
-                            tokenData[snapshot.asset].collRatio) /
-                        WAD;
-                }
-            } else {
-                // If they have a debt balance, increment their debt.
-                if (snapshot.debtBalance > 0) {
-                    accountDebt += _getAssetValue(
-                        snapshot.debtBalance,
-                        underlyingPrices[i],
-                        snapshot.decimals
-                    );
-                }
-            }
-        }
-    }
-
-    /// @notice Determine what `account`'s liquidity would be if
-    ///         `mTokenModified` were redeemed or borrowed.
-    /// @param account The account to determine liquidity for.
-    /// @param mTokenModified The mToken to hypothetically redeem/borrow.
-    /// @param redeemTokens The number of tokens to hypothetically redeem.
-    /// @param borrowAmount The amount of underlying to hypothetically borrow.
-    /// @param errorCodeBreakpoint The error code that will cause liquidity
-    ///                            operations to revert.
-    /// @dev Note that we calculate the exchangeRateCached for each collateral
-    ///           mToken using stored data, without calculating accumulated
-    ///           interest.
-    /// @return uint256 Hypothetical `account` excess liquidity versus
-    ///         collateral requirements.
-    /// @return uint256 Hypothetical `account` liquidity deficit below
-    ///         collateral requirements.
-    function _hypotheticalLiquidityOf(
-        address account,
-        address mTokenModified,
-        uint256 redeemTokens, // in Shares.
-        uint256 borrowAmount, // in Assets.
-        uint256 errorCodeBreakpoint
-    ) internal view returns (uint256, uint256) {
-        (
-            AccountSnapshot[] memory snapshots,
-            uint256[] memory underlyingPrices,
-            uint256 numAssets
-        ) = _assetDataOf(account, errorCodeBreakpoint);
-        AccountSnapshot memory snapshot;
-        uint256 maxDebt;
-        uint256 newDebt;
-
-        for (uint256 i; i < numAssets; ++i) {
-            snapshot = snapshots[i];
-
-            if (snapshot.isCToken) {
-                // If the cToken has a Collateralization Ratio,
-                // increment their collateral and max borrow value.
-                if (!(tokenData[snapshot.asset].collRatio == 0)) {
-                    maxDebt = _getLiquidityValue(
-                        snapshot,
-                        account,
-                        underlyingPrices[i],
-                        maxDebt
-                    );
-                }
-            } else {
-                // If they have a debt balance, increment their debt.
-                if (snapshot.debtBalance > 0) {
-                    newDebt += _getAssetValue(
-                        snapshot.debtBalance,
-                        underlyingPrices[i],
-                        snapshot.decimals
-                    );
-                }
-            }
-
-            // Calculate impact of mTokenModified action.
-            if (snapshot.asset == mTokenModified) {
-                // If its a CToken our only option is to redeem it since
-                // it cant be borrowed.
-                // If its a DToken we can redeem it but it will not have
-                // any effect on borrow amount since DToken have a collateral
-                // value of 0.
-                if (snapshot.isCToken) {
-                    // If the cToken has a Collateralization Ratio,
-                    // increase their new debt.
-                    if (!(tokenData[snapshot.asset].collRatio == 0)) {
-                        uint256 collateralValue = _getAssetValue(
-                            (redeemTokens * snapshot.exchangeRate) / WAD,
-                            underlyingPrices[i],
-                            snapshot.decimals
-                        );
-
-                        // Hypothetical redemption action.
-                        newDebt += ((collateralValue *
-                            tokenData[snapshot.asset].collRatio) / WAD);
-                    }
-                } else {
-                    // Hypothetical borrow action.
-                    newDebt += _getAssetValue(
-                        borrowAmount,
-                        underlyingPrices[i],
-                        snapshot.decimals
-                    );
-                }
-            }
-        }
-
-        // These will not underflow/overflow as condition is checked prior.
-        // Returns excess liquidity.
-        if (maxDebt > newDebt) {
-            unchecked {
-                return (maxDebt - newDebt, 0);
-            }
-        }
-
-        // Returns shortfall.
-        unchecked {
-            return (0, newDebt - maxDebt);
-        }
-    }
-
-    /// @notice Determine `account`'s current collateral and debt values
-    ///        in the market.
-    /// @param account The account to check bad debt status for.
-    /// @return accountCollateral The total market value of
-    ///                           `account`'s collateral.
-    /// @return accountDebt The total outstanding debt value of `account`.
-    function _solvencyOf(
-        address account
-    ) internal view returns (uint256 accountCollateral, uint256 accountDebt) {
-        (
-            AccountSnapshot[] memory snapshots,
-            uint256[] memory underlyingPrices,
-            uint256 numAssets
-        ) = _assetDataOf(account, 2);
-        AccountSnapshot memory snapshot;
-
-        for (uint256 i; i < numAssets; ++i) {
-            snapshot = snapshots[i];
-
-            if (snapshot.isCToken) {
-                // If the cToken has a Collateralization Ratio,
-                // increment their collateral.
-                if (!(tokenData[snapshot.asset].collRatio == 0)) {
-                    accountCollateral += _getAssetValue(
-                        ((tokenData[snapshot.asset]
-                            .accountData[account]
-                            .collateralPosted * snapshot.exchangeRate) / WAD),
-                        underlyingPrices[i],
-                        snapshot.decimals
-                    );
-                }
-            } else {
-                // If they have a debt balance, increment their debt.
-                if (snapshot.debtBalance > 0) {
-                    accountDebt += _getAssetValue(
-                        snapshot.debtBalance,
-                        underlyingPrices[i],
-                        snapshot.decimals
-                    );
-                }
-            }
-        }
-    }
-
-    function LiquidationStatusOf(
-        address account,
-        address debtToken,
-        address collateralToken
-    )
-        public
-        returns (
-            uint256 lfactor,
-            uint256 debtTokenPrice,
-            uint256 collateralTokenPrice
-        )
-    {
-        LiqData memory result = _LiquidationStatusOf(
-            account,
-            debtToken,
-            collateralToken
-        );
-        return (
-            result.lFactor,
-            result.debtTokenPrice,
-            result.collateralTokenPrice
-        );
-    }
-
-    /// @notice Determine whether `account` can be liquidated,
-    ///         by calculating their lFactor, based on their
-    ///         collateral versus outstanding debt.
-    /// @param account The account to check liquidation status for.
-    /// @param debtToken The dToken to be repaid during potential liquidation.
-    /// @param collateralToken The cToken to be seized during potential
-    ///                        liquidation.
-    /// @return result Containing values:
-    ///                Current `account` lFactor.
-    ///                Current price for `debtToken`.
-    ///                Current price for `collateralToken`.
-    function _LiquidationStatusOf(
-        address account,
-        address debtToken,
-        address collateralToken
-    ) internal view returns (LiqData memory result) {
-        (
-            AccountSnapshot[] memory snapshots,
-            uint256[] memory underlyingPrices,
-            uint256 numAssets
-        ) = _assetDataOf(account, 2);
-        AccountSnapshot memory snapshot;
-        // Collateral value for soft liquidation level.
-        uint256 accountCollateralSoft;
-        // Collateral value for hard liquidation level.
-        uint256 accountCollateralHard;
-        // Current outstanding account debt.
-        uint256 accountDebt;
-
-        for (uint256 i; i < numAssets; ++i) {
-            snapshot = snapshots[i];
-
-            if (snapshot.isCToken) {
-                if (snapshot.asset == collateralToken) {
-                    result.collateralTokenPrice = underlyingPrices[i];
-                }
-
-                // If the asset has a CR increment their collateral.
-                if (!(tokenData[snapshot.asset].collRatio == 0)) {
-                    (
-                        accountCollateralSoft,
-                        accountCollateralHard
-                    ) = _addLiquidationValues(
-                        snapshot,
-                        account,
-                        underlyingPrices[i],
-                        accountCollateralSoft,
-                        accountCollateralHard
-                    );
-                }
-            } else {
-                if (snapshot.asset == debtToken) {
-                    result.debtTokenPrice = underlyingPrices[i];
-                }
-
-                // If they have a debt balance,
-                // we need to document collateral requirements.
-                if (snapshot.debtBalance > 0) {
-                    accountDebt += _getAssetValue(
-                        snapshot.debtBalance,
-                        underlyingPrices[i],
-                        snapshot.decimals
-                    );
-                }
-            }
-        }
-
-        // Indicates no liquidation.
-        if (accountCollateralSoft >= accountDebt) {
-            return result;
-        }
-
-        // Indicates hard liquidation.
-        if (accountDebt >= accountCollateralHard) {
-            result.lFactor = WAD;
-<<<<<<< HEAD
-        } else {
-            result.lFactor =
-                ((accountDebt - accountCollateralSoft) * WAD) /
-                (accountCollateralHard - accountCollateralSoft);
-
-            // Its theoretically possible for lFactor calculation to round
-            // down here, if the delta between the hard and soft collateral
-            // thresholds are significant (> WAD), with a minimal numerator
-            // (~ WAD). For this case we round up on the side of the protocol.
-            if (result.lFactor == 0) {
-                // Round to 1 wei to trigger a soft liquidation.
-                result.lFactor = 1;
-            }
-=======
-            return result;
->>>>>>> f7cc43a6
-        }
-
-        // Indicates soft liquidation.
-        result.lFactor =
-            ((accountDebt - accountCollateralSoft) * WAD) /
-            (accountCollateralHard - accountCollateralSoft);
-        
-        // Its theoretically possible for lFactor calculation to round
-        // down here, if the delta between the hard and soft collateral
-        // thresholds are significant (> WAD), with a minimal numerator
-        // (~ WAD). For this case we round up on the side of the protocol.
-        if (result.lFactor == 0) {
-            // Round to 1 wei to trigger a soft liquidation.
-            result.lFactor = 1;
-        } 
-    }
-
-    /// @notice Determine `account`'s current status between collateral,
-    ///         debt, and additional liquidity and whether theres associated bad debt available.
-    /// @param account The account to determine bad debt status.
-    /// @return result Containing values:
-    ///                Total value of `account` collateral.
-    ///                The amount of debt to repay to receive `accountCollateral`.
-    ///                Total value of `account` debt.
-    /// @return Array of the amount of collateral posted for each user asset.
-    function _BadDebtTermsOf(
-        address account
-    )
-        internal
-        view
-        returns (
-            BadDebtData memory result,
-            uint256[] memory
-        )
-    {
-        (
-            AccountSnapshot[] memory snapshots,
-            uint256[] memory underlyingPrices,
-            uint256 numAssets
-        ) = _assetDataOf(account, 2);
-        uint256[] memory assetBalances = new uint256[](numAssets);
-
-        {
-        AccountSnapshot memory snapshot;
-        
-        for (uint256 i; i < numAssets; ++i) {
-            snapshot = snapshots[i];
-
-            if (snapshot.isCToken) {
-                // If the cToken has a Collateralization Ratio,
-                // increment their collateral and debt to pay.
-                if (!(tokenData[snapshot.asset].collRatio == 0)) {
-                    uint256 currentPosted = tokenData[snapshot.asset]
-                    .accountData[account]
-                    .collateralPosted;
-
-                    assetBalances[i] = currentPosted;
-                    uint256 collateralValue = _getAssetValue(
-                        ((currentPosted * snapshot.exchangeRate) / WAD),
-                        underlyingPrices[i],
-                        snapshot.decimals
-                    );
-                    result.collateral += collateralValue;
-                    result.debtToPay +=
-                        (collateralValue * WAD) /
-                        tokenData[snapshot.asset].liqBaseIncentive;
-                }
-            } else {
-                // If they have a debt balance, increment their debt.
-                uint256 currentDebtBalance = snapshot.debtBalance;
-                if (currentDebtBalance > 0) {
-                    assetBalances[i] = currentDebtBalance;
-                    result.debt += _getAssetValue(
-                        currentDebtBalance,
-                        underlyingPrices[i],
-                        snapshot.decimals
-                    );
-                }
-            }
-        }
-
-        }
-
-        return (result, assetBalances);
-    }
-
-    /// @notice Retrieves the prices and account data of multiple assets
-    ///         inside this market.
-    /// @param account The account to retrieve data for.
-    /// @param errorCodeBreakpoint The error code that will cause liquidity
-    ///                            operations to revert.
-    /// @return Assets data for `account`.
-    /// @return Prices for `account` assets.
-    /// @return The number of assets `account` is in.
-    function _assetDataOf(
-        address account,
-        uint256 errorCodeBreakpoint
-    )
-        internal
-        view
-        returns (AccountSnapshot[] memory, uint256[] memory, uint256)
-    {
-        return
-            IOracleRouter(centralRegistry.oracleRouter()).getPricesForMarket(
-                account,
-                accountAssets[account].assets,
-                errorCodeBreakpoint
-            );
-    }
-
-    /// @notice Calculates an assets value based on its `price`,
-    ///         `amount`, and adjusts for decimals.
-    /// @param amount The asset amount to calculate asset value from.
-    /// @param price The asset price to calculate asset value from.
-    /// @param decimals The asset decimals to adjust asset value
-    ///                 into proper form.
-    /// @return The calculated asset value.
-    function _getAssetValue(
-        uint256 amount,
-        uint256 price,
-        uint256 decimals
-    ) internal pure returns (uint256) {
-        return (amount * price) / (10 ** decimals);
-    }
-
-    /// @notice Calculates new soft and hard liquidation values based
-    ///         on prior values and asset snapshot.
-    /// @param snapshot Asset snapshot to calculate asset value from.
-    /// @param account The account to query collateral posted for to calculate
-    ///                liquidation values off of.
-    /// @param price The asset price to calculate asset value from.
-    /// @param softSumPrior Prior soft liquidation value to sum with asset
-    ///                     value calculated.
-    /// @param hardSumPrior Prior hard liquidation value to sum with asset
-    ///                     value calculated.
-    /// @return The calculated soft liquidation value.
-    /// @return The calculated hard liquidation value.
-    function _addLiquidationValues(
-        AccountSnapshot memory snapshot,
-        address account,
-        uint256 price,
-        uint256 softSumPrior,
-        uint256 hardSumPrior
-    ) internal view returns (uint256, uint256) {
-        uint256 assetValue = _getAssetValue(
-            ((tokenData[snapshot.asset].accountData[account].collateralPosted *
-                snapshot.exchangeRate) / WAD),
-            price,
-            snapshot.decimals
-        ) * WAD;
-
-        return (
-            softSumPrior +
-                (assetValue / tokenData[snapshot.asset].collReqSoft),
-            hardSumPrior + (assetValue / tokenData[snapshot.asset].collReqHard)
-        );
-    }
-
-    /// @notice Calculates asset liquidity for the purpose of borrowing
-    ///         assets.
-    /// @param snapshot Asset snapshot to calculate liquidity value from.
-    /// @param account The account to query collateral posted for to calculate
-    ///                liquidity value off of.
-    /// @param price The asset price to calculate liquidity value from.
-    /// @param liqForBorrowPrior Prior liquidity value to sum with asset value
-    ///                          calculated for new maximum borrow allowed.
-    /// @return The calculated liquidity value.
-    function _getLiquidityValue(
-        AccountSnapshot memory snapshot,
-        address account,
-        uint256 price,
-        uint256 liqForBorrowPrior
-    ) internal view returns (uint256) {
-        uint256 assetValue = _getAssetValue(
-            ((tokenData[snapshot.asset].accountData[account].collateralPosted *
-                snapshot.exchangeRate) / WAD),
-            price,
-            snapshot.decimals
-        );
-        return (liqForBorrowPrior +
-            (assetValue * tokenData[snapshot.asset].collRatio) /
-            WAD);
-    }
-
-    /// @dev Internal helper for reverting efficiently.
-    function _revert(uint256 s) internal pure {
-        /// @solidity memory-safe-assembly
-        assembly {
-            mstore(0x00, s)
-            revert(0x1c, 0x04)
-        }
-    }
-}
+// SPDX-License-Identifier: MIT
+pragma solidity ^0.8.17;
+
+import { WAD } from "contracts/libraries/Constants.sol";
+import { ERC165Checker } from "contracts/libraries/external/ERC165Checker.sol";
+
+import { ICentralRegistry } from "contracts/interfaces/ICentralRegistry.sol";
+import { IMToken, AccountSnapshot } from "contracts/interfaces/market/IMToken.sol";
+import { IOracleRouter } from "contracts/interfaces/IOracleRouter.sol";
+
+/// @title Curvance Liquidity Manager.
+/// @notice Calculates liquidity of an account in various positions.
+/// @dev NOTE: Only use this as an abstract contract as no account
+///            data is written here.
+abstract contract LiquidityManager {
+    /// TYPES ///
+
+    /// @notice Storage structure for Account data involving liquidity
+    ///         positions, and pending redemption cooldown.
+    /// @param assets Array of account assets.
+    /// @param cooldownTimestamp Last time an account performed an action,
+    ///                          which activates the redeem/repay/exit market
+    ///                          cooldown.
+    struct AccountData {
+        IMToken[] assets;
+        uint256 cooldownTimestamp;
+    }
+
+    /// @param activePosition Value that indicates whether an account has
+    ///                       an active position in the token.
+    ///                       0 or 1 for no; 2 for yes.
+    /// @param collateralPosted The amount of collateral an account has posted
+    ///                         inside the market. Only applicable to cTokens,
+    ///                         not dTokens.
+    struct AccountMetadata {
+        uint256 activePosition;
+        uint256 collateralPosted;
+    }
+
+    /// @notice Storage configuration for how a market token should behave
+    ///         in the liquidity manager.
+    /// @param isListed Whether or not this market token is listed.
+    ///                 false = unlisted; true = listed.
+    /// @param collRatio The ratio at which this token can be collateralized.
+    ///                  in `WAD`, e.g. 0.8e18 = 80% collateral value.
+    /// @param collReqSoft The collateral requirement where dipping below this
+    ///                    will cause a soft liquidation.
+    /// @dev In `WAD`, e.g. 1.2e18 = 120% collateral vs debt value.
+    /// @param collReqHard The collateral requirement where dipping below
+    ///                    this will cause a hard liquidation.
+    /// @dev In `WAD`, e.g. 1.2e18 = 120% collateral vs debt value.
+    ///      NOTE: Should ALWAYS be less than `collReqSoft`.
+    /// @param liqBaseIncentive The base ratio at which this token will be
+    ///                         compensated on soft liquidation.
+    /// @dev In `WAD`, stored as (Incentive + WAD) e.g. 1.05e18 = 5% incentive,
+    ///      this saves gas for liquidation calculations.
+    /// @param liqCurve The liquidation incentive curve length between 
+    ///                 soft liquidation to hard liquidation.
+    ///                 e.g. 5% base incentive with 8% curve length results
+    ///                 in 13% liquidation incentive on hard liquidation.
+    /// @dev In `WAD`, e.g. 0.05e18 = 5% maximum additional incentive.
+    /// @param liqFee The protocol fee that will be taken on liquidation
+    ///               for this market token.
+    /// @dev In `WAD`, e.g. 0.01e18 = 1% liquidation fee to protocol.
+    ///      Note: this is stored as (Fee * WAD) / `liqIncA`
+    ///      in order to save gas for liquidation calculations.
+    /// @param baseCFactor Maximum % that a liquidator can repay when
+    ///                    soft liquidating an account.
+    /// @dev In `WAD` format, e.g. 0.1e18 = 10% base close factor.
+    /// @param cFactorCurve cFactor curve length between soft liquidation
+    ///                     and hard liquidation, should be equal to
+    ///                     100% - baseCFactor.
+    /// @dev In `WAD` format, e.g. 0.9e18 = 90% distance between base cFactor,
+    ///      and 100%.
+    /// @param accountData Mapping that stores account information like token
+    ///                    positions and collateral posted.
+    struct MarketToken {
+        bool isListed;
+        uint256 collRatio;
+        uint256 collReqSoft;
+        uint256 collReqHard;
+        uint256 liqBaseIncentive;
+        uint256 liqCurve;
+        uint256 liqFee;
+        uint256 baseCFactor;
+        uint256 cFactorCurve;
+        mapping(address => AccountMetadata) accountData;
+    }
+
+    /// @notice Data structure returned on liquidation calculation containing
+    ///         lFactor, and c/d token prices for efficient liquidation processing.
+    /// @param lFactor The liquidation factor value corresponding to a users
+    ///                posted collateral vs outstanding debt. A lFactor of 0
+    ///                corresponds to no liquidation available, an lFactor of
+    ///                100% corresponds to a full hard liquidation.
+    /// @param collateralTokenPrice The current price of the cToken
+    ///                             to be liquidated.
+    /// @param debtTokenPrice The current price of the dToken to be repaid.
+    struct LiqData {
+        uint256 lFactor;
+        uint256 collateralTokenPrice;
+        uint256 debtTokenPrice;
+    }
+
+    /// @notice Data structure returned on Bad Debt calculation containing
+    ///         account collateral, amount of debt to repay, total account
+    ///         debt.
+    /// @paramcollateral Total value of `account` collateral.
+    /// @param debt Total value of `account` debt.
+    /// @param debtToPay The amount of debt to repay to receive
+    ///                  `accountCollateral`.
+    struct BadDebtData {
+        uint256 collateral;
+        uint256 debt;
+        uint256 debtToPay;
+    }
+
+    /// STORAGE ///
+
+    /// @notice Curvance DAO hub.
+    ICentralRegistry public immutable centralRegistry;
+
+    /// @notice Market token data including listing status,
+    ///         token characterists, account position data.
+    /// @dev Market Token Address => MarketToken struct.
+    mapping(address => MarketToken) public tokenData;
+    /// @notice Assets and redemption cooldown data for an account.
+    /// @dev Account => AccountData struct.
+    mapping(address => AccountData) public accountAssets;
+
+    /// ERRORS ///
+
+    error LiquidityManager__InvalidParameter();
+
+    constructor(ICentralRegistry centralRegistry_) {
+        if (
+            !ERC165Checker.supportsInterface(
+                address(centralRegistry_),
+                type(ICentralRegistry).interfaceId
+            )
+        ) {
+            // bytes4(keccak256(bytes("LiquidityManager__InvalidParameter()"))).
+            _revert(0x78eefdcc);
+        }
+
+        centralRegistry = centralRegistry_;
+    }
+
+    /// @notice Determine `account`'s current status between collateral,
+    ///         debt, and additional liquidity.
+    /// @param account The account to determine liquidity for.
+    /// @return accountCollateral Total value of `account` collateral.
+    /// @return maxDebt The maximum amount of debt `account`
+    ///                 could take on based on `accountCollateral`.
+    /// @return accountDebt Total value of `account` debt.
+    function _statusOf(
+        address account
+    )
+        internal
+        view
+        returns (
+            uint256 accountCollateral,
+            uint256 maxDebt,
+            uint256 accountDebt
+        )
+    {
+        (
+            AccountSnapshot[] memory snapshots,
+            uint256[] memory underlyingPrices,
+            uint256 numAssets
+        ) = _assetDataOf(account, 2);
+        AccountSnapshot memory snapshot;
+
+        for (uint256 i; i < numAssets; ++i) {
+            snapshot = snapshots[i];
+
+            if (snapshot.isCToken) {
+                // If the asset has a CR increment their collateral
+                // and max borrow value.
+                if (!(tokenData[snapshot.asset].collRatio == 0)) {
+                    uint256 collateralValue = _getAssetValue(
+                        ((tokenData[snapshot.asset]
+                            .accountData[account]
+                            .collateralPosted * snapshot.exchangeRate) / WAD),
+                        underlyingPrices[i],
+                        snapshot.decimals
+                    );
+                    accountCollateral += collateralValue;
+                    maxDebt =
+                        (collateralValue *
+                            tokenData[snapshot.asset].collRatio) /
+                        WAD;
+                }
+            } else {
+                // If they have a debt balance, increment their debt.
+                if (snapshot.debtBalance > 0) {
+                    accountDebt += _getAssetValue(
+                        snapshot.debtBalance,
+                        underlyingPrices[i],
+                        snapshot.decimals
+                    );
+                }
+            }
+        }
+    }
+
+    /// @notice Determine what `account`'s liquidity would be if
+    ///         `mTokenModified` were redeemed or borrowed.
+    /// @param account The account to determine liquidity for.
+    /// @param mTokenModified The mToken to hypothetically redeem/borrow.
+    /// @param redeemTokens The number of tokens to hypothetically redeem.
+    /// @param borrowAmount The amount of underlying to hypothetically borrow.
+    /// @param errorCodeBreakpoint The error code that will cause liquidity
+    ///                            operations to revert.
+    /// @dev Note that we calculate the exchangeRateCached for each collateral
+    ///           mToken using stored data, without calculating accumulated
+    ///           interest.
+    /// @return uint256 Hypothetical `account` excess liquidity versus
+    ///         collateral requirements.
+    /// @return uint256 Hypothetical `account` liquidity deficit below
+    ///         collateral requirements.
+    function _hypotheticalLiquidityOf(
+        address account,
+        address mTokenModified,
+        uint256 redeemTokens, // in Shares.
+        uint256 borrowAmount, // in Assets.
+        uint256 errorCodeBreakpoint
+    ) internal view returns (uint256, uint256) {
+        (
+            AccountSnapshot[] memory snapshots,
+            uint256[] memory underlyingPrices,
+            uint256 numAssets
+        ) = _assetDataOf(account, errorCodeBreakpoint);
+        AccountSnapshot memory snapshot;
+        uint256 maxDebt;
+        uint256 newDebt;
+
+        for (uint256 i; i < numAssets; ++i) {
+            snapshot = snapshots[i];
+
+            if (snapshot.isCToken) {
+                // If the cToken has a Collateralization Ratio,
+                // increment their collateral and max borrow value.
+                if (!(tokenData[snapshot.asset].collRatio == 0)) {
+                    maxDebt = _getLiquidityValue(
+                        snapshot,
+                        account,
+                        underlyingPrices[i],
+                        maxDebt
+                    );
+                }
+            } else {
+                // If they have a debt balance, increment their debt.
+                if (snapshot.debtBalance > 0) {
+                    newDebt += _getAssetValue(
+                        snapshot.debtBalance,
+                        underlyingPrices[i],
+                        snapshot.decimals
+                    );
+                }
+            }
+
+            // Calculate impact of mTokenModified action.
+            if (snapshot.asset == mTokenModified) {
+                // If its a CToken our only option is to redeem it since
+                // it cant be borrowed.
+                // If its a DToken we can redeem it but it will not have
+                // any effect on borrow amount since DToken have a collateral
+                // value of 0.
+                if (snapshot.isCToken) {
+                    // If the cToken has a Collateralization Ratio,
+                    // increase their new debt.
+                    if (!(tokenData[snapshot.asset].collRatio == 0)) {
+                        uint256 collateralValue = _getAssetValue(
+                            (redeemTokens * snapshot.exchangeRate) / WAD,
+                            underlyingPrices[i],
+                            snapshot.decimals
+                        );
+
+                        // Hypothetical redemption action.
+                        newDebt += ((collateralValue *
+                            tokenData[snapshot.asset].collRatio) / WAD);
+                    }
+                } else {
+                    // Hypothetical borrow action.
+                    newDebt += _getAssetValue(
+                        borrowAmount,
+                        underlyingPrices[i],
+                        snapshot.decimals
+                    );
+                }
+            }
+        }
+
+        // These will not underflow/overflow as condition is checked prior.
+        // Returns excess liquidity.
+        if (maxDebt > newDebt) {
+            unchecked {
+                return (maxDebt - newDebt, 0);
+            }
+        }
+
+        // Returns shortfall.
+        unchecked {
+            return (0, newDebt - maxDebt);
+        }
+    }
+
+    /// @notice Determine `account`'s current collateral and debt values
+    ///        in the market.
+    /// @param account The account to check bad debt status for.
+    /// @return accountCollateral The total market value of
+    ///                           `account`'s collateral.
+    /// @return accountDebt The total outstanding debt value of `account`.
+    function _solvencyOf(
+        address account
+    ) internal view returns (uint256 accountCollateral, uint256 accountDebt) {
+        (
+            AccountSnapshot[] memory snapshots,
+            uint256[] memory underlyingPrices,
+            uint256 numAssets
+        ) = _assetDataOf(account, 2);
+        AccountSnapshot memory snapshot;
+
+        for (uint256 i; i < numAssets; ++i) {
+            snapshot = snapshots[i];
+
+            if (snapshot.isCToken) {
+                // If the cToken has a Collateralization Ratio,
+                // increment their collateral.
+                if (!(tokenData[snapshot.asset].collRatio == 0)) {
+                    accountCollateral += _getAssetValue(
+                        ((tokenData[snapshot.asset]
+                            .accountData[account]
+                            .collateralPosted * snapshot.exchangeRate) / WAD),
+                        underlyingPrices[i],
+                        snapshot.decimals
+                    );
+                }
+            } else {
+                // If they have a debt balance, increment their debt.
+                if (snapshot.debtBalance > 0) {
+                    accountDebt += _getAssetValue(
+                        snapshot.debtBalance,
+                        underlyingPrices[i],
+                        snapshot.decimals
+                    );
+                }
+            }
+        }
+    }
+
+    function LiquidationStatusOf(
+        address account,
+        address debtToken,
+        address collateralToken
+    )
+        public
+        returns (
+            uint256 lfactor,
+            uint256 debtTokenPrice,
+            uint256 collateralTokenPrice
+        )
+    {
+        LiqData memory result = _LiquidationStatusOf(
+            account,
+            debtToken,
+            collateralToken
+        );
+        return (
+            result.lFactor,
+            result.debtTokenPrice,
+            result.collateralTokenPrice
+        );
+    }
+
+    /// @notice Determine whether `account` can be liquidated,
+    ///         by calculating their lFactor, based on their
+    ///         collateral versus outstanding debt.
+    /// @param account The account to check liquidation status for.
+    /// @param debtToken The dToken to be repaid during potential liquidation.
+    /// @param collateralToken The cToken to be seized during potential
+    ///                        liquidation.
+    /// @return result Containing values:
+    ///                Current `account` lFactor.
+    ///                Current price for `debtToken`.
+    ///                Current price for `collateralToken`.
+    function _LiquidationStatusOf(
+        address account,
+        address debtToken,
+        address collateralToken
+    ) internal view returns (LiqData memory result) {
+        (
+            AccountSnapshot[] memory snapshots,
+            uint256[] memory underlyingPrices,
+            uint256 numAssets
+        ) = _assetDataOf(account, 2);
+        AccountSnapshot memory snapshot;
+        // Collateral value for soft liquidation level.
+        uint256 accountCollateralSoft;
+        // Collateral value for hard liquidation level.
+        uint256 accountCollateralHard;
+        // Current outstanding account debt.
+        uint256 accountDebt;
+
+        for (uint256 i; i < numAssets; ++i) {
+            snapshot = snapshots[i];
+
+            if (snapshot.isCToken) {
+                if (snapshot.asset == collateralToken) {
+                    result.collateralTokenPrice = underlyingPrices[i];
+                }
+
+                // If the asset has a CR increment their collateral.
+                if (!(tokenData[snapshot.asset].collRatio == 0)) {
+                    (
+                        accountCollateralSoft,
+                        accountCollateralHard
+                    ) = _addLiquidationValues(
+                        snapshot,
+                        account,
+                        underlyingPrices[i],
+                        accountCollateralSoft,
+                        accountCollateralHard
+                    );
+                }
+            } else {
+                if (snapshot.asset == debtToken) {
+                    result.debtTokenPrice = underlyingPrices[i];
+                }
+
+                // If they have a debt balance,
+                // we need to document collateral requirements.
+                if (snapshot.debtBalance > 0) {
+                    accountDebt += _getAssetValue(
+                        snapshot.debtBalance,
+                        underlyingPrices[i],
+                        snapshot.decimals
+                    );
+                }
+            }
+        }
+
+        // Indicates no liquidation.
+        if (accountCollateralSoft >= accountDebt) {
+            return result;
+        }
+
+        // Indicates hard liquidation.
+        if (accountDebt >= accountCollateralHard) {
+            result.lFactor = WAD;
+            return result;
+        }
+
+        // Indicates soft liquidation.
+        result.lFactor =
+            ((accountDebt - accountCollateralSoft) * WAD) /
+            (accountCollateralHard - accountCollateralSoft);
+        
+        // Its theoretically possible for lFactor calculation to round
+        // down here, if the delta between the hard and soft collateral
+        // thresholds are significant (> WAD), with a minimal numerator
+        // (~ WAD). For this case we round up on the side of the protocol.
+        if (result.lFactor == 0) {
+            // Round to 1 wei to trigger a soft liquidation.
+            result.lFactor = 1;
+        } 
+    }
+
+    /// @notice Determine `account`'s current status between collateral,
+    ///         debt, and additional liquidity and whether theres associated bad debt available.
+    /// @param account The account to determine bad debt status.
+    /// @return result Containing values:
+    ///                Total value of `account` collateral.
+    ///                The amount of debt to repay to receive `accountCollateral`.
+    ///                Total value of `account` debt.
+    /// @return Array of the amount of collateral posted for each user asset.
+    function _BadDebtTermsOf(
+        address account
+    )
+        internal
+        view
+        returns (
+            BadDebtData memory result,
+            uint256[] memory
+        )
+    {
+        (
+            AccountSnapshot[] memory snapshots,
+            uint256[] memory underlyingPrices,
+            uint256 numAssets
+        ) = _assetDataOf(account, 2);
+        uint256[] memory assetBalances = new uint256[](numAssets);
+
+        {
+        AccountSnapshot memory snapshot;
+        
+        for (uint256 i; i < numAssets; ++i) {
+            snapshot = snapshots[i];
+
+            if (snapshot.isCToken) {
+                // If the cToken has a Collateralization Ratio,
+                // increment their collateral and debt to pay.
+                if (!(tokenData[snapshot.asset].collRatio == 0)) {
+                    uint256 currentPosted = tokenData[snapshot.asset]
+                    .accountData[account]
+                    .collateralPosted;
+
+                    assetBalances[i] = currentPosted;
+                    uint256 collateralValue = _getAssetValue(
+                        ((currentPosted * snapshot.exchangeRate) / WAD),
+                        underlyingPrices[i],
+                        snapshot.decimals
+                    );
+                    result.collateral += collateralValue;
+                    result.debtToPay +=
+                        (collateralValue * WAD) /
+                        tokenData[snapshot.asset].liqBaseIncentive;
+                }
+            } else {
+                // If they have a debt balance, increment their debt.
+                uint256 currentDebtBalance = snapshot.debtBalance;
+                if (currentDebtBalance > 0) {
+                    assetBalances[i] = currentDebtBalance;
+                    result.debt += _getAssetValue(
+                        currentDebtBalance,
+                        underlyingPrices[i],
+                        snapshot.decimals
+                    );
+                }
+            }
+        }
+
+        }
+
+        return (result, assetBalances);
+    }
+
+    /// @notice Retrieves the prices and account data of multiple assets
+    ///         inside this market.
+    /// @param account The account to retrieve data for.
+    /// @param errorCodeBreakpoint The error code that will cause liquidity
+    ///                            operations to revert.
+    /// @return Assets data for `account`.
+    /// @return Prices for `account` assets.
+    /// @return The number of assets `account` is in.
+    function _assetDataOf(
+        address account,
+        uint256 errorCodeBreakpoint
+    )
+        internal
+        view
+        returns (AccountSnapshot[] memory, uint256[] memory, uint256)
+    {
+        return
+            IOracleRouter(centralRegistry.oracleRouter()).getPricesForMarket(
+                account,
+                accountAssets[account].assets,
+                errorCodeBreakpoint
+            );
+    }
+
+    /// @notice Calculates an assets value based on its `price`,
+    ///         `amount`, and adjusts for decimals.
+    /// @param amount The asset amount to calculate asset value from.
+    /// @param price The asset price to calculate asset value from.
+    /// @param decimals The asset decimals to adjust asset value
+    ///                 into proper form.
+    /// @return The calculated asset value.
+    function _getAssetValue(
+        uint256 amount,
+        uint256 price,
+        uint256 decimals
+    ) internal pure returns (uint256) {
+        return (amount * price) / (10 ** decimals);
+    }
+
+    /// @notice Calculates new soft and hard liquidation values based
+    ///         on prior values and asset snapshot.
+    /// @param snapshot Asset snapshot to calculate asset value from.
+    /// @param account The account to query collateral posted for to calculate
+    ///                liquidation values off of.
+    /// @param price The asset price to calculate asset value from.
+    /// @param softSumPrior Prior soft liquidation value to sum with asset
+    ///                     value calculated.
+    /// @param hardSumPrior Prior hard liquidation value to sum with asset
+    ///                     value calculated.
+    /// @return The calculated soft liquidation value.
+    /// @return The calculated hard liquidation value.
+    function _addLiquidationValues(
+        AccountSnapshot memory snapshot,
+        address account,
+        uint256 price,
+        uint256 softSumPrior,
+        uint256 hardSumPrior
+    ) internal view returns (uint256, uint256) {
+        uint256 assetValue = _getAssetValue(
+            ((tokenData[snapshot.asset].accountData[account].collateralPosted *
+                snapshot.exchangeRate) / WAD),
+            price,
+            snapshot.decimals
+        ) * WAD;
+
+        return (
+            softSumPrior +
+                (assetValue / tokenData[snapshot.asset].collReqSoft),
+            hardSumPrior + (assetValue / tokenData[snapshot.asset].collReqHard)
+        );
+    }
+
+    /// @notice Calculates asset liquidity for the purpose of borrowing
+    ///         assets.
+    /// @param snapshot Asset snapshot to calculate liquidity value from.
+    /// @param account The account to query collateral posted for to calculate
+    ///                liquidity value off of.
+    /// @param price The asset price to calculate liquidity value from.
+    /// @param liqForBorrowPrior Prior liquidity value to sum with asset value
+    ///                          calculated for new maximum borrow allowed.
+    /// @return The calculated liquidity value.
+    function _getLiquidityValue(
+        AccountSnapshot memory snapshot,
+        address account,
+        uint256 price,
+        uint256 liqForBorrowPrior
+    ) internal view returns (uint256) {
+        uint256 assetValue = _getAssetValue(
+            ((tokenData[snapshot.asset].accountData[account].collateralPosted *
+                snapshot.exchangeRate) / WAD),
+            price,
+            snapshot.decimals
+        );
+        return (liqForBorrowPrior +
+            (assetValue * tokenData[snapshot.asset].collRatio) /
+            WAD);
+    }
+
+    /// @dev Internal helper for reverting efficiently.
+    function _revert(uint256 s) internal pure {
+        /// @solidity memory-safe-assembly
+        assembly {
+            mstore(0x00, s)
+            revert(0x1c, 0x04)
+        }
+    }
+}