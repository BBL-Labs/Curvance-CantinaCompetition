--- conflicted
+++ resolved
@@ -18,11 +18,8 @@
     /// CONSTANTS ///
 
     uint256 public constant SLIPPAGE = 500;
-<<<<<<< HEAD
-=======
     address public constant ETH = address(0);
     ICentralRegistry public immutable centralRegistry;
->>>>>>> 0e63e144
     ILendtroller public immutable lendtroller;
     address public immutable weth;
 
@@ -44,11 +41,7 @@
         centralRegistry = centralRegistry_;
 
         require(
-<<<<<<< HEAD
-            centralRegistry.lendingMarket(_lendtroller),
-=======
             centralRegistry.lendingMarket(lendtroller_),
->>>>>>> 0e63e144
             "PositionFolding: lendtroller is invalid"
         );
 
@@ -56,11 +49,8 @@
         weth = weth_;
     }
 
-<<<<<<< HEAD
-=======
     /// EXTERNAL FUNCTIONS ///
 
->>>>>>> 0e63e144
     /// @dev Deposit inputToken and enter curvance
     /// @param cToken The curvance deposit token address
     /// @param inputToken The input token address
@@ -141,29 +131,12 @@
         SafeTransferLib.safeTransfer(outputToken, recipient, outAmount);
     }
 
-<<<<<<< HEAD
     /// @dev Deposit inputToken and enter curvance
     /// @param cToken The curvance deposit token address
     /// @param inputToken The input token address
     /// @param inputAmount The amount to deposit
     /// @param balancerVault The balancer vault address
     /// @param balancerPoolId The balancer pool ID
-=======
-    /// INTERNAL FUNCTIONS ///
-
-    function isETH(address token) internal pure returns (bool) {
-        // We need to check against both null address and 0xEee
-        // because each protocol uses different implementations
-        return
-            token == address(0) ||
-            token == address(0xEeeeeEeeeEeEeeEeEeEeeEEEeeeeEeeeeeeeEEeE);
-    }
-
-    /// PRIVATE FUNCTIONS ///
-
-    /// @dev Enter curvance
-    /// @param lpMinter The minter address of Curve LP
->>>>>>> 0e63e144
     /// @param lpToken The Curve LP token address
     /// @param lpMinOutAmount The minimum output amount
     /// @param tokens The underlying coins of curve LP token
