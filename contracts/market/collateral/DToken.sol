// SPDX-License-Identifier: MIT
pragma solidity ^0.8.17;

import { DynamicInterestRateModel } from "contracts/market/DynamicInterestRateModel.sol";
import { GaugePool } from "contracts/gauge/GaugePool.sol";

import { Delegable } from "contracts/libraries/Delegable.sol";
import { FixedPointMathLib } from "contracts/libraries/FixedPointMathLib.sol";
import { WAD } from "contracts/libraries/Constants.sol";
import { ReentrancyGuard } from "contracts/libraries/ReentrancyGuard.sol";
import { SafeTransferLib } from "contracts/libraries/external/SafeTransferLib.sol";
import { ERC165 } from "contracts/libraries/external/ERC165.sol";
import { ERC165Checker } from "contracts/libraries/external/ERC165Checker.sol";

import { ICentralRegistry } from "contracts/interfaces/ICentralRegistry.sol";
import { IERC20 } from "contracts/interfaces/IERC20.sol";
import { IMarketManager } from "contracts/interfaces/market/IMarketManager.sol";
import { IInterestRateModel } from "contracts/interfaces/market/IInterestRateModel.sol";
import { IPositionFolding } from "contracts/interfaces/market/IPositionFolding.sol";
import { IMToken, AccountSnapshot } from "contracts/interfaces/market/IMToken.sol";

/// @title Curvance's Debt Token Contract.
/// @dev Curvance's dTokens are ERC20 compliant with a close relation
///      to ERC4626. However, they follow their own design flow, without an
///      inherited base contract. This is done intentionally, to maximize
///      security in an age of rapidly developing security attack vectors.
///
///      The "dToken" employs a share/asset structure with slightly different
///      configuration, and terminology (to prevent confusion). The variable
///      terms "tokens", and "amount" are used to refer to dTokens values,
///      and underlying asset values. When you see "Tokens" that is associated
///      with dTokens, when you see "amount" that is associated with
///      underlying assets.
///
///      Users who have active positions inside a dToken are referred to
///      as accounts. For actions that can be performed by an external party,
///      that will not result in active positions for themselves, more general
///      terms are used such as "Liquidator", "Minter", or "Payer".
///
///      "Safe" versions of functions have been added that introduce
///      additional reentry and update protection logic to minimize risks
///      when integrating Curvance into external protocols.
contract DToken is Delegable, ERC165, ReentrancyGuard {
    /// TYPES ///

    /// @param principal Principal total balance (with accrued interest).
    /// @param accountExchangeRate Current exchange rate for account.
    struct DebtData {
        uint256 principal;
        uint256 accountExchangeRate;
    }

    /// @param lastTimestampUpdated Timestamp interest was last update.
    /// @param exchangeRate Borrow exchange rate at `lastTimestampUpdated`.
    /// @param compoundRate Rate at which interest compounds, in seconds.
    struct MarketData {
        uint40 lastTimestampUpdated;
        uint216 exchangeRate;
        uint256 compoundRate;
    }

    /// CONSTANTS ///

    /// @notice The underlying asset for the DToken.
    address public immutable underlying;
    /// @notice Address of the Market Manager linked to this contract.
    IMarketManager public immutable marketManager;

    /// @dev `bytes4(keccak256(bytes("DToken__Unauthorized()")))`.
    uint256 internal constant _UNAUTHORIZED_SELECTOR = 0xef419be2;
    /// @dev The base underlying asset requirement held in order to minimize
    ///      rounding exploits, and more generally, invariant manipulation.
    uint256 internal constant _BASE_UNDERLYING_RESERVE = 42069;

    /// STORAGE ///

    /// @notice token name metadata.
    string public name;
    /// @notice token symbol metadata.
    string public symbol;
    /// @notice Total number of tokens in circulation.
    uint256 public totalSupply;
    /// @notice Returns total amount of outstanding borrows of the
    ///         underlying in this dToken market.
    uint256 public totalBorrows;
    /// @notice Total protocol reserves of underlying.
    uint256 public totalReserves;
    /// @notice Interest rate reserve factor.
    uint256 public interestFactor;
    /// @notice Current Interest Rate Model.
    IInterestRateModel public interestRateModel;
    /// @notice Information corresponding to borrow exchange rate.
    MarketData public marketData;

    /// @notice The dToken balance of an account.
    /// @dev Account address => Account token balance.
    mapping(address => uint256) public balanceOf;
    /// @notice The allowance on token transfers a spender has for an account.
    /// @dev Account address => Spender address => Approved token amount.
    mapping(address => mapping(address => uint256)) public allowance;
    /// @notice Debt information associated with an account.
    /// @dev Account address => DebtData struct.
    mapping(address => DebtData) internal _debtOf;

    /// EVENTS ///

    event Transfer(address indexed from, address indexed to, uint256 value);
    event Approval(
        address indexed owner,
        address indexed spender,
        uint256 value
    );
    event InterestAccrued(
        uint256 debtAccumulated,
        uint256 exchangeRate,
        uint256 totalBorrows
    );
    event Borrow(address account, uint256 amount);
    event Repay(address payer, address account, uint256 amount);
    event Liquidated(
        address liquidator,
        address account,
        uint256 amount,
        address cTokenCollateral,
        uint256 seizeTokens
    );
    event BadDebtRecognized(
        address liquidator,
        address account,
        uint256 amount
    );
    event NewMarketInterestRateModel(
        address oldInterestRateModel,
        address newInterestRateModel,
        uint256 newInterestCompoundRate
    );
    event NewInterestFactor(
        uint256 oldInterestFactor,
        uint256 newInterestFactor
    );
    /// ERRORS ///

    error DToken__Unauthorized();
    error DToken__ExcessiveValue();
    error DToken__TransferError();
    error DToken__InsufficientUnderlyingHeld();
    error DToken__ValidationFailed();
    error DToken__InvalidCentralRegistry();
    error DToken__UnderlyingAssetTotalSupplyExceedsMaximum();
    error DToken__MarketManagerIsNotLendingMarket();

    /// CONSTRUCTOR ///

    /// @param centralRegistry_ The address of Curvances Central Registry.
    /// @param underlying_ The address of the underlying asset
    ///                    for this dToken.
    /// @param marketManager_ The address of the MarketManager.
    /// @param interestRateModel_ The address of the interest rate model.
    constructor(
        ICentralRegistry centralRegistry_,
        address underlying_,
        address marketManager_,
        address interestRateModel_
    ) Delegable(centralRegistry_) {
        if (
            !ERC165Checker.supportsInterface(
                address(centralRegistry_),
                type(ICentralRegistry).interfaceId
            )
        ) {
            revert DToken__InvalidCentralRegistry();
        }

        // Set the marketManager after consulting Central Registry.
        // Ensure that marketManager parameter is a marketManager.
        if (!centralRegistry.isMarketManager(marketManager_)) {
            revert DToken__MarketManagerIsNotLendingMarket();
        }

        // Set new marketManager.
        marketManager = IMarketManager(marketManager_);

        // Initialize timestamp and borrow index.
        marketData.lastTimestampUpdated = uint40(block.timestamp);
        marketData.exchangeRate = uint216(WAD);

        _setInterestRateModel(IInterestRateModel(interestRateModel_));

        // Assign the interest factor for interest generated
        // inside this market.
        uint256 newInterestFactor = centralRegistry.protocolInterestFactor(
            marketManager_
        );
        interestFactor = newInterestFactor;

        emit NewInterestFactor(0, newInterestFactor);

        underlying = underlying_;
        name = string.concat(
            "Curvance interest bearing ",
            IERC20(underlying_).name()
        );
        symbol = string.concat("c", IERC20(underlying_).symbol());

        // Sanity check underlying so that we know users will not need to
        // mint anywhere close to exchange rate, in `WAD`.
        if (IERC20(underlying).totalSupply() >= type(uint232).max) {
            revert DToken__UnderlyingAssetTotalSupplyExceedsMaximum();
        }
    }

    /// EXTERNAL FUNCTIONS ///

    //// @notice Starts a dToken market, executed via marketManager.
    /// @dev This initial mint is a failsafe against rounding exploits,
    ///      although, we protect against them in many ways,
    ///      better safe than sorry.
    /// @dev Emits a {Transfer} event.
    /// @param by The account initializing the dToken market.
    /// @return Returns with true when successful.
    function startMarket(address by) external nonReentrant returns (bool) {
        if (msg.sender != address(marketManager)) {
            _revert(_UNAUTHORIZED_SELECTOR);
        }

        uint256 amount = _BASE_UNDERLYING_RESERVE;
        SafeTransferLib.safeTransferFrom(
            underlying,
            by,
            address(this),
            amount
        );

        // We do not need to calculate exchange rate here,
        // `by` will always be the first depositor with totalSupply = 0.
        // Total Supply and contracy balance should always be 0 prior,
        // but we increment incase somehow invariants have been modified.
        totalSupply = totalSupply + amount;
        balanceOf[address(this)] = balanceOf[address(this)] + amount;

        emit Transfer(address(0), address(this), amount);
        return true;
    }

    /// @notice Transfers `amount` dTokens from caller to `to`.
    /// @param to The address to receive `amount` dTokens.
    /// @param tokens The number of dTokens to transfer.
    /// @return Returns true on success.
    function transfer(
        address to,
        uint256 tokens
    ) external nonReentrant returns (bool) {
        _transfer(msg.sender, msg.sender, to, tokens);
        return true;
    }

    /// @notice Transfers `amount` tokens from `from` to `to`.
    /// @param from The address of to transfer `amount` dTokens.
    /// @param to The address to receive `amount` dTokens.
    /// @param tokens The number of dTokens to transfer.
    /// @return Returns true on success.
    function transferFrom(
        address from,
        address to,
        uint256 tokens
    ) external nonReentrant returns (bool) {
        _transfer(msg.sender, from, to, tokens);
        return true;
    }

    /// @notice Borrows underlying tokens from lenders, based on collateral
    ///         posted inside this market.
    /// @dev Updates pending interest before executing the borrow.
    /// @param amount The amount of the underlying asset to borrow.
    function borrow(uint256 amount) external nonReentrant {
        // Update pending interest.
        accrueInterest();

        // Reverts if borrow not allowed.
        // Notifies the Market Manager that a user is taking on more debt,
        // and to pause user redemptions for 20 minutes.
        marketManager.canBorrowWithNotify(address(this), msg.sender, amount);

        _borrow(msg.sender, amount, msg.sender);
    }

    /// @notice Used by a delegated user to borrow underlying tokens
    ///         from lenders, based on collateral posted inside this market
    ///         by `account`.
    /// @dev Updates pending interest before executing the borrow.
    ///      NOTE: Be careful who you approve here!
    ///      Not only can they take borrowed funds, but, they can delay
    ///      repayment through repeated borrows preventing withdrawal.
    /// @param account The account who will have their assets borrowed against.
    /// @param recipient The account who will receive the borrowed assets.
    /// @param amount The amount of the underlying asset to borrow.
    function borrowFor(
        address account,
        address recipient,
        uint256 amount
    ) external nonReentrant {
        if (!_checkIsDelegate(account, msg.sender)) {
            _revert(_UNAUTHORIZED_SELECTOR);
        }

        // Update pending interest.
        accrueInterest();

        // Reverts if borrow not allowed.
        // Notifies the Market Manager that a user is taking on more debt,
        // and to pause user redemptions for 20 minutes.
        marketManager.canBorrowWithNotify(address(this), account, amount);

        _borrow(account, amount, recipient);
    }

    /// @notice Used by the position folding contract to borrow underlying tokens
    ///         from lenders, based on collateral posted inside this market
    ///         by `account` to apply a complex action.
    /// @dev Only Position folding contract can call this function.
    ///      Updates pending interest before executing the borrow.
    /// @param account The account address to borrow on behalf of.
    /// @param amount The amount of the underlying asset to borrow.
    /// @param params Callback calldata to execute after borrow.
    function borrowForPositionFolding(
        address account,
        uint256 amount,
        bytes calldata params
    ) external nonReentrant {
        if (msg.sender != marketManager.positionFolding()) {
            _revert(_UNAUTHORIZED_SELECTOR);
        }

        // Update pending interest.
        accrueInterest();

        // Notifies the Market Manager that a user is taking on more debt,
        // and to pause user redemptions for 20 minutes.
        marketManager.notifyBorrow(address(this), account);

        _borrow(account, amount, msg.sender);

        // Callback to position folding to execute additional action.
        IPositionFolding(msg.sender).onBorrow(
            address(this),
            account,
            amount,
            params
        );

        // Fail if terminal position is not allowed with no additional
        // adjustment.
        marketManager.canBorrowWithPrune(address(this), account, 0);
    }

    /// @notice Repays underlying tokens to lenders, freeing up their
    ///         collateral posted inside this market.
    /// @dev Updates interest before executing the repayment.
    /// @param amount The amount to repay, or 0 for the full outstanding amount.
    function repay(uint256 amount) external nonReentrant {
        // Update pending interest.
        accrueInterest();

        _repay(msg.sender, msg.sender, amount);
    }

    /// @notice Repays underlying tokens to lenders, on behalf of `account`,
    ///         freeing up their collateral posted inside this market.
    /// @dev Updates pending interest before executing the repay.
    /// @param account The account address to repay on behalf of.
    /// @param amount The amount to repay, or 0 for the full outstanding amount.
    function repayFor(address account, uint256 amount) external nonReentrant {
        // Update pending interest.
        accrueInterest();

        _repay(msg.sender, account, amount);
    }

    /// @notice Used by the market manager contract to repay a portion
    ///         of underlying token debt to lenders, remaining debt shortfall
    ///        is recognized equally by lenders due to `account` default.
    /// @dev Only market manager contract can call this function.
    ///      Updates pending interest prior to execution of the repay,
    ///      inside the market manager contract.
    /// @param liquidator The account liquidating `account`'s collateral,
    ///                   and repaying a portion of `account`'s debt.
    /// @param account The account being liquidated and repaid on behalf of.
    /// @param repayRatio The ratio of outstanding debt that `liquidator`
    ///                   will repay from `account`'s obligations,
    ///                   out of 100%, in `WAD`.
    function repayWithBadDebt(
        address liquidator,
        address account,
        uint256 repayRatio
    ) external nonReentrant {
        // We check self liquidation in marketManager before
        // this call, so we do not need to check here.

        // Make sure the marketManager itself is calling since
        // then we know all liquidity checks have passed.
        if (msg.sender != address(marketManager)) {
            _revert(_UNAUTHORIZED_SELECTOR);
        }

        // We do not need to check for interest accrual here since its done
        // at the top of liquidateAccount, inside market manager contract,
        // that calls this function.

        // Cache account debt balance to save gas.
        uint256 accountDebt = debtBalanceCached(account);
        uint256 repayAmount = (accountDebt * repayRatio) / WAD;

        // We do not need to check for listing here as we are
        // coming directly from the marketManager itself,
        // so we know it is listed.

        // Process a partial repay directly by transferring underlying tokens
        // back to the dToken contract.
        SafeTransferLib.safeTransferFrom(
            underlying,
            liquidator,
            address(this),
            repayAmount
        );

        // Wipe out the accounts debt since we are recognizing
        // unpaid debt as bad debt.
        delete _debtOf[account].principal;
        totalBorrows -= accountDebt;

        emit Repay(liquidator, account, repayAmount);
        emit BadDebtRecognized(liquidator, account, accountDebt - repayAmount);
    }

    /// @notice Liquidates `account`'s collateral by repaying `amount` debt
    ///         and transferring the liquidated collateral to the liquidator.
    /// @dev Updates pending interest before executing the liquidation.
    /// @param account The address of the account to be liquidated.
    /// @param amount The amount of underlying asset the liquidator wishes to repay.
    /// @param collateralToken The market in which to seize collateral from `account`.
    function liquidateExact(
        address account,
        uint256 amount,
        IMToken collateralToken
    ) external nonReentrant {
        _liquidate(msg.sender, account, amount, collateralToken, true);
    }

    /// @notice Liquidates `account`'s as much collateral as possible by
    ///         repaying debt and transferring the liquidated collateral
    ///         to the liquidator.
    /// @dev Updates pending interest before executing the liquidation.
    /// @param account The address of the account to be liquidated.
    /// @param collateralToken The market in which to seize collateral from `account`.
    function liquidate(
        address account,
        IMToken collateralToken
    ) external nonReentrant {
        _liquidate(
            msg.sender,
            account,
            0, // Amount = 0 is passed since the max amount possible will be liquidated.
            collateralToken,
            false
        );
    }

    /// @notice Redeems dTokens in exchange for the underlying asset.
    /// @dev Updates pending interest before executing the redemption.
    /// @param tokens The number of dTokens to redeem for underlying tokens.
    function redeem(uint256 tokens) external nonReentrant {
        // Update pending interest.
        accrueInterest();

        // Validate that `tokens` can be redeemed and maintain collateral
        // requirements.
        marketManager.canRedeem(address(this), msg.sender, tokens);

        _redeem(
            msg.sender,
            msg.sender,
            tokens,
            (exchangeRateCached() * tokens) / WAD
        );
    }

    /// @notice Used by a delegated user to redeem dTokens in exchange for
    ///         the underlying asset, on behalf of `account`.
    /// @dev Updates pending interest before executing the redemption.
    ///      NOTE: Be careful who you approve here!
    ///      Not only can they take borrowed funds, but, they can delay
    ///      repayment through repeated borrows preventing withdrawal.
    /// @param account The account who will have their dTokens redeemed.
    /// @param recipient The account who will receive the underlying assets.
    /// @param tokens The number of dTokens to redeem for underlying tokens.
    function redeemFor(
        address account,
        address recipient,
        uint256 tokens
    ) external nonReentrant {
        if (!_checkIsDelegate(account, msg.sender)) {
            _revert(_UNAUTHORIZED_SELECTOR);
        }

        // Update pending interest.
        accrueInterest();

        // Validate that `tokens` can be redeemed and maintain collateral
        // requirements.
        marketManager.canRedeem(address(this), account, tokens);

        _redeem(
            account,
            recipient,
            tokens,
            (exchangeRateCached() * tokens) / WAD
        );
    }

    /// @notice Used by the position folding contract to redeem underlying tokens
    ///         from the market, on behalf of `account` to apply a complex action.
    /// @dev Only Position folding contract can call this function.
    ///      Updates interest before executing the redemption.
    ///      This function may seem weird at first since dTokens can not be
    ///      collateralized, but with this technology a user can redeem lent
    ///      assets and route them directly into collateral deposits in a
    ///      single transaction.
    /// @param account The account address to redeem dTokens on behalf of.
    /// @param amount The amount of the underlying asset to redeem.
    /// @param params Callback calldata to execute after redemption.
    function redeemUnderlyingForPositionFolding(
        address account,
        uint256 amount,
        bytes calldata params
    ) external nonReentrant {
        if (msg.sender != marketManager.positionFolding()) {
            _revert(_UNAUTHORIZED_SELECTOR);
        }

        // Update pending interest.
        accrueInterest();

        _redeem(
            account,
            msg.sender,
            (amount * WAD) / exchangeRateCached(),
            amount
        );

        IPositionFolding(msg.sender).onRedeem(
            address(this),
            account,
            amount,
            params
        );

        // Fail if redeem not allowed, after position folding
        // has executed `account`'s extra actions.
        marketManager.canRedeem(address(this), account, 0);
    }

    /// @notice Deposits underlying assets into the market,
    ///         and receives dTokens.
    /// @dev Updates pending interest before executing the mint inside
    ///      the internal helper function.
    /// @param amount The amount of the underlying assets to deposit.
    /// @return Returns true on success.
    function mint(uint256 amount) external nonReentrant returns (bool) {
        _mint(msg.sender, msg.sender, amount);
        return true;
    }

    /// @notice Deposits underlying assets into the market,
    ///         and `recipient` receives dTokens.
    /// @dev Updates pending interest before executing the mint inside
    ///      the internal helper function.
    /// @param amount The amount of the underlying assets to deposit.
    /// @param recipient The account that should receive the dTokens.
    /// @return Returns true on success.
    function mintFor(
        uint256 amount,
        address recipient
    ) external nonReentrant returns (bool) {
        _mint(msg.sender, recipient, amount);
        return true;
    }

    /// @notice Adds reserves by transferring from Curvance DAO
    ///         to the market and deposits into the gauge.
    /// @dev Updates pending interest before executing the reserve deposit.
    /// @param amount The amount of underlying tokens to add as reserves,
    ///               in assets.
    function depositReserves(uint256 amount) external nonReentrant {
        _checkDaoPermissions();

        // Update pending interest.
        accrueInterest();

        // Calculate asset -> shares exchange rate.
        uint256 tokens = (amount * WAD) / exchangeRateCached();

        // On success, the market will deposit `amount` to the market.
        SafeTransferLib.safeTransferFrom(
            underlying,
            msg.sender,
            address(this),
            amount
        );

        // Query current DAO operating address.
        address daoAddress = centralRegistry.daoAddress();

        // Deposit new reserves into gauge.
        _gaugePool().deposit(address(this), daoAddress, tokens);

        // Update reserves
        totalReserves = totalReserves + tokens;
    }

    /// @notice Reduces reserves by withdrawing from the gauge
    ///         and transfers them to Curvance DAO.
    /// @dev If daoAddress is going to be moved all reserves should be
    ///      withdrawn first. Updates pending interest before executing
    ///      the reserve withdrawal.
    /// @param amount Amount of reserves to withdraw, in assets.
    function withdrawReserves(uint256 amount) external nonReentrant {
        _checkDaoPermissions();

        // Update pending interest.
        accrueInterest();

        // Make sure we have enough underlying held to cover withdrawal.
        if (marketUnderlyingHeld() < amount) {
            revert DToken__InsufficientUnderlyingHeld();
        }

        // Convert `amount` assets to shares to match totalReserves
        // denomination.
        uint256 tokens = (amount * WAD) / exchangeRateCached();

        // Update reserves with underflow check.
        totalReserves = totalReserves - tokens;

        // Query current DAO operating address.
        address daoAddress = centralRegistry.daoAddress();

        // Withdraw reserves from gauge, in shares.
        _gaugePool().withdraw(address(this), daoAddress, tokens);
        // Transfer underlying to DAO, in assets.
        SafeTransferLib.safeTransfer(underlying, daoAddress, amount);
    }

    /// @notice Withdraws all reserves from the gauge and transfers them to
    ///         Curvance DAO.
    /// @dev If daoAddress is going to be moved all reserves should be
    ///      withdrawn first. Updates pending interest before executing
    ///      the reserve withdrawal.
    function processWithdrawReserves() external {
        // Only callable via the DAO Central Registry.
        if (msg.sender != address(centralRegistry)) {
            _revert(_UNAUTHORIZED_SELECTOR);
        }

        // Update pending interest.
        accrueInterest();

        uint256 totalReservesCached = totalReserves;
        uint256 amount = (totalReservesCached * exchangeRateCached()) / WAD;

        // Make sure we have enough underlying held to cover withdrawal.
        if (marketUnderlyingHeld() < amount) {
            revert DToken__InsufficientUnderlyingHeld();
        }

        // Update reserves to 0 and receive a gas refund.
        delete totalReserves;

        // Query current DAO operating address.
        address daoAddress = centralRegistry.daoAddress();
        // Withdraw reserves from gauge.
        _gaugePool().withdraw(address(this), daoAddress, totalReservesCached);

        // Transfer underlying to DAO measured in assets.
        SafeTransferLib.safeTransfer(underlying, daoAddress, amount);
    }

    /// @notice Sets `amount` as the allowance of `spender` over the
    ///         caller's tokens.
    /// @dev Emits an {Approval} event.
    /// @param spender The address that will be approved to spend `amount`
    ///                dTokens on behalf of the caller.
    /// @param tokens The amount of dTokens that should be approved
    ///               for spending by `spender`.
    /// @return Returns true on success.
    function approve(address spender, uint256 tokens) external returns (bool) {
        allowance[msg.sender][spender] = tokens;

        emit Approval(msg.sender, spender, tokens);
        return true;
    }

    /// Admin Functions

    /// @notice Rescue any token sent by mistake.
    /// @dev Restricts the ability to rescue underlying tokens inside the
    ///      market since Curvance is non-custodial.
    /// @param token The token to rescue.
    /// @param amount The amount of `token` to rescue, 0 indicates to
    ///               rescue all.
    function rescueToken(address token, uint256 amount) external {
        _checkDaoPermissions();
        address daoOperator = centralRegistry.daoAddress();

        if (token == address(0)) {
            if (amount == 0) {
                amount = address(this).balance;
            }

            SafeTransferLib.forceSafeTransferETH(daoOperator, amount);
        } else {
            if (token == underlying) {
                revert DToken__TransferError();
            }

            if (amount == 0) {
                amount = IERC20(token).balanceOf(address(this));
            }

            SafeTransferLib.safeTransfer(token, daoOperator, amount);
        }
    }

    /// @notice Accrues pending interest and updates the interest rate model.
    /// @dev Admin function to update the interest rate model.
    /// @param newInterestRateModel The new interest rate model for this
    ///                             dToken to use.
    function setInterestRateModel(address newInterestRateModel) external {
        _checkElevatedPermissions();

        // Update pending interest.
        accrueInterest();

        _setInterestRateModel(IInterestRateModel(newInterestRateModel));
    }

    /// @notice Accrues pending interest and updates the interest factor.
    /// @dev Admin function to update the interest factor value.
    /// @param newInterestFactor The new interest factor for this
    ///                          dToken to use.
    function setInterestFactor(uint256 newInterestFactor) external {
        _checkElevatedPermissions();

        // Update pending interest.
        accrueInterest();

        _setInterestFactor(newInterestFactor);
    }

    /// @notice Updates pending interest and returns the up-to-date balance
    ///         of `account`, in underlying assets, safely.
    /// @param account The account address to have their balance measured.
    /// @return The amount of underlying owned by `account`.
    function balanceOfUnderlyingSafe(
        address account
    ) external returns (uint256) {
        return ((exchangeRateWithUpdateSafe() * balanceOf[account]) / WAD);
    }

    /// @notice Get a snapshot of the account's balances, and the cached
    ///         exchange rate.
    /// @dev This is used by marketManager to more efficiently perform
    ///      liquidity checks.
    /// @param account The address of the account to snapshot.
    /// @return Account token balance.
    /// @return Account debt balance.
    /// @return Token => Underlying exchange rate, in `WAD`.
    function getSnapshot(
        address account
    ) external view returns (uint256, uint256, uint256) {
        return (
            balanceOf[account],
            debtBalanceCached(account),
            exchangeRateCached()
        );
    }

    /// @notice Get a snapshot of the dToken and `account` data.
    /// @dev Used by marketManager to more efficiently perform
    ///      liquidity checks.
    ///      NOTE: Exchange Rate returns 0 to save gas in marketManager
    ///            since its unused.
    /// @param account The address of the account to snapshot.
    /// @return The account snapshot of `account`.
    function getSnapshotPacked(
        address account
    ) external view returns (AccountSnapshot memory) {
        return (
            AccountSnapshot({
                asset: address(this),
                isCToken: false,
                decimals: decimals(),
                debtBalance: debtBalanceCached(account),
                exchangeRate: 0 // Unused in marketManager.
            })
        );
    }

    /// @notice Calculates the current dToken utilization rate.
    /// @dev Used for third party integrations, and frontends.
    /// @return The utilization rate, in `WAD`.
    function utilizationRate() external view returns (uint256) {
        return
            interestRateModel.utilizationRate(
                marketUnderlyingHeld(),
                totalBorrows,
                totalReserves
            );
    }

    /// @notice Returns the current dToken borrow interest rate per year.
    /// @dev Used for third party integrations, and frontends.
    /// @return The borrow interest rate per year, in `WAD`.
    function borrowRatePerYear() external view returns (uint256) {
        return
            interestRateModel.getBorrowRatePerYear(
                marketUnderlyingHeld(),
                totalBorrows,
                totalReserves
            );
    }

    /// @notice Returns predicted upcoming dToken borrow interest rate
    ///         per year.
    /// @dev Used for third party integrations, and frontends.
    /// @return The predicted borrow interest rate per year, in `WAD`.
    function predictedBorrowRatePerYear() external view returns (uint256) {
        return
            interestRateModel.getPredictedBorrowRatePerYear(
                marketUnderlyingHeld(),
                totalBorrows,
                totalReserves
            );
    }

    /// @notice Returns the current dToken supply interest rate per year.
    /// @dev Used for third party integrations, and frontends.
    /// @return The supply interest rate per year, in `WAD`.
    function supplyRatePerYear() external view returns (uint256) {
        return
            interestRateModel.getSupplyRatePerYear(
                marketUnderlyingHeld(),
                totalBorrows,
                totalReserves,
                interestFactor
            );
    }

    /// @notice Updates pending interest and then returns the current
    ///         total borrows, safely.
    /// @dev Used for third party integrations.
    /// @return Total borrows underlying token, with pending interest applied.
    function totalBorrowsWithUpdateSafe()
        external
        nonReentrant
        returns (uint256)
    {
        // Update pending interest.
        accrueInterest();

        return totalBorrows;
    }

    /// @notice Updates pending interest and returns the current debt balance
    ///         for `account`, safely.
    /// @param account The address whose balance should be calculated.
    /// @return The current balance index of `account`, with pending interest
    ///         applied.
    function debtBalanceWithUpdateSafe(
        address account
    ) external nonReentrant returns (uint256) {
        // Update pending interest.
        accrueInterest();

        return debtBalanceCached(account);
    }

    /// PUBLIC FUNCTIONS ///

    /// @notice Returns the current debt balance for `account`.
    /// @dev Note: Pending interest is not applied in this calculation.
    /// @param account The address whose balance should be calculated.
    /// @return The current balance index of `account`.
    function debtBalanceCached(address account) public view returns (uint256) {
        // Cache borrow data to save gas.
        DebtData storage accountDebt = _debtOf[account];

        // If theres no principal owed, can return immediately.
        if (accountDebt.principal == 0) {
            return 0;
        }

        // Calculate debt balance using the interest index:
        // debtBalanceCached calculation:
        // ((Account's principal * DToken's exchange rate) /
        // Account's exchange rate).
        return
            (accountDebt.principal * marketData.exchangeRate) /
            accountDebt.accountExchangeRate;
    }

    /// @notice Returns the decimals of the dToken.
    /// @dev We pull directly from underlying incase its a proxy contract,
    ///      and changes decimals on us.
    /// @return The number of decimals for this dToken,
    ///         matching the underlying token.
    function decimals() public view returns (uint8) {
        return IERC20(underlying).decimals();
    }

    /// @notice Gets balance of this contract, in terms of the underlying.
    /// @dev This excludes changes in underlying token balance by the
    ///      current transaction, if any.
    /// @return The quantity of underlying tokens held by the market.
    function marketUnderlyingHeld() public view returns (uint256) {
        return IERC20(underlying).balanceOf(address(this));
    }

    /// @notice Returns the type of Curvance token.
    /// @dev true = Collateral token; false = Debt token.
    /// @return Whether this token is a cToken or not.
    function isCToken() public pure returns (bool) {
        return false;
    }

    /// @notice Updates pending interest and returns the up-to-date exchange
    ///         rate from the underlying to the dToken, safely.
    /// @return Calculated exchange rate, in `WAD`.
    function exchangeRateWithUpdateSafe()
        public
        nonReentrant
        returns (uint256)
    {
        // Update pending interest.
        accrueInterest();
        return exchangeRateCached();
    }

    /// @notice Returns the up-to-date exchange rate from the underlying
    ///         to the dToken.
    /// @return Cached exchange rate, in `WAD`.
    function exchangeRateCached() public view returns (uint256) {
        // We do not need to check for totalSupply = 0, because,
        // when we list a market we mint `_BASE_UNDERLYING_RESERVE` initially.
        // exchangeRate calculation:
        // (Underlying Held + Total Borrows - Total Reserves) / Total Supply.
        return
            ((marketUnderlyingHeld() + totalBorrows - totalReserves) * WAD) /
            totalSupply;
    }

    /// @inheritdoc ERC165
    function supportsInterface(
        bytes4 interfaceId
    ) public view override returns (bool) {
        return
            interfaceId == type(IMToken).interfaceId ||
            super.supportsInterface(interfaceId);
    }

    /// @notice Applies pending interest to all holders, updating
    ///         `totalBorrows` and `totalReserves`.
    /// @dev This calculates interest accrued from the last checkpoint
    ///      up to the latest available checkpoint, if `compoundRate`
    ///      seconds has passed.
    ///      Emits a {InterestAccrued} event.
    function accrueInterest() public {
        // Cache current exchange rate data.
        MarketData memory cachedData = marketData;

        // If we are up to date there is no reason to continue.
        if (
            cachedData.lastTimestampUpdated + cachedData.compoundRate >
            block.timestamp
        ) {
            return;
        }

        // Cache current values to save gas.
        uint256 borrowsPrior = totalBorrows;
        uint256 reservesPrior = totalReserves;
        uint256 exchangeRatePrior = cachedData.exchangeRate;

        // Calculate the current borrow interest rate.
        uint256 borrowRate = interestRateModel.getBorrowRateWithUpdate(
            marketUnderlyingHeld(),
            borrowsPrior,
            reservesPrior
        );

        // Calculate the interest compound cycles to update,
        // in `interestCompounds`. Rounds down natively.
        uint256 interestCompounds = (block.timestamp -
            cachedData.lastTimestampUpdated) / cachedData.compoundRate;
        // Calculate the interest and debt accumulated.
        uint256 interestAccumulated = borrowRate * interestCompounds;
        uint256 debtAccumulated = (interestAccumulated * borrowsPrior) / WAD;
        // Calculate new borrows, and the new exchange rate, based on
        // accumulation values above.
        uint256 totalBorrowsNew = debtAccumulated + borrowsPrior;
<<<<<<< HEAD
        uint256 exchangeRateNew = (interestAccumulated * exchangeRatePrior) /
            WAD +
            exchangeRatePrior;

=======
        uint256 exchangeRateNew = ((interestAccumulated * exchangeRatePrior) /
            WAD) + exchangeRatePrior;
>>>>>>> 6d94447a
        // Update update timestamp, exchange rate, and total outstanding
        // borrows.
        marketData.lastTimestampUpdated = uint40(
            cachedData.lastTimestampUpdated +
                (interestCompounds * cachedData.compoundRate)
        );
        marketData.exchangeRate = uint216(exchangeRateNew);
        totalBorrows = totalBorrowsNew;

        // Check whether the DAO takes a cut of interest, and whether new debt
        // has accumulated (!= 0). Then update reserves if necessary.
        uint256 newReserves = ((interestFactor * debtAccumulated) / WAD);
        if (newReserves > 0) {
            totalReserves = newReserves + reservesPrior;

            // Update gauge pool values for new reserves.
            _gaugePool().deposit(
                address(this),
                centralRegistry.daoAddress(),
                newReserves
            );
        }

        emit InterestAccrued(
            debtAccumulated,
            exchangeRateNew,
            totalBorrowsNew
        );
    }

    /// INTERNAL FUNCTIONS ///

    /// @notice Updates the interest rate model.
    /// @dev Emits a {NewMarketInterestRateModel} event.
    /// @param newInterestRateModel The new interest rate model for this
    ///                             dToken to use.
    function _setInterestRateModel(
        IInterestRateModel newInterestRateModel
    ) internal {
        // Ensure we are switching to an actual Interest Rate Model.
        if (
            !ERC165Checker.supportsInterface(
                address(newInterestRateModel),
                type(IInterestRateModel).interfaceId
            )
        ) {
            revert DToken__ValidationFailed();
        }

        // Cache the current interest rate model to save gas.
        address oldInterestRateModel = address(interestRateModel);

        // Set new interest rate model and compound rate.
        interestRateModel = newInterestRateModel;
        marketData.compoundRate = newInterestRateModel.compoundRate();

        emit NewMarketInterestRateModel(
            oldInterestRateModel,
            address(newInterestRateModel),
            marketData.compoundRate
        );
    }

    /// @notice Updates the interest factor.
    /// @dev Emits a {NewInterestFactor} event.
    /// @param newInterestFactor The new interest factor for this
    ///                          dToken to use.
    function _setInterestFactor(uint256 newInterestFactor) internal {
        // The DAO cannot take more than 50% of interest collected.
        if (newInterestFactor > 5000) {
            revert DToken__ExcessiveValue();
        }

        // Cache the other interest factor for event emission.
        uint256 oldInterestFactor = interestFactor;

        /// The Interest Rate Factor should be stored is in `WAD` format.
        /// So, we need to multiply by 1e14 to convert from basis points
        /// to `WAD`.
        interestFactor = newInterestFactor * 1e14;

        emit NewInterestFactor(oldInterestFactor, newInterestFactor);
    }

    /// @notice Transfers `tokens` tokens from `from` to `to`, executed by
    ///         `spender`.
    /// @dev Emits a {Transfer} event.
    /// @param spender The address of the account executing the transfer.
    /// @param from The address of to transfer `amount` dTokens.
    /// @param to The address to receive `amount` dTokens.
    /// @param tokens The number of tokens to transfer.
    function _transfer(
        address spender,
        address from,
        address to,
        uint256 tokens
    ) internal {
        // Do not allow self-transfers.
        if (from == to) {
            revert DToken__TransferError();
        }

        // Fails if transfer not allowed.
        marketManager.canTransfer(address(this), from, tokens);

        // Get the allowance, if the spender is not the `from` address.
        if (spender != from) {
            // Validate that spender has enough allowance
            // for the transfer with underflow check.
            allowance[from][spender] = allowance[from][spender] - tokens;
        }

        // Update account token balances.
        balanceOf[from] = balanceOf[from] - tokens;
        // We know that from balance wont overflow
        // due to underflow check above.
        unchecked {
            balanceOf[to] = balanceOf[to] + tokens;
        }

        // Cache gaugePool, then update gauge pool values for `from` and `to`.
        GaugePool gaugePool = _gaugePool();
        gaugePool.withdraw(address(this), from, tokens);
        gaugePool.deposit(address(this), to, tokens);

        // We emit a Transfer event.
        emit Transfer(from, to, tokens);
    }

    /// @notice Mints dTokens to `recipient`, based on the deposit of
    ///         underlying assets into the market by `minter`.
    /// @dev Updates pending interest before executing the mint.
    ///      Emits a {Transfer} event.
    /// @param minter The address of the account which is supplying the assets.
    /// @param recipient The address of the account which will receive dToken.
    /// @param amount The amount of the underlying asset to supply.
    function _mint(
        address minter,
        address recipient,
        uint256 amount
    ) internal {
        // Update pending interest.
        accrueInterest();

        // Fail if mint not allowed.
        marketManager.canMint(address(this));

        // Get exchange rate before mint.
        uint256 er = exchangeRateCached();

        // Transfer underlying into the dToken contract.
        SafeTransferLib.safeTransferFrom(
            underlying,
            minter,
            address(this),
            amount
        );

        // Calculate dTokens to be minted.
        uint256 tokens = (amount * WAD) / er;

        // Update totalSupply, and recipient balance.
        unchecked {
            totalSupply = totalSupply + tokens;
            /// Calculate their new balance.
            balanceOf[recipient] = balanceOf[recipient] + tokens;
        }

        // Update gauge pool values for `recipient`.
        _gaugePool().deposit(address(this), recipient, tokens);

        emit Transfer(address(0), recipient, tokens);
    }

    /// @notice Redeems dTokens, in exchange for the underlying asset.
    /// @dev Emits a {Transfer} event.
    /// @param account The address of the account which is redeeming the dTokens.
    /// @param recipient The address of the account which will receive the
    ///                  underlying tokens.
    /// @param tokens The number of dTokens to redeem for underlying tokens.
    /// @param amount The number of underlying tokens to distribute to `recipient`.
    function _redeem(
        address account,
        address recipient,
        uint256 tokens,
        uint256 amount
    ) internal {
        // Check if we have enough underlying held to support the redemption.
        // We do not need to add _BASE_UNDERLYING_RESERVE to the calculation
        // because the startMarket() assets can never be withdraw since the
        // market itself owns the corresponding dTokens.
        if (marketUnderlyingHeld() < amount) {
            revert DToken__InsufficientUnderlyingHeld();
        }

        // Update account balance and totalSupply.
        balanceOf[account] = balanceOf[account] - tokens;
        // We have account underflow check above so we do not need
        // a redundant check here.
        unchecked {
            totalSupply = totalSupply - tokens;
        }

        // Update gauge pool values for `account`, while also checking
        // if tokens == 0, causing reversion.
        _gaugePool().withdraw(address(this), account, tokens);

        // Transfer underlying to `recipient`.
        SafeTransferLib.safeTransfer(underlying, recipient, amount);

        emit Transfer(account, address(0), tokens);
    }

    /// @notice Executes borrowing of assets for `account` from lenders.
    /// @dev Emits a {Borrow} event.
    /// @param account The account borrowing assets.
    /// @param amount The amount of the underlying asset to borrow.
    /// @param recipient The account receiving the borrowed assets.
    function _borrow(
        address account,
        uint256 amount,
        address recipient
    ) internal {
        // Check if we have enough underlying held to support the borrow.
        // We add _BASE_UNDERLYING_RESERVE to the calculation to ensure that
        // the market never actually runs out of assets and may introduce
        // invariant manipulation.
        // This also acts as a protective mechanism against trying to
        // manipulate totalBorrows above total underlying assets inside
        // the system since there will always be at least
        // _BASE_UNDERLYING_RESERVE excess inside the market.
        if (
            marketUnderlyingHeld() - totalReserves <
            amount + _BASE_UNDERLYING_RESERVE
        ) {
            revert DToken__InsufficientUnderlyingHeld();
        }

        // Calculate current account debt then add `amount`.
        // Then update account exchange rate, and total borrow balances.
        _debtOf[account].principal = debtBalanceCached(account) + amount;
        _debtOf[account].accountExchangeRate = marketData.exchangeRate;
        totalBorrows = totalBorrows + amount;

        // Transfer underlying to `recipient`.
        SafeTransferLib.safeTransfer(underlying, recipient, amount);

        emit Borrow(account, amount);
    }

    /// @notice Repays an outstanding loan of `account` through repayment
    ///         by `payer`, who usually is themselves.
    /// @dev Emits a {Repay} event.
    /// @param payer The address paying down the account debt.
    /// @param account The account with the debt being paid down.
    /// @param amount The amount the payer wishes to repay,
    ///               or 0 for the full outstanding amount.
    /// @return The amount of underlying token debt repaid for `account`.
    function _repay(
        address payer,
        address account,
        uint256 amount
    ) internal returns (uint256) {
        // Validate that the payer is allowed to repay the loan.
        marketManager.canRepay(address(this), account);

        // Cache how much the account has to save gas.
        uint256 accountDebt = debtBalanceCached(account);

        // Validate repayment amount is not excessive.
        if (amount > accountDebt) {
            revert DToken__ExcessiveValue();
        }

        // If amount == 0, repay max; amount = accountDebt.
        amount = amount == 0 ? accountDebt : amount;

        SafeTransferLib.safeTransferFrom(
            underlying,
            payer,
            address(this),
            amount
        );

        // We calculate the new account and total borrow balances,
        // we check that amount is <= accountDebt so we can skip
        // underflow check here.
        unchecked {
            _debtOf[account].principal = accountDebt - amount;
        }
        _debtOf[account].accountExchangeRate = marketData.exchangeRate;
        totalBorrows -= amount;

        emit Repay(payer, account, amount);
        return amount;
    }

    /// @notice The liquidator liquidates the borrowers collateral.
    ///  The collateral seized is transferred to the liquidator.
    /// @dev Emits {Repay} and {Liquidated} events.
    /// @param liquidator The address repaying the borrow and seizing collateral.
    /// @param account The account of this dToken to be liquidated.
    /// @param amount The amount of the underlying borrowed asset to repay.
    /// @param collateralToken The market in which to seize collateral from
    ///                        the account.
    /// @param exactAmount Whether a specific amount of debt token assets
    ///                    should be liquidated inputting false will attempt
    ///                    to liquidate the maximum amount possible.
    function _liquidate(
        address liquidator,
        address account,
        uint256 amount,
        IMToken collateralToken,
        bool exactAmount
    ) internal {
        // Update pending interest.
        accrueInterest();

        // Fail if account = liquidator.
        assembly {
            if eq(account, caller()) {
                // revert with DToken__Unauthorized().
                mstore(0x00, 0xefeae624)
                revert(0x1c, 0x04)
            }
        }

        // The MToken must be a collateral token.
        if (!collateralToken.isCToken()) {
            revert DToken__ValidationFailed();
        }

        uint256 liquidatedTokens;
        uint256 protocolTokens;

        // Fail if liquidate not allowed,
        // trying to pay too much debt with excessive `amount` will revert.
        (amount, liquidatedTokens, protocolTokens) = marketManager
            .canLiquidateWithExecution(
                address(this),
                address(collateralToken),
                account,
                amount,
                exactAmount
            );

        // Validate that the token is listed inside the market.
        if (!marketManager.isListed(address(this))) {
            revert DToken__ValidationFailed();
        }

        // Cache how much the account has to save gas.
        uint256 accountDebt = debtBalanceCached(account);

        // Repay `account`'s debt.
        SafeTransferLib.safeTransferFrom(
            underlying,
            liquidator,
            address(this),
            amount
        );

        // We calculate the new `account` and total borrow balances,
        // failing on underflow.
        _debtOf[account].principal = accountDebt - amount;
        _debtOf[account].accountExchangeRate = marketData.exchangeRate;
        totalBorrows -= amount;

        emit Repay(liquidator, account, amount);

        // We check above that the mToken must be a collateral token,
        // so we cant seize this mToken as it is a debt token,
        // so there is no reEntry risk.
        collateralToken.seize(
            liquidator,
            account,
            liquidatedTokens,
            protocolTokens
        );

        emit Liquidated(
            liquidator,
            account,
            amount,
            address(collateralToken),
            liquidatedTokens
        );
    }

    /// @notice Returns the gauge pool contract address.
    /// @return The gauge controller contract address, in `IGaugePool` form.
    function _gaugePool() internal view returns (GaugePool) {
        return marketManager.gaugePool();
    }

    /// @dev Helper function for reverting efficiently.
    function _revert(uint256 s) internal pure {
        /// @solidity memory-safe-assembly
        assembly {
            mstore(0x00, s)
            revert(0x1c, 0x04)
        }
    }

    /// @dev Checks whether the caller has sufficient permissioning.
    function _checkDaoPermissions() internal view {
        if (!centralRegistry.hasDaoPermissions(msg.sender)) {
            _revert(_UNAUTHORIZED_SELECTOR);
        }
    }

    /// @dev Checks whether the caller has sufficient permissioning.
    function _checkElevatedPermissions() internal view {
        if (!centralRegistry.hasElevatedPermissions(msg.sender)) {
            _revert(_UNAUTHORIZED_SELECTOR);
        }
    }
}
<|MERGE_RESOLUTION|>--- conflicted
+++ resolved
@@ -1,1436 +1,1429 @@
-// SPDX-License-Identifier: MIT
-pragma solidity ^0.8.17;
-
-import { DynamicInterestRateModel } from "contracts/market/DynamicInterestRateModel.sol";
-import { GaugePool } from "contracts/gauge/GaugePool.sol";
-
-import { Delegable } from "contracts/libraries/Delegable.sol";
-import { FixedPointMathLib } from "contracts/libraries/FixedPointMathLib.sol";
-import { WAD } from "contracts/libraries/Constants.sol";
-import { ReentrancyGuard } from "contracts/libraries/ReentrancyGuard.sol";
-import { SafeTransferLib } from "contracts/libraries/external/SafeTransferLib.sol";
-import { ERC165 } from "contracts/libraries/external/ERC165.sol";
-import { ERC165Checker } from "contracts/libraries/external/ERC165Checker.sol";
-
-import { ICentralRegistry } from "contracts/interfaces/ICentralRegistry.sol";
-import { IERC20 } from "contracts/interfaces/IERC20.sol";
-import { IMarketManager } from "contracts/interfaces/market/IMarketManager.sol";
-import { IInterestRateModel } from "contracts/interfaces/market/IInterestRateModel.sol";
-import { IPositionFolding } from "contracts/interfaces/market/IPositionFolding.sol";
-import { IMToken, AccountSnapshot } from "contracts/interfaces/market/IMToken.sol";
-
-/// @title Curvance's Debt Token Contract.
-/// @dev Curvance's dTokens are ERC20 compliant with a close relation
-///      to ERC4626. However, they follow their own design flow, without an
-///      inherited base contract. This is done intentionally, to maximize
-///      security in an age of rapidly developing security attack vectors.
-///
-///      The "dToken" employs a share/asset structure with slightly different
-///      configuration, and terminology (to prevent confusion). The variable
-///      terms "tokens", and "amount" are used to refer to dTokens values,
-///      and underlying asset values. When you see "Tokens" that is associated
-///      with dTokens, when you see "amount" that is associated with
-///      underlying assets.
-///
-///      Users who have active positions inside a dToken are referred to
-///      as accounts. For actions that can be performed by an external party,
-///      that will not result in active positions for themselves, more general
-///      terms are used such as "Liquidator", "Minter", or "Payer".
-///
-///      "Safe" versions of functions have been added that introduce
-///      additional reentry and update protection logic to minimize risks
-///      when integrating Curvance into external protocols.
-contract DToken is Delegable, ERC165, ReentrancyGuard {
-    /// TYPES ///
-
-    /// @param principal Principal total balance (with accrued interest).
-    /// @param accountExchangeRate Current exchange rate for account.
-    struct DebtData {
-        uint256 principal;
-        uint256 accountExchangeRate;
-    }
-
-    /// @param lastTimestampUpdated Timestamp interest was last update.
-    /// @param exchangeRate Borrow exchange rate at `lastTimestampUpdated`.
-    /// @param compoundRate Rate at which interest compounds, in seconds.
-    struct MarketData {
-        uint40 lastTimestampUpdated;
-        uint216 exchangeRate;
-        uint256 compoundRate;
-    }
-
-    /// CONSTANTS ///
-
-    /// @notice The underlying asset for the DToken.
-    address public immutable underlying;
-    /// @notice Address of the Market Manager linked to this contract.
-    IMarketManager public immutable marketManager;
-
-    /// @dev `bytes4(keccak256(bytes("DToken__Unauthorized()")))`.
-    uint256 internal constant _UNAUTHORIZED_SELECTOR = 0xef419be2;
-    /// @dev The base underlying asset requirement held in order to minimize
-    ///      rounding exploits, and more generally, invariant manipulation.
-    uint256 internal constant _BASE_UNDERLYING_RESERVE = 42069;
-
-    /// STORAGE ///
-
-    /// @notice token name metadata.
-    string public name;
-    /// @notice token symbol metadata.
-    string public symbol;
-    /// @notice Total number of tokens in circulation.
-    uint256 public totalSupply;
-    /// @notice Returns total amount of outstanding borrows of the
-    ///         underlying in this dToken market.
-    uint256 public totalBorrows;
-    /// @notice Total protocol reserves of underlying.
-    uint256 public totalReserves;
-    /// @notice Interest rate reserve factor.
-    uint256 public interestFactor;
-    /// @notice Current Interest Rate Model.
-    IInterestRateModel public interestRateModel;
-    /// @notice Information corresponding to borrow exchange rate.
-    MarketData public marketData;
-
-    /// @notice The dToken balance of an account.
-    /// @dev Account address => Account token balance.
-    mapping(address => uint256) public balanceOf;
-    /// @notice The allowance on token transfers a spender has for an account.
-    /// @dev Account address => Spender address => Approved token amount.
-    mapping(address => mapping(address => uint256)) public allowance;
-    /// @notice Debt information associated with an account.
-    /// @dev Account address => DebtData struct.
-    mapping(address => DebtData) internal _debtOf;
-
-    /// EVENTS ///
-
-    event Transfer(address indexed from, address indexed to, uint256 value);
-    event Approval(
-        address indexed owner,
-        address indexed spender,
-        uint256 value
-    );
-    event InterestAccrued(
-        uint256 debtAccumulated,
-        uint256 exchangeRate,
-        uint256 totalBorrows
-    );
-    event Borrow(address account, uint256 amount);
-    event Repay(address payer, address account, uint256 amount);
-    event Liquidated(
-        address liquidator,
-        address account,
-        uint256 amount,
-        address cTokenCollateral,
-        uint256 seizeTokens
-    );
-    event BadDebtRecognized(
-        address liquidator,
-        address account,
-        uint256 amount
-    );
-    event NewMarketInterestRateModel(
-        address oldInterestRateModel,
-        address newInterestRateModel,
-        uint256 newInterestCompoundRate
-    );
-    event NewInterestFactor(
-        uint256 oldInterestFactor,
-        uint256 newInterestFactor
-    );
-    /// ERRORS ///
-
-    error DToken__Unauthorized();
-    error DToken__ExcessiveValue();
-    error DToken__TransferError();
-    error DToken__InsufficientUnderlyingHeld();
-    error DToken__ValidationFailed();
-    error DToken__InvalidCentralRegistry();
-    error DToken__UnderlyingAssetTotalSupplyExceedsMaximum();
-    error DToken__MarketManagerIsNotLendingMarket();
-
-    /// CONSTRUCTOR ///
-
-    /// @param centralRegistry_ The address of Curvances Central Registry.
-    /// @param underlying_ The address of the underlying asset
-    ///                    for this dToken.
-    /// @param marketManager_ The address of the MarketManager.
-    /// @param interestRateModel_ The address of the interest rate model.
-    constructor(
-        ICentralRegistry centralRegistry_,
-        address underlying_,
-        address marketManager_,
-        address interestRateModel_
-    ) Delegable(centralRegistry_) {
-        if (
-            !ERC165Checker.supportsInterface(
-                address(centralRegistry_),
-                type(ICentralRegistry).interfaceId
-            )
-        ) {
-            revert DToken__InvalidCentralRegistry();
-        }
-
-        // Set the marketManager after consulting Central Registry.
-        // Ensure that marketManager parameter is a marketManager.
-        if (!centralRegistry.isMarketManager(marketManager_)) {
-            revert DToken__MarketManagerIsNotLendingMarket();
-        }
-
-        // Set new marketManager.
-        marketManager = IMarketManager(marketManager_);
-
-        // Initialize timestamp and borrow index.
-        marketData.lastTimestampUpdated = uint40(block.timestamp);
-        marketData.exchangeRate = uint216(WAD);
-
-        _setInterestRateModel(IInterestRateModel(interestRateModel_));
-
-        // Assign the interest factor for interest generated
-        // inside this market.
-        uint256 newInterestFactor = centralRegistry.protocolInterestFactor(
-            marketManager_
-        );
-        interestFactor = newInterestFactor;
-
-        emit NewInterestFactor(0, newInterestFactor);
-
-        underlying = underlying_;
-        name = string.concat(
-            "Curvance interest bearing ",
-            IERC20(underlying_).name()
-        );
-        symbol = string.concat("c", IERC20(underlying_).symbol());
-
-        // Sanity check underlying so that we know users will not need to
-        // mint anywhere close to exchange rate, in `WAD`.
-        if (IERC20(underlying).totalSupply() >= type(uint232).max) {
-            revert DToken__UnderlyingAssetTotalSupplyExceedsMaximum();
-        }
-    }
-
-    /// EXTERNAL FUNCTIONS ///
-
-    //// @notice Starts a dToken market, executed via marketManager.
-    /// @dev This initial mint is a failsafe against rounding exploits,
-    ///      although, we protect against them in many ways,
-    ///      better safe than sorry.
-    /// @dev Emits a {Transfer} event.
-    /// @param by The account initializing the dToken market.
-    /// @return Returns with true when successful.
-    function startMarket(address by) external nonReentrant returns (bool) {
-        if (msg.sender != address(marketManager)) {
-            _revert(_UNAUTHORIZED_SELECTOR);
-        }
-
-        uint256 amount = _BASE_UNDERLYING_RESERVE;
-        SafeTransferLib.safeTransferFrom(
-            underlying,
-            by,
-            address(this),
-            amount
-        );
-
-        // We do not need to calculate exchange rate here,
-        // `by` will always be the first depositor with totalSupply = 0.
-        // Total Supply and contracy balance should always be 0 prior,
-        // but we increment incase somehow invariants have been modified.
-        totalSupply = totalSupply + amount;
-        balanceOf[address(this)] = balanceOf[address(this)] + amount;
-
-        emit Transfer(address(0), address(this), amount);
-        return true;
-    }
-
-    /// @notice Transfers `amount` dTokens from caller to `to`.
-    /// @param to The address to receive `amount` dTokens.
-    /// @param tokens The number of dTokens to transfer.
-    /// @return Returns true on success.
-    function transfer(
-        address to,
-        uint256 tokens
-    ) external nonReentrant returns (bool) {
-        _transfer(msg.sender, msg.sender, to, tokens);
-        return true;
-    }
-
-    /// @notice Transfers `amount` tokens from `from` to `to`.
-    /// @param from The address of to transfer `amount` dTokens.
-    /// @param to The address to receive `amount` dTokens.
-    /// @param tokens The number of dTokens to transfer.
-    /// @return Returns true on success.
-    function transferFrom(
-        address from,
-        address to,
-        uint256 tokens
-    ) external nonReentrant returns (bool) {
-        _transfer(msg.sender, from, to, tokens);
-        return true;
-    }
-
-    /// @notice Borrows underlying tokens from lenders, based on collateral
-    ///         posted inside this market.
-    /// @dev Updates pending interest before executing the borrow.
-    /// @param amount The amount of the underlying asset to borrow.
-    function borrow(uint256 amount) external nonReentrant {
-        // Update pending interest.
-        accrueInterest();
-
-        // Reverts if borrow not allowed.
-        // Notifies the Market Manager that a user is taking on more debt,
-        // and to pause user redemptions for 20 minutes.
-        marketManager.canBorrowWithNotify(address(this), msg.sender, amount);
-
-        _borrow(msg.sender, amount, msg.sender);
-    }
-
-    /// @notice Used by a delegated user to borrow underlying tokens
-    ///         from lenders, based on collateral posted inside this market
-    ///         by `account`.
-    /// @dev Updates pending interest before executing the borrow.
-    ///      NOTE: Be careful who you approve here!
-    ///      Not only can they take borrowed funds, but, they can delay
-    ///      repayment through repeated borrows preventing withdrawal.
-    /// @param account The account who will have their assets borrowed against.
-    /// @param recipient The account who will receive the borrowed assets.
-    /// @param amount The amount of the underlying asset to borrow.
-    function borrowFor(
-        address account,
-        address recipient,
-        uint256 amount
-    ) external nonReentrant {
-        if (!_checkIsDelegate(account, msg.sender)) {
-            _revert(_UNAUTHORIZED_SELECTOR);
-        }
-
-        // Update pending interest.
-        accrueInterest();
-
-        // Reverts if borrow not allowed.
-        // Notifies the Market Manager that a user is taking on more debt,
-        // and to pause user redemptions for 20 minutes.
-        marketManager.canBorrowWithNotify(address(this), account, amount);
-
-        _borrow(account, amount, recipient);
-    }
-
-    /// @notice Used by the position folding contract to borrow underlying tokens
-    ///         from lenders, based on collateral posted inside this market
-    ///         by `account` to apply a complex action.
-    /// @dev Only Position folding contract can call this function.
-    ///      Updates pending interest before executing the borrow.
-    /// @param account The account address to borrow on behalf of.
-    /// @param amount The amount of the underlying asset to borrow.
-    /// @param params Callback calldata to execute after borrow.
-    function borrowForPositionFolding(
-        address account,
-        uint256 amount,
-        bytes calldata params
-    ) external nonReentrant {
-        if (msg.sender != marketManager.positionFolding()) {
-            _revert(_UNAUTHORIZED_SELECTOR);
-        }
-
-        // Update pending interest.
-        accrueInterest();
-
-        // Notifies the Market Manager that a user is taking on more debt,
-        // and to pause user redemptions for 20 minutes.
-        marketManager.notifyBorrow(address(this), account);
-
-        _borrow(account, amount, msg.sender);
-
-        // Callback to position folding to execute additional action.
-        IPositionFolding(msg.sender).onBorrow(
-            address(this),
-            account,
-            amount,
-            params
-        );
-
-        // Fail if terminal position is not allowed with no additional
-        // adjustment.
-        marketManager.canBorrowWithPrune(address(this), account, 0);
-    }
-
-    /// @notice Repays underlying tokens to lenders, freeing up their
-    ///         collateral posted inside this market.
-    /// @dev Updates interest before executing the repayment.
-    /// @param amount The amount to repay, or 0 for the full outstanding amount.
-    function repay(uint256 amount) external nonReentrant {
-        // Update pending interest.
-        accrueInterest();
-
-        _repay(msg.sender, msg.sender, amount);
-    }
-
-    /// @notice Repays underlying tokens to lenders, on behalf of `account`,
-    ///         freeing up their collateral posted inside this market.
-    /// @dev Updates pending interest before executing the repay.
-    /// @param account The account address to repay on behalf of.
-    /// @param amount The amount to repay, or 0 for the full outstanding amount.
-    function repayFor(address account, uint256 amount) external nonReentrant {
-        // Update pending interest.
-        accrueInterest();
-
-        _repay(msg.sender, account, amount);
-    }
-
-    /// @notice Used by the market manager contract to repay a portion
-    ///         of underlying token debt to lenders, remaining debt shortfall
-    ///        is recognized equally by lenders due to `account` default.
-    /// @dev Only market manager contract can call this function.
-    ///      Updates pending interest prior to execution of the repay,
-    ///      inside the market manager contract.
-    /// @param liquidator The account liquidating `account`'s collateral,
-    ///                   and repaying a portion of `account`'s debt.
-    /// @param account The account being liquidated and repaid on behalf of.
-    /// @param repayRatio The ratio of outstanding debt that `liquidator`
-    ///                   will repay from `account`'s obligations,
-    ///                   out of 100%, in `WAD`.
-    function repayWithBadDebt(
-        address liquidator,
-        address account,
-        uint256 repayRatio
-    ) external nonReentrant {
-        // We check self liquidation in marketManager before
-        // this call, so we do not need to check here.
-
-        // Make sure the marketManager itself is calling since
-        // then we know all liquidity checks have passed.
-        if (msg.sender != address(marketManager)) {
-            _revert(_UNAUTHORIZED_SELECTOR);
-        }
-
-        // We do not need to check for interest accrual here since its done
-        // at the top of liquidateAccount, inside market manager contract,
-        // that calls this function.
-
-        // Cache account debt balance to save gas.
-        uint256 accountDebt = debtBalanceCached(account);
-        uint256 repayAmount = (accountDebt * repayRatio) / WAD;
-
-        // We do not need to check for listing here as we are
-        // coming directly from the marketManager itself,
-        // so we know it is listed.
-
-        // Process a partial repay directly by transferring underlying tokens
-        // back to the dToken contract.
-        SafeTransferLib.safeTransferFrom(
-            underlying,
-            liquidator,
-            address(this),
-            repayAmount
-        );
-
-        // Wipe out the accounts debt since we are recognizing
-        // unpaid debt as bad debt.
-        delete _debtOf[account].principal;
-        totalBorrows -= accountDebt;
-
-        emit Repay(liquidator, account, repayAmount);
-        emit BadDebtRecognized(liquidator, account, accountDebt - repayAmount);
-    }
-
-    /// @notice Liquidates `account`'s collateral by repaying `amount` debt
-    ///         and transferring the liquidated collateral to the liquidator.
-    /// @dev Updates pending interest before executing the liquidation.
-    /// @param account The address of the account to be liquidated.
-    /// @param amount The amount of underlying asset the liquidator wishes to repay.
-    /// @param collateralToken The market in which to seize collateral from `account`.
-    function liquidateExact(
-        address account,
-        uint256 amount,
-        IMToken collateralToken
-    ) external nonReentrant {
-        _liquidate(msg.sender, account, amount, collateralToken, true);
-    }
-
-    /// @notice Liquidates `account`'s as much collateral as possible by
-    ///         repaying debt and transferring the liquidated collateral
-    ///         to the liquidator.
-    /// @dev Updates pending interest before executing the liquidation.
-    /// @param account The address of the account to be liquidated.
-    /// @param collateralToken The market in which to seize collateral from `account`.
-    function liquidate(
-        address account,
-        IMToken collateralToken
-    ) external nonReentrant {
-        _liquidate(
-            msg.sender,
-            account,
-            0, // Amount = 0 is passed since the max amount possible will be liquidated.
-            collateralToken,
-            false
-        );
-    }
-
-    /// @notice Redeems dTokens in exchange for the underlying asset.
-    /// @dev Updates pending interest before executing the redemption.
-    /// @param tokens The number of dTokens to redeem for underlying tokens.
-    function redeem(uint256 tokens) external nonReentrant {
-        // Update pending interest.
-        accrueInterest();
-
-        // Validate that `tokens` can be redeemed and maintain collateral
-        // requirements.
-        marketManager.canRedeem(address(this), msg.sender, tokens);
-
-        _redeem(
-            msg.sender,
-            msg.sender,
-            tokens,
-            (exchangeRateCached() * tokens) / WAD
-        );
-    }
-
-    /// @notice Used by a delegated user to redeem dTokens in exchange for
-    ///         the underlying asset, on behalf of `account`.
-    /// @dev Updates pending interest before executing the redemption.
-    ///      NOTE: Be careful who you approve here!
-    ///      Not only can they take borrowed funds, but, they can delay
-    ///      repayment through repeated borrows preventing withdrawal.
-    /// @param account The account who will have their dTokens redeemed.
-    /// @param recipient The account who will receive the underlying assets.
-    /// @param tokens The number of dTokens to redeem for underlying tokens.
-    function redeemFor(
-        address account,
-        address recipient,
-        uint256 tokens
-    ) external nonReentrant {
-        if (!_checkIsDelegate(account, msg.sender)) {
-            _revert(_UNAUTHORIZED_SELECTOR);
-        }
-
-        // Update pending interest.
-        accrueInterest();
-
-        // Validate that `tokens` can be redeemed and maintain collateral
-        // requirements.
-        marketManager.canRedeem(address(this), account, tokens);
-
-        _redeem(
-            account,
-            recipient,
-            tokens,
-            (exchangeRateCached() * tokens) / WAD
-        );
-    }
-
-    /// @notice Used by the position folding contract to redeem underlying tokens
-    ///         from the market, on behalf of `account` to apply a complex action.
-    /// @dev Only Position folding contract can call this function.
-    ///      Updates interest before executing the redemption.
-    ///      This function may seem weird at first since dTokens can not be
-    ///      collateralized, but with this technology a user can redeem lent
-    ///      assets and route them directly into collateral deposits in a
-    ///      single transaction.
-    /// @param account The account address to redeem dTokens on behalf of.
-    /// @param amount The amount of the underlying asset to redeem.
-    /// @param params Callback calldata to execute after redemption.
-    function redeemUnderlyingForPositionFolding(
-        address account,
-        uint256 amount,
-        bytes calldata params
-    ) external nonReentrant {
-        if (msg.sender != marketManager.positionFolding()) {
-            _revert(_UNAUTHORIZED_SELECTOR);
-        }
-
-        // Update pending interest.
-        accrueInterest();
-
-        _redeem(
-            account,
-            msg.sender,
-            (amount * WAD) / exchangeRateCached(),
-            amount
-        );
-
-        IPositionFolding(msg.sender).onRedeem(
-            address(this),
-            account,
-            amount,
-            params
-        );
-
-        // Fail if redeem not allowed, after position folding
-        // has executed `account`'s extra actions.
-        marketManager.canRedeem(address(this), account, 0);
-    }
-
-    /// @notice Deposits underlying assets into the market,
-    ///         and receives dTokens.
-    /// @dev Updates pending interest before executing the mint inside
-    ///      the internal helper function.
-    /// @param amount The amount of the underlying assets to deposit.
-    /// @return Returns true on success.
-    function mint(uint256 amount) external nonReentrant returns (bool) {
-        _mint(msg.sender, msg.sender, amount);
-        return true;
-    }
-
-    /// @notice Deposits underlying assets into the market,
-    ///         and `recipient` receives dTokens.
-    /// @dev Updates pending interest before executing the mint inside
-    ///      the internal helper function.
-    /// @param amount The amount of the underlying assets to deposit.
-    /// @param recipient The account that should receive the dTokens.
-    /// @return Returns true on success.
-    function mintFor(
-        uint256 amount,
-        address recipient
-    ) external nonReentrant returns (bool) {
-        _mint(msg.sender, recipient, amount);
-        return true;
-    }
-
-    /// @notice Adds reserves by transferring from Curvance DAO
-    ///         to the market and deposits into the gauge.
-    /// @dev Updates pending interest before executing the reserve deposit.
-    /// @param amount The amount of underlying tokens to add as reserves,
-    ///               in assets.
-    function depositReserves(uint256 amount) external nonReentrant {
-        _checkDaoPermissions();
-
-        // Update pending interest.
-        accrueInterest();
-
-        // Calculate asset -> shares exchange rate.
-        uint256 tokens = (amount * WAD) / exchangeRateCached();
-
-        // On success, the market will deposit `amount` to the market.
-        SafeTransferLib.safeTransferFrom(
-            underlying,
-            msg.sender,
-            address(this),
-            amount
-        );
-
-        // Query current DAO operating address.
-        address daoAddress = centralRegistry.daoAddress();
-
-        // Deposit new reserves into gauge.
-        _gaugePool().deposit(address(this), daoAddress, tokens);
-
-        // Update reserves
-        totalReserves = totalReserves + tokens;
-    }
-
-    /// @notice Reduces reserves by withdrawing from the gauge
-    ///         and transfers them to Curvance DAO.
-    /// @dev If daoAddress is going to be moved all reserves should be
-    ///      withdrawn first. Updates pending interest before executing
-    ///      the reserve withdrawal.
-    /// @param amount Amount of reserves to withdraw, in assets.
-    function withdrawReserves(uint256 amount) external nonReentrant {
-        _checkDaoPermissions();
-
-        // Update pending interest.
-        accrueInterest();
-
-        // Make sure we have enough underlying held to cover withdrawal.
-        if (marketUnderlyingHeld() < amount) {
-            revert DToken__InsufficientUnderlyingHeld();
-        }
-
-        // Convert `amount` assets to shares to match totalReserves
-        // denomination.
-        uint256 tokens = (amount * WAD) / exchangeRateCached();
-
-        // Update reserves with underflow check.
-        totalReserves = totalReserves - tokens;
-
-        // Query current DAO operating address.
-        address daoAddress = centralRegistry.daoAddress();
-
-        // Withdraw reserves from gauge, in shares.
-        _gaugePool().withdraw(address(this), daoAddress, tokens);
-        // Transfer underlying to DAO, in assets.
-        SafeTransferLib.safeTransfer(underlying, daoAddress, amount);
-    }
-
-    /// @notice Withdraws all reserves from the gauge and transfers them to
-    ///         Curvance DAO.
-    /// @dev If daoAddress is going to be moved all reserves should be
-    ///      withdrawn first. Updates pending interest before executing
-    ///      the reserve withdrawal.
-    function processWithdrawReserves() external {
-        // Only callable via the DAO Central Registry.
-        if (msg.sender != address(centralRegistry)) {
-            _revert(_UNAUTHORIZED_SELECTOR);
-        }
-
-        // Update pending interest.
-        accrueInterest();
-
-        uint256 totalReservesCached = totalReserves;
-        uint256 amount = (totalReservesCached * exchangeRateCached()) / WAD;
-
-        // Make sure we have enough underlying held to cover withdrawal.
-        if (marketUnderlyingHeld() < amount) {
-            revert DToken__InsufficientUnderlyingHeld();
-        }
-
-        // Update reserves to 0 and receive a gas refund.
-        delete totalReserves;
-
-        // Query current DAO operating address.
-        address daoAddress = centralRegistry.daoAddress();
-        // Withdraw reserves from gauge.
-        _gaugePool().withdraw(address(this), daoAddress, totalReservesCached);
-
-        // Transfer underlying to DAO measured in assets.
-        SafeTransferLib.safeTransfer(underlying, daoAddress, amount);
-    }
-
-    /// @notice Sets `amount` as the allowance of `spender` over the
-    ///         caller's tokens.
-    /// @dev Emits an {Approval} event.
-    /// @param spender The address that will be approved to spend `amount`
-    ///                dTokens on behalf of the caller.
-    /// @param tokens The amount of dTokens that should be approved
-    ///               for spending by `spender`.
-    /// @return Returns true on success.
-    function approve(address spender, uint256 tokens) external returns (bool) {
-        allowance[msg.sender][spender] = tokens;
-
-        emit Approval(msg.sender, spender, tokens);
-        return true;
-    }
-
-    /// Admin Functions
-
-    /// @notice Rescue any token sent by mistake.
-    /// @dev Restricts the ability to rescue underlying tokens inside the
-    ///      market since Curvance is non-custodial.
-    /// @param token The token to rescue.
-    /// @param amount The amount of `token` to rescue, 0 indicates to
-    ///               rescue all.
-    function rescueToken(address token, uint256 amount) external {
-        _checkDaoPermissions();
-        address daoOperator = centralRegistry.daoAddress();
-
-        if (token == address(0)) {
-            if (amount == 0) {
-                amount = address(this).balance;
-            }
-
-            SafeTransferLib.forceSafeTransferETH(daoOperator, amount);
-        } else {
-            if (token == underlying) {
-                revert DToken__TransferError();
-            }
-
-            if (amount == 0) {
-                amount = IERC20(token).balanceOf(address(this));
-            }
-
-            SafeTransferLib.safeTransfer(token, daoOperator, amount);
-        }
-    }
-
-    /// @notice Accrues pending interest and updates the interest rate model.
-    /// @dev Admin function to update the interest rate model.
-    /// @param newInterestRateModel The new interest rate model for this
-    ///                             dToken to use.
-    function setInterestRateModel(address newInterestRateModel) external {
-        _checkElevatedPermissions();
-
-        // Update pending interest.
-        accrueInterest();
-
-        _setInterestRateModel(IInterestRateModel(newInterestRateModel));
-    }
-
-    /// @notice Accrues pending interest and updates the interest factor.
-    /// @dev Admin function to update the interest factor value.
-    /// @param newInterestFactor The new interest factor for this
-    ///                          dToken to use.
-    function setInterestFactor(uint256 newInterestFactor) external {
-        _checkElevatedPermissions();
-
-        // Update pending interest.
-        accrueInterest();
-
-        _setInterestFactor(newInterestFactor);
-    }
-
-    /// @notice Updates pending interest and returns the up-to-date balance
-    ///         of `account`, in underlying assets, safely.
-    /// @param account The account address to have their balance measured.
-    /// @return The amount of underlying owned by `account`.
-    function balanceOfUnderlyingSafe(
-        address account
-    ) external returns (uint256) {
-        return ((exchangeRateWithUpdateSafe() * balanceOf[account]) / WAD);
-    }
-
-    /// @notice Get a snapshot of the account's balances, and the cached
-    ///         exchange rate.
-    /// @dev This is used by marketManager to more efficiently perform
-    ///      liquidity checks.
-    /// @param account The address of the account to snapshot.
-    /// @return Account token balance.
-    /// @return Account debt balance.
-    /// @return Token => Underlying exchange rate, in `WAD`.
-    function getSnapshot(
-        address account
-    ) external view returns (uint256, uint256, uint256) {
-        return (
-            balanceOf[account],
-            debtBalanceCached(account),
-            exchangeRateCached()
-        );
-    }
-
-    /// @notice Get a snapshot of the dToken and `account` data.
-    /// @dev Used by marketManager to more efficiently perform
-    ///      liquidity checks.
-    ///      NOTE: Exchange Rate returns 0 to save gas in marketManager
-    ///            since its unused.
-    /// @param account The address of the account to snapshot.
-    /// @return The account snapshot of `account`.
-    function getSnapshotPacked(
-        address account
-    ) external view returns (AccountSnapshot memory) {
-        return (
-            AccountSnapshot({
-                asset: address(this),
-                isCToken: false,
-                decimals: decimals(),
-                debtBalance: debtBalanceCached(account),
-                exchangeRate: 0 // Unused in marketManager.
-            })
-        );
-    }
-
-    /// @notice Calculates the current dToken utilization rate.
-    /// @dev Used for third party integrations, and frontends.
-    /// @return The utilization rate, in `WAD`.
-    function utilizationRate() external view returns (uint256) {
-        return
-            interestRateModel.utilizationRate(
-                marketUnderlyingHeld(),
-                totalBorrows,
-                totalReserves
-            );
-    }
-
-    /// @notice Returns the current dToken borrow interest rate per year.
-    /// @dev Used for third party integrations, and frontends.
-    /// @return The borrow interest rate per year, in `WAD`.
-    function borrowRatePerYear() external view returns (uint256) {
-        return
-            interestRateModel.getBorrowRatePerYear(
-                marketUnderlyingHeld(),
-                totalBorrows,
-                totalReserves
-            );
-    }
-
-    /// @notice Returns predicted upcoming dToken borrow interest rate
-    ///         per year.
-    /// @dev Used for third party integrations, and frontends.
-    /// @return The predicted borrow interest rate per year, in `WAD`.
-    function predictedBorrowRatePerYear() external view returns (uint256) {
-        return
-            interestRateModel.getPredictedBorrowRatePerYear(
-                marketUnderlyingHeld(),
-                totalBorrows,
-                totalReserves
-            );
-    }
-
-    /// @notice Returns the current dToken supply interest rate per year.
-    /// @dev Used for third party integrations, and frontends.
-    /// @return The supply interest rate per year, in `WAD`.
-    function supplyRatePerYear() external view returns (uint256) {
-        return
-            interestRateModel.getSupplyRatePerYear(
-                marketUnderlyingHeld(),
-                totalBorrows,
-                totalReserves,
-                interestFactor
-            );
-    }
-
-    /// @notice Updates pending interest and then returns the current
-    ///         total borrows, safely.
-    /// @dev Used for third party integrations.
-    /// @return Total borrows underlying token, with pending interest applied.
-    function totalBorrowsWithUpdateSafe()
-        external
-        nonReentrant
-        returns (uint256)
-    {
-        // Update pending interest.
-        accrueInterest();
-
-        return totalBorrows;
-    }
-
-    /// @notice Updates pending interest and returns the current debt balance
-    ///         for `account`, safely.
-    /// @param account The address whose balance should be calculated.
-    /// @return The current balance index of `account`, with pending interest
-    ///         applied.
-    function debtBalanceWithUpdateSafe(
-        address account
-    ) external nonReentrant returns (uint256) {
-        // Update pending interest.
-        accrueInterest();
-
-        return debtBalanceCached(account);
-    }
-
-    /// PUBLIC FUNCTIONS ///
-
-    /// @notice Returns the current debt balance for `account`.
-    /// @dev Note: Pending interest is not applied in this calculation.
-    /// @param account The address whose balance should be calculated.
-    /// @return The current balance index of `account`.
-    function debtBalanceCached(address account) public view returns (uint256) {
-        // Cache borrow data to save gas.
-        DebtData storage accountDebt = _debtOf[account];
-
-        // If theres no principal owed, can return immediately.
-        if (accountDebt.principal == 0) {
-            return 0;
-        }
-
-        // Calculate debt balance using the interest index:
-        // debtBalanceCached calculation:
-        // ((Account's principal * DToken's exchange rate) /
-        // Account's exchange rate).
-        return
-            (accountDebt.principal * marketData.exchangeRate) /
-            accountDebt.accountExchangeRate;
-    }
-
-    /// @notice Returns the decimals of the dToken.
-    /// @dev We pull directly from underlying incase its a proxy contract,
-    ///      and changes decimals on us.
-    /// @return The number of decimals for this dToken,
-    ///         matching the underlying token.
-    function decimals() public view returns (uint8) {
-        return IERC20(underlying).decimals();
-    }
-
-    /// @notice Gets balance of this contract, in terms of the underlying.
-    /// @dev This excludes changes in underlying token balance by the
-    ///      current transaction, if any.
-    /// @return The quantity of underlying tokens held by the market.
-    function marketUnderlyingHeld() public view returns (uint256) {
-        return IERC20(underlying).balanceOf(address(this));
-    }
-
-    /// @notice Returns the type of Curvance token.
-    /// @dev true = Collateral token; false = Debt token.
-    /// @return Whether this token is a cToken or not.
-    function isCToken() public pure returns (bool) {
-        return false;
-    }
-
-    /// @notice Updates pending interest and returns the up-to-date exchange
-    ///         rate from the underlying to the dToken, safely.
-    /// @return Calculated exchange rate, in `WAD`.
-    function exchangeRateWithUpdateSafe()
-        public
-        nonReentrant
-        returns (uint256)
-    {
-        // Update pending interest.
-        accrueInterest();
-        return exchangeRateCached();
-    }
-
-    /// @notice Returns the up-to-date exchange rate from the underlying
-    ///         to the dToken.
-    /// @return Cached exchange rate, in `WAD`.
-    function exchangeRateCached() public view returns (uint256) {
-        // We do not need to check for totalSupply = 0, because,
-        // when we list a market we mint `_BASE_UNDERLYING_RESERVE` initially.
-        // exchangeRate calculation:
-        // (Underlying Held + Total Borrows - Total Reserves) / Total Supply.
-        return
-            ((marketUnderlyingHeld() + totalBorrows - totalReserves) * WAD) /
-            totalSupply;
-    }
-
-    /// @inheritdoc ERC165
-    function supportsInterface(
-        bytes4 interfaceId
-    ) public view override returns (bool) {
-        return
-            interfaceId == type(IMToken).interfaceId ||
-            super.supportsInterface(interfaceId);
-    }
-
-    /// @notice Applies pending interest to all holders, updating
-    ///         `totalBorrows` and `totalReserves`.
-    /// @dev This calculates interest accrued from the last checkpoint
-    ///      up to the latest available checkpoint, if `compoundRate`
-    ///      seconds has passed.
-    ///      Emits a {InterestAccrued} event.
-    function accrueInterest() public {
-        // Cache current exchange rate data.
-        MarketData memory cachedData = marketData;
-
-        // If we are up to date there is no reason to continue.
-        if (
-            cachedData.lastTimestampUpdated + cachedData.compoundRate >
-            block.timestamp
-        ) {
-            return;
-        }
-
-        // Cache current values to save gas.
-        uint256 borrowsPrior = totalBorrows;
-        uint256 reservesPrior = totalReserves;
-        uint256 exchangeRatePrior = cachedData.exchangeRate;
-
-        // Calculate the current borrow interest rate.
-        uint256 borrowRate = interestRateModel.getBorrowRateWithUpdate(
-            marketUnderlyingHeld(),
-            borrowsPrior,
-            reservesPrior
-        );
-
-        // Calculate the interest compound cycles to update,
-        // in `interestCompounds`. Rounds down natively.
-        uint256 interestCompounds = (block.timestamp -
-            cachedData.lastTimestampUpdated) / cachedData.compoundRate;
-        // Calculate the interest and debt accumulated.
-        uint256 interestAccumulated = borrowRate * interestCompounds;
-        uint256 debtAccumulated = (interestAccumulated * borrowsPrior) / WAD;
-        // Calculate new borrows, and the new exchange rate, based on
-        // accumulation values above.
-        uint256 totalBorrowsNew = debtAccumulated + borrowsPrior;
-<<<<<<< HEAD
-        uint256 exchangeRateNew = (interestAccumulated * exchangeRatePrior) /
-            WAD +
-            exchangeRatePrior;
-
-=======
-        uint256 exchangeRateNew = ((interestAccumulated * exchangeRatePrior) /
-            WAD) + exchangeRatePrior;
->>>>>>> 6d94447a
-        // Update update timestamp, exchange rate, and total outstanding
-        // borrows.
-        marketData.lastTimestampUpdated = uint40(
-            cachedData.lastTimestampUpdated +
-                (interestCompounds * cachedData.compoundRate)
-        );
-        marketData.exchangeRate = uint216(exchangeRateNew);
-        totalBorrows = totalBorrowsNew;
-
-        // Check whether the DAO takes a cut of interest, and whether new debt
-        // has accumulated (!= 0). Then update reserves if necessary.
-        uint256 newReserves = ((interestFactor * debtAccumulated) / WAD);
-        if (newReserves > 0) {
-            totalReserves = newReserves + reservesPrior;
-
-            // Update gauge pool values for new reserves.
-            _gaugePool().deposit(
-                address(this),
-                centralRegistry.daoAddress(),
-                newReserves
-            );
-        }
-
-        emit InterestAccrued(
-            debtAccumulated,
-            exchangeRateNew,
-            totalBorrowsNew
-        );
-    }
-
-    /// INTERNAL FUNCTIONS ///
-
-    /// @notice Updates the interest rate model.
-    /// @dev Emits a {NewMarketInterestRateModel} event.
-    /// @param newInterestRateModel The new interest rate model for this
-    ///                             dToken to use.
-    function _setInterestRateModel(
-        IInterestRateModel newInterestRateModel
-    ) internal {
-        // Ensure we are switching to an actual Interest Rate Model.
-        if (
-            !ERC165Checker.supportsInterface(
-                address(newInterestRateModel),
-                type(IInterestRateModel).interfaceId
-            )
-        ) {
-            revert DToken__ValidationFailed();
-        }
-
-        // Cache the current interest rate model to save gas.
-        address oldInterestRateModel = address(interestRateModel);
-
-        // Set new interest rate model and compound rate.
-        interestRateModel = newInterestRateModel;
-        marketData.compoundRate = newInterestRateModel.compoundRate();
-
-        emit NewMarketInterestRateModel(
-            oldInterestRateModel,
-            address(newInterestRateModel),
-            marketData.compoundRate
-        );
-    }
-
-    /// @notice Updates the interest factor.
-    /// @dev Emits a {NewInterestFactor} event.
-    /// @param newInterestFactor The new interest factor for this
-    ///                          dToken to use.
-    function _setInterestFactor(uint256 newInterestFactor) internal {
-        // The DAO cannot take more than 50% of interest collected.
-        if (newInterestFactor > 5000) {
-            revert DToken__ExcessiveValue();
-        }
-
-        // Cache the other interest factor for event emission.
-        uint256 oldInterestFactor = interestFactor;
-
-        /// The Interest Rate Factor should be stored is in `WAD` format.
-        /// So, we need to multiply by 1e14 to convert from basis points
-        /// to `WAD`.
-        interestFactor = newInterestFactor * 1e14;
-
-        emit NewInterestFactor(oldInterestFactor, newInterestFactor);
-    }
-
-    /// @notice Transfers `tokens` tokens from `from` to `to`, executed by
-    ///         `spender`.
-    /// @dev Emits a {Transfer} event.
-    /// @param spender The address of the account executing the transfer.
-    /// @param from The address of to transfer `amount` dTokens.
-    /// @param to The address to receive `amount` dTokens.
-    /// @param tokens The number of tokens to transfer.
-    function _transfer(
-        address spender,
-        address from,
-        address to,
-        uint256 tokens
-    ) internal {
-        // Do not allow self-transfers.
-        if (from == to) {
-            revert DToken__TransferError();
-        }
-
-        // Fails if transfer not allowed.
-        marketManager.canTransfer(address(this), from, tokens);
-
-        // Get the allowance, if the spender is not the `from` address.
-        if (spender != from) {
-            // Validate that spender has enough allowance
-            // for the transfer with underflow check.
-            allowance[from][spender] = allowance[from][spender] - tokens;
-        }
-
-        // Update account token balances.
-        balanceOf[from] = balanceOf[from] - tokens;
-        // We know that from balance wont overflow
-        // due to underflow check above.
-        unchecked {
-            balanceOf[to] = balanceOf[to] + tokens;
-        }
-
-        // Cache gaugePool, then update gauge pool values for `from` and `to`.
-        GaugePool gaugePool = _gaugePool();
-        gaugePool.withdraw(address(this), from, tokens);
-        gaugePool.deposit(address(this), to, tokens);
-
-        // We emit a Transfer event.
-        emit Transfer(from, to, tokens);
-    }
-
-    /// @notice Mints dTokens to `recipient`, based on the deposit of
-    ///         underlying assets into the market by `minter`.
-    /// @dev Updates pending interest before executing the mint.
-    ///      Emits a {Transfer} event.
-    /// @param minter The address of the account which is supplying the assets.
-    /// @param recipient The address of the account which will receive dToken.
-    /// @param amount The amount of the underlying asset to supply.
-    function _mint(
-        address minter,
-        address recipient,
-        uint256 amount
-    ) internal {
-        // Update pending interest.
-        accrueInterest();
-
-        // Fail if mint not allowed.
-        marketManager.canMint(address(this));
-
-        // Get exchange rate before mint.
-        uint256 er = exchangeRateCached();
-
-        // Transfer underlying into the dToken contract.
-        SafeTransferLib.safeTransferFrom(
-            underlying,
-            minter,
-            address(this),
-            amount
-        );
-
-        // Calculate dTokens to be minted.
-        uint256 tokens = (amount * WAD) / er;
-
-        // Update totalSupply, and recipient balance.
-        unchecked {
-            totalSupply = totalSupply + tokens;
-            /// Calculate their new balance.
-            balanceOf[recipient] = balanceOf[recipient] + tokens;
-        }
-
-        // Update gauge pool values for `recipient`.
-        _gaugePool().deposit(address(this), recipient, tokens);
-
-        emit Transfer(address(0), recipient, tokens);
-    }
-
-    /// @notice Redeems dTokens, in exchange for the underlying asset.
-    /// @dev Emits a {Transfer} event.
-    /// @param account The address of the account which is redeeming the dTokens.
-    /// @param recipient The address of the account which will receive the
-    ///                  underlying tokens.
-    /// @param tokens The number of dTokens to redeem for underlying tokens.
-    /// @param amount The number of underlying tokens to distribute to `recipient`.
-    function _redeem(
-        address account,
-        address recipient,
-        uint256 tokens,
-        uint256 amount
-    ) internal {
-        // Check if we have enough underlying held to support the redemption.
-        // We do not need to add _BASE_UNDERLYING_RESERVE to the calculation
-        // because the startMarket() assets can never be withdraw since the
-        // market itself owns the corresponding dTokens.
-        if (marketUnderlyingHeld() < amount) {
-            revert DToken__InsufficientUnderlyingHeld();
-        }
-
-        // Update account balance and totalSupply.
-        balanceOf[account] = balanceOf[account] - tokens;
-        // We have account underflow check above so we do not need
-        // a redundant check here.
-        unchecked {
-            totalSupply = totalSupply - tokens;
-        }
-
-        // Update gauge pool values for `account`, while also checking
-        // if tokens == 0, causing reversion.
-        _gaugePool().withdraw(address(this), account, tokens);
-
-        // Transfer underlying to `recipient`.
-        SafeTransferLib.safeTransfer(underlying, recipient, amount);
-
-        emit Transfer(account, address(0), tokens);
-    }
-
-    /// @notice Executes borrowing of assets for `account` from lenders.
-    /// @dev Emits a {Borrow} event.
-    /// @param account The account borrowing assets.
-    /// @param amount The amount of the underlying asset to borrow.
-    /// @param recipient The account receiving the borrowed assets.
-    function _borrow(
-        address account,
-        uint256 amount,
-        address recipient
-    ) internal {
-        // Check if we have enough underlying held to support the borrow.
-        // We add _BASE_UNDERLYING_RESERVE to the calculation to ensure that
-        // the market never actually runs out of assets and may introduce
-        // invariant manipulation.
-        // This also acts as a protective mechanism against trying to
-        // manipulate totalBorrows above total underlying assets inside
-        // the system since there will always be at least
-        // _BASE_UNDERLYING_RESERVE excess inside the market.
-        if (
-            marketUnderlyingHeld() - totalReserves <
-            amount + _BASE_UNDERLYING_RESERVE
-        ) {
-            revert DToken__InsufficientUnderlyingHeld();
-        }
-
-        // Calculate current account debt then add `amount`.
-        // Then update account exchange rate, and total borrow balances.
-        _debtOf[account].principal = debtBalanceCached(account) + amount;
-        _debtOf[account].accountExchangeRate = marketData.exchangeRate;
-        totalBorrows = totalBorrows + amount;
-
-        // Transfer underlying to `recipient`.
-        SafeTransferLib.safeTransfer(underlying, recipient, amount);
-
-        emit Borrow(account, amount);
-    }
-
-    /// @notice Repays an outstanding loan of `account` through repayment
-    ///         by `payer`, who usually is themselves.
-    /// @dev Emits a {Repay} event.
-    /// @param payer The address paying down the account debt.
-    /// @param account The account with the debt being paid down.
-    /// @param amount The amount the payer wishes to repay,
-    ///               or 0 for the full outstanding amount.
-    /// @return The amount of underlying token debt repaid for `account`.
-    function _repay(
-        address payer,
-        address account,
-        uint256 amount
-    ) internal returns (uint256) {
-        // Validate that the payer is allowed to repay the loan.
-        marketManager.canRepay(address(this), account);
-
-        // Cache how much the account has to save gas.
-        uint256 accountDebt = debtBalanceCached(account);
-
-        // Validate repayment amount is not excessive.
-        if (amount > accountDebt) {
-            revert DToken__ExcessiveValue();
-        }
-
-        // If amount == 0, repay max; amount = accountDebt.
-        amount = amount == 0 ? accountDebt : amount;
-
-        SafeTransferLib.safeTransferFrom(
-            underlying,
-            payer,
-            address(this),
-            amount
-        );
-
-        // We calculate the new account and total borrow balances,
-        // we check that amount is <= accountDebt so we can skip
-        // underflow check here.
-        unchecked {
-            _debtOf[account].principal = accountDebt - amount;
-        }
-        _debtOf[account].accountExchangeRate = marketData.exchangeRate;
-        totalBorrows -= amount;
-
-        emit Repay(payer, account, amount);
-        return amount;
-    }
-
-    /// @notice The liquidator liquidates the borrowers collateral.
-    ///  The collateral seized is transferred to the liquidator.
-    /// @dev Emits {Repay} and {Liquidated} events.
-    /// @param liquidator The address repaying the borrow and seizing collateral.
-    /// @param account The account of this dToken to be liquidated.
-    /// @param amount The amount of the underlying borrowed asset to repay.
-    /// @param collateralToken The market in which to seize collateral from
-    ///                        the account.
-    /// @param exactAmount Whether a specific amount of debt token assets
-    ///                    should be liquidated inputting false will attempt
-    ///                    to liquidate the maximum amount possible.
-    function _liquidate(
-        address liquidator,
-        address account,
-        uint256 amount,
-        IMToken collateralToken,
-        bool exactAmount
-    ) internal {
-        // Update pending interest.
-        accrueInterest();
-
-        // Fail if account = liquidator.
-        assembly {
-            if eq(account, caller()) {
-                // revert with DToken__Unauthorized().
-                mstore(0x00, 0xefeae624)
-                revert(0x1c, 0x04)
-            }
-        }
-
-        // The MToken must be a collateral token.
-        if (!collateralToken.isCToken()) {
-            revert DToken__ValidationFailed();
-        }
-
-        uint256 liquidatedTokens;
-        uint256 protocolTokens;
-
-        // Fail if liquidate not allowed,
-        // trying to pay too much debt with excessive `amount` will revert.
-        (amount, liquidatedTokens, protocolTokens) = marketManager
-            .canLiquidateWithExecution(
-                address(this),
-                address(collateralToken),
-                account,
-                amount,
-                exactAmount
-            );
-
-        // Validate that the token is listed inside the market.
-        if (!marketManager.isListed(address(this))) {
-            revert DToken__ValidationFailed();
-        }
-
-        // Cache how much the account has to save gas.
-        uint256 accountDebt = debtBalanceCached(account);
-
-        // Repay `account`'s debt.
-        SafeTransferLib.safeTransferFrom(
-            underlying,
-            liquidator,
-            address(this),
-            amount
-        );
-
-        // We calculate the new `account` and total borrow balances,
-        // failing on underflow.
-        _debtOf[account].principal = accountDebt - amount;
-        _debtOf[account].accountExchangeRate = marketData.exchangeRate;
-        totalBorrows -= amount;
-
-        emit Repay(liquidator, account, amount);
-
-        // We check above that the mToken must be a collateral token,
-        // so we cant seize this mToken as it is a debt token,
-        // so there is no reEntry risk.
-        collateralToken.seize(
-            liquidator,
-            account,
-            liquidatedTokens,
-            protocolTokens
-        );
-
-        emit Liquidated(
-            liquidator,
-            account,
-            amount,
-            address(collateralToken),
-            liquidatedTokens
-        );
-    }
-
-    /// @notice Returns the gauge pool contract address.
-    /// @return The gauge controller contract address, in `IGaugePool` form.
-    function _gaugePool() internal view returns (GaugePool) {
-        return marketManager.gaugePool();
-    }
-
-    /// @dev Helper function for reverting efficiently.
-    function _revert(uint256 s) internal pure {
-        /// @solidity memory-safe-assembly
-        assembly {
-            mstore(0x00, s)
-            revert(0x1c, 0x04)
-        }
-    }
-
-    /// @dev Checks whether the caller has sufficient permissioning.
-    function _checkDaoPermissions() internal view {
-        if (!centralRegistry.hasDaoPermissions(msg.sender)) {
-            _revert(_UNAUTHORIZED_SELECTOR);
-        }
-    }
-
-    /// @dev Checks whether the caller has sufficient permissioning.
-    function _checkElevatedPermissions() internal view {
-        if (!centralRegistry.hasElevatedPermissions(msg.sender)) {
-            _revert(_UNAUTHORIZED_SELECTOR);
-        }
-    }
-}
+// SPDX-License-Identifier: MIT
+pragma solidity ^0.8.17;
+
+import { DynamicInterestRateModel } from "contracts/market/DynamicInterestRateModel.sol";
+import { GaugePool } from "contracts/gauge/GaugePool.sol";
+
+import { Delegable } from "contracts/libraries/Delegable.sol";
+import { FixedPointMathLib } from "contracts/libraries/FixedPointMathLib.sol";
+import { WAD } from "contracts/libraries/Constants.sol";
+import { ReentrancyGuard } from "contracts/libraries/ReentrancyGuard.sol";
+import { SafeTransferLib } from "contracts/libraries/external/SafeTransferLib.sol";
+import { ERC165 } from "contracts/libraries/external/ERC165.sol";
+import { ERC165Checker } from "contracts/libraries/external/ERC165Checker.sol";
+
+import { ICentralRegistry } from "contracts/interfaces/ICentralRegistry.sol";
+import { IERC20 } from "contracts/interfaces/IERC20.sol";
+import { IMarketManager } from "contracts/interfaces/market/IMarketManager.sol";
+import { IInterestRateModel } from "contracts/interfaces/market/IInterestRateModel.sol";
+import { IPositionFolding } from "contracts/interfaces/market/IPositionFolding.sol";
+import { IMToken, AccountSnapshot } from "contracts/interfaces/market/IMToken.sol";
+
+/// @title Curvance's Debt Token Contract.
+/// @dev Curvance's dTokens are ERC20 compliant with a close relation
+///      to ERC4626. However, they follow their own design flow, without an
+///      inherited base contract. This is done intentionally, to maximize
+///      security in an age of rapidly developing security attack vectors.
+///
+///      The "dToken" employs a share/asset structure with slightly different
+///      configuration, and terminology (to prevent confusion). The variable
+///      terms "tokens", and "amount" are used to refer to dTokens values,
+///      and underlying asset values. When you see "Tokens" that is associated
+///      with dTokens, when you see "amount" that is associated with
+///      underlying assets.
+///
+///      Users who have active positions inside a dToken are referred to
+///      as accounts. For actions that can be performed by an external party,
+///      that will not result in active positions for themselves, more general
+///      terms are used such as "Liquidator", "Minter", or "Payer".
+///
+///      "Safe" versions of functions have been added that introduce
+///      additional reentry and update protection logic to minimize risks
+///      when integrating Curvance into external protocols.
+contract DToken is Delegable, ERC165, ReentrancyGuard {
+    /// TYPES ///
+
+    /// @param principal Principal total balance (with accrued interest).
+    /// @param accountExchangeRate Current exchange rate for account.
+    struct DebtData {
+        uint256 principal;
+        uint256 accountExchangeRate;
+    }
+
+    /// @param lastTimestampUpdated Timestamp interest was last update.
+    /// @param exchangeRate Borrow exchange rate at `lastTimestampUpdated`.
+    /// @param compoundRate Rate at which interest compounds, in seconds.
+    struct MarketData {
+        uint40 lastTimestampUpdated;
+        uint216 exchangeRate;
+        uint256 compoundRate;
+    }
+
+    /// CONSTANTS ///
+
+    /// @notice The underlying asset for the DToken.
+    address public immutable underlying;
+    /// @notice Address of the Market Manager linked to this contract.
+    IMarketManager public immutable marketManager;
+
+    /// @dev `bytes4(keccak256(bytes("DToken__Unauthorized()")))`.
+    uint256 internal constant _UNAUTHORIZED_SELECTOR = 0xef419be2;
+    /// @dev The base underlying asset requirement held in order to minimize
+    ///      rounding exploits, and more generally, invariant manipulation.
+    uint256 internal constant _BASE_UNDERLYING_RESERVE = 42069;
+
+    /// STORAGE ///
+
+    /// @notice token name metadata.
+    string public name;
+    /// @notice token symbol metadata.
+    string public symbol;
+    /// @notice Total number of tokens in circulation.
+    uint256 public totalSupply;
+    /// @notice Returns total amount of outstanding borrows of the
+    ///         underlying in this dToken market.
+    uint256 public totalBorrows;
+    /// @notice Total protocol reserves of underlying.
+    uint256 public totalReserves;
+    /// @notice Interest rate reserve factor.
+    uint256 public interestFactor;
+    /// @notice Current Interest Rate Model.
+    IInterestRateModel public interestRateModel;
+    /// @notice Information corresponding to borrow exchange rate.
+    MarketData public marketData;
+
+    /// @notice The dToken balance of an account.
+    /// @dev Account address => Account token balance.
+    mapping(address => uint256) public balanceOf;
+    /// @notice The allowance on token transfers a spender has for an account.
+    /// @dev Account address => Spender address => Approved token amount.
+    mapping(address => mapping(address => uint256)) public allowance;
+    /// @notice Debt information associated with an account.
+    /// @dev Account address => DebtData struct.
+    mapping(address => DebtData) internal _debtOf;
+
+    /// EVENTS ///
+
+    event Transfer(address indexed from, address indexed to, uint256 value);
+    event Approval(
+        address indexed owner,
+        address indexed spender,
+        uint256 value
+    );
+    event InterestAccrued(
+        uint256 debtAccumulated,
+        uint256 exchangeRate,
+        uint256 totalBorrows
+    );
+    event Borrow(address account, uint256 amount);
+    event Repay(address payer, address account, uint256 amount);
+    event Liquidated(
+        address liquidator,
+        address account,
+        uint256 amount,
+        address cTokenCollateral,
+        uint256 seizeTokens
+    );
+    event BadDebtRecognized(
+        address liquidator,
+        address account,
+        uint256 amount
+    );
+    event NewMarketInterestRateModel(
+        address oldInterestRateModel,
+        address newInterestRateModel,
+        uint256 newInterestCompoundRate
+    );
+    event NewInterestFactor(
+        uint256 oldInterestFactor,
+        uint256 newInterestFactor
+    );
+    /// ERRORS ///
+
+    error DToken__Unauthorized();
+    error DToken__ExcessiveValue();
+    error DToken__TransferError();
+    error DToken__InsufficientUnderlyingHeld();
+    error DToken__ValidationFailed();
+    error DToken__InvalidCentralRegistry();
+    error DToken__UnderlyingAssetTotalSupplyExceedsMaximum();
+    error DToken__MarketManagerIsNotLendingMarket();
+
+    /// CONSTRUCTOR ///
+
+    /// @param centralRegistry_ The address of Curvances Central Registry.
+    /// @param underlying_ The address of the underlying asset
+    ///                    for this dToken.
+    /// @param marketManager_ The address of the MarketManager.
+    /// @param interestRateModel_ The address of the interest rate model.
+    constructor(
+        ICentralRegistry centralRegistry_,
+        address underlying_,
+        address marketManager_,
+        address interestRateModel_
+    ) Delegable(centralRegistry_) {
+        if (
+            !ERC165Checker.supportsInterface(
+                address(centralRegistry_),
+                type(ICentralRegistry).interfaceId
+            )
+        ) {
+            revert DToken__InvalidCentralRegistry();
+        }
+
+        // Set the marketManager after consulting Central Registry.
+        // Ensure that marketManager parameter is a marketManager.
+        if (!centralRegistry.isMarketManager(marketManager_)) {
+            revert DToken__MarketManagerIsNotLendingMarket();
+        }
+
+        // Set new marketManager.
+        marketManager = IMarketManager(marketManager_);
+
+        // Initialize timestamp and borrow index.
+        marketData.lastTimestampUpdated = uint40(block.timestamp);
+        marketData.exchangeRate = uint216(WAD);
+
+        _setInterestRateModel(IInterestRateModel(interestRateModel_));
+
+        // Assign the interest factor for interest generated
+        // inside this market.
+        uint256 newInterestFactor = centralRegistry.protocolInterestFactor(
+            marketManager_
+        );
+        interestFactor = newInterestFactor;
+
+        emit NewInterestFactor(0, newInterestFactor);
+
+        underlying = underlying_;
+        name = string.concat(
+            "Curvance interest bearing ",
+            IERC20(underlying_).name()
+        );
+        symbol = string.concat("c", IERC20(underlying_).symbol());
+
+        // Sanity check underlying so that we know users will not need to
+        // mint anywhere close to exchange rate, in `WAD`.
+        if (IERC20(underlying).totalSupply() >= type(uint232).max) {
+            revert DToken__UnderlyingAssetTotalSupplyExceedsMaximum();
+        }
+    }
+
+    /// EXTERNAL FUNCTIONS ///
+
+    //// @notice Starts a dToken market, executed via marketManager.
+    /// @dev This initial mint is a failsafe against rounding exploits,
+    ///      although, we protect against them in many ways,
+    ///      better safe than sorry.
+    /// @dev Emits a {Transfer} event.
+    /// @param by The account initializing the dToken market.
+    /// @return Returns with true when successful.
+    function startMarket(address by) external nonReentrant returns (bool) {
+        if (msg.sender != address(marketManager)) {
+            _revert(_UNAUTHORIZED_SELECTOR);
+        }
+
+        uint256 amount = _BASE_UNDERLYING_RESERVE;
+        SafeTransferLib.safeTransferFrom(
+            underlying,
+            by,
+            address(this),
+            amount
+        );
+
+        // We do not need to calculate exchange rate here,
+        // `by` will always be the first depositor with totalSupply = 0.
+        // Total Supply and contracy balance should always be 0 prior,
+        // but we increment incase somehow invariants have been modified.
+        totalSupply = totalSupply + amount;
+        balanceOf[address(this)] = balanceOf[address(this)] + amount;
+
+        emit Transfer(address(0), address(this), amount);
+        return true;
+    }
+
+    /// @notice Transfers `amount` dTokens from caller to `to`.
+    /// @param to The address to receive `amount` dTokens.
+    /// @param tokens The number of dTokens to transfer.
+    /// @return Returns true on success.
+    function transfer(
+        address to,
+        uint256 tokens
+    ) external nonReentrant returns (bool) {
+        _transfer(msg.sender, msg.sender, to, tokens);
+        return true;
+    }
+
+    /// @notice Transfers `amount` tokens from `from` to `to`.
+    /// @param from The address of to transfer `amount` dTokens.
+    /// @param to The address to receive `amount` dTokens.
+    /// @param tokens The number of dTokens to transfer.
+    /// @return Returns true on success.
+    function transferFrom(
+        address from,
+        address to,
+        uint256 tokens
+    ) external nonReentrant returns (bool) {
+        _transfer(msg.sender, from, to, tokens);
+        return true;
+    }
+
+    /// @notice Borrows underlying tokens from lenders, based on collateral
+    ///         posted inside this market.
+    /// @dev Updates pending interest before executing the borrow.
+    /// @param amount The amount of the underlying asset to borrow.
+    function borrow(uint256 amount) external nonReentrant {
+        // Update pending interest.
+        accrueInterest();
+
+        // Reverts if borrow not allowed.
+        // Notifies the Market Manager that a user is taking on more debt,
+        // and to pause user redemptions for 20 minutes.
+        marketManager.canBorrowWithNotify(address(this), msg.sender, amount);
+
+        _borrow(msg.sender, amount, msg.sender);
+    }
+
+    /// @notice Used by a delegated user to borrow underlying tokens
+    ///         from lenders, based on collateral posted inside this market
+    ///         by `account`.
+    /// @dev Updates pending interest before executing the borrow.
+    ///      NOTE: Be careful who you approve here!
+    ///      Not only can they take borrowed funds, but, they can delay
+    ///      repayment through repeated borrows preventing withdrawal.
+    /// @param account The account who will have their assets borrowed against.
+    /// @param recipient The account who will receive the borrowed assets.
+    /// @param amount The amount of the underlying asset to borrow.
+    function borrowFor(
+        address account,
+        address recipient,
+        uint256 amount
+    ) external nonReentrant {
+        if (!_checkIsDelegate(account, msg.sender)) {
+            _revert(_UNAUTHORIZED_SELECTOR);
+        }
+
+        // Update pending interest.
+        accrueInterest();
+
+        // Reverts if borrow not allowed.
+        // Notifies the Market Manager that a user is taking on more debt,
+        // and to pause user redemptions for 20 minutes.
+        marketManager.canBorrowWithNotify(address(this), account, amount);
+
+        _borrow(account, amount, recipient);
+    }
+
+    /// @notice Used by the position folding contract to borrow underlying tokens
+    ///         from lenders, based on collateral posted inside this market
+    ///         by `account` to apply a complex action.
+    /// @dev Only Position folding contract can call this function.
+    ///      Updates pending interest before executing the borrow.
+    /// @param account The account address to borrow on behalf of.
+    /// @param amount The amount of the underlying asset to borrow.
+    /// @param params Callback calldata to execute after borrow.
+    function borrowForPositionFolding(
+        address account,
+        uint256 amount,
+        bytes calldata params
+    ) external nonReentrant {
+        if (msg.sender != marketManager.positionFolding()) {
+            _revert(_UNAUTHORIZED_SELECTOR);
+        }
+
+        // Update pending interest.
+        accrueInterest();
+
+        // Notifies the Market Manager that a user is taking on more debt,
+        // and to pause user redemptions for 20 minutes.
+        marketManager.notifyBorrow(address(this), account);
+
+        _borrow(account, amount, msg.sender);
+
+        // Callback to position folding to execute additional action.
+        IPositionFolding(msg.sender).onBorrow(
+            address(this),
+            account,
+            amount,
+            params
+        );
+
+        // Fail if terminal position is not allowed with no additional
+        // adjustment.
+        marketManager.canBorrowWithPrune(address(this), account, 0);
+    }
+
+    /// @notice Repays underlying tokens to lenders, freeing up their
+    ///         collateral posted inside this market.
+    /// @dev Updates interest before executing the repayment.
+    /// @param amount The amount to repay, or 0 for the full outstanding amount.
+    function repay(uint256 amount) external nonReentrant {
+        // Update pending interest.
+        accrueInterest();
+
+        _repay(msg.sender, msg.sender, amount);
+    }
+
+    /// @notice Repays underlying tokens to lenders, on behalf of `account`,
+    ///         freeing up their collateral posted inside this market.
+    /// @dev Updates pending interest before executing the repay.
+    /// @param account The account address to repay on behalf of.
+    /// @param amount The amount to repay, or 0 for the full outstanding amount.
+    function repayFor(address account, uint256 amount) external nonReentrant {
+        // Update pending interest.
+        accrueInterest();
+
+        _repay(msg.sender, account, amount);
+    }
+
+    /// @notice Used by the market manager contract to repay a portion
+    ///         of underlying token debt to lenders, remaining debt shortfall
+    ///        is recognized equally by lenders due to `account` default.
+    /// @dev Only market manager contract can call this function.
+    ///      Updates pending interest prior to execution of the repay,
+    ///      inside the market manager contract.
+    /// @param liquidator The account liquidating `account`'s collateral,
+    ///                   and repaying a portion of `account`'s debt.
+    /// @param account The account being liquidated and repaid on behalf of.
+    /// @param repayRatio The ratio of outstanding debt that `liquidator`
+    ///                   will repay from `account`'s obligations,
+    ///                   out of 100%, in `WAD`.
+    function repayWithBadDebt(
+        address liquidator,
+        address account,
+        uint256 repayRatio
+    ) external nonReentrant {
+        // We check self liquidation in marketManager before
+        // this call, so we do not need to check here.
+
+        // Make sure the marketManager itself is calling since
+        // then we know all liquidity checks have passed.
+        if (msg.sender != address(marketManager)) {
+            _revert(_UNAUTHORIZED_SELECTOR);
+        }
+
+        // We do not need to check for interest accrual here since its done
+        // at the top of liquidateAccount, inside market manager contract,
+        // that calls this function.
+
+        // Cache account debt balance to save gas.
+        uint256 accountDebt = debtBalanceCached(account);
+        uint256 repayAmount = (accountDebt * repayRatio) / WAD;
+
+        // We do not need to check for listing here as we are
+        // coming directly from the marketManager itself,
+        // so we know it is listed.
+
+        // Process a partial repay directly by transferring underlying tokens
+        // back to the dToken contract.
+        SafeTransferLib.safeTransferFrom(
+            underlying,
+            liquidator,
+            address(this),
+            repayAmount
+        );
+
+        // Wipe out the accounts debt since we are recognizing
+        // unpaid debt as bad debt.
+        delete _debtOf[account].principal;
+        totalBorrows -= accountDebt;
+
+        emit Repay(liquidator, account, repayAmount);
+        emit BadDebtRecognized(liquidator, account, accountDebt - repayAmount);
+    }
+
+    /// @notice Liquidates `account`'s collateral by repaying `amount` debt
+    ///         and transferring the liquidated collateral to the liquidator.
+    /// @dev Updates pending interest before executing the liquidation.
+    /// @param account The address of the account to be liquidated.
+    /// @param amount The amount of underlying asset the liquidator wishes to repay.
+    /// @param collateralToken The market in which to seize collateral from `account`.
+    function liquidateExact(
+        address account,
+        uint256 amount,
+        IMToken collateralToken
+    ) external nonReentrant {
+        _liquidate(msg.sender, account, amount, collateralToken, true);
+    }
+
+    /// @notice Liquidates `account`'s as much collateral as possible by
+    ///         repaying debt and transferring the liquidated collateral
+    ///         to the liquidator.
+    /// @dev Updates pending interest before executing the liquidation.
+    /// @param account The address of the account to be liquidated.
+    /// @param collateralToken The market in which to seize collateral from `account`.
+    function liquidate(
+        address account,
+        IMToken collateralToken
+    ) external nonReentrant {
+        _liquidate(
+            msg.sender,
+            account,
+            0, // Amount = 0 is passed since the max amount possible will be liquidated.
+            collateralToken,
+            false
+        );
+    }
+
+    /// @notice Redeems dTokens in exchange for the underlying asset.
+    /// @dev Updates pending interest before executing the redemption.
+    /// @param tokens The number of dTokens to redeem for underlying tokens.
+    function redeem(uint256 tokens) external nonReentrant {
+        // Update pending interest.
+        accrueInterest();
+
+        // Validate that `tokens` can be redeemed and maintain collateral
+        // requirements.
+        marketManager.canRedeem(address(this), msg.sender, tokens);
+
+        _redeem(
+            msg.sender,
+            msg.sender,
+            tokens,
+            (exchangeRateCached() * tokens) / WAD
+        );
+    }
+
+    /// @notice Used by a delegated user to redeem dTokens in exchange for
+    ///         the underlying asset, on behalf of `account`.
+    /// @dev Updates pending interest before executing the redemption.
+    ///      NOTE: Be careful who you approve here!
+    ///      Not only can they take borrowed funds, but, they can delay
+    ///      repayment through repeated borrows preventing withdrawal.
+    /// @param account The account who will have their dTokens redeemed.
+    /// @param recipient The account who will receive the underlying assets.
+    /// @param tokens The number of dTokens to redeem for underlying tokens.
+    function redeemFor(
+        address account,
+        address recipient,
+        uint256 tokens
+    ) external nonReentrant {
+        if (!_checkIsDelegate(account, msg.sender)) {
+            _revert(_UNAUTHORIZED_SELECTOR);
+        }
+
+        // Update pending interest.
+        accrueInterest();
+
+        // Validate that `tokens` can be redeemed and maintain collateral
+        // requirements.
+        marketManager.canRedeem(address(this), account, tokens);
+
+        _redeem(
+            account,
+            recipient,
+            tokens,
+            (exchangeRateCached() * tokens) / WAD
+        );
+    }
+
+    /// @notice Used by the position folding contract to redeem underlying tokens
+    ///         from the market, on behalf of `account` to apply a complex action.
+    /// @dev Only Position folding contract can call this function.
+    ///      Updates interest before executing the redemption.
+    ///      This function may seem weird at first since dTokens can not be
+    ///      collateralized, but with this technology a user can redeem lent
+    ///      assets and route them directly into collateral deposits in a
+    ///      single transaction.
+    /// @param account The account address to redeem dTokens on behalf of.
+    /// @param amount The amount of the underlying asset to redeem.
+    /// @param params Callback calldata to execute after redemption.
+    function redeemUnderlyingForPositionFolding(
+        address account,
+        uint256 amount,
+        bytes calldata params
+    ) external nonReentrant {
+        if (msg.sender != marketManager.positionFolding()) {
+            _revert(_UNAUTHORIZED_SELECTOR);
+        }
+
+        // Update pending interest.
+        accrueInterest();
+
+        _redeem(
+            account,
+            msg.sender,
+            (amount * WAD) / exchangeRateCached(),
+            amount
+        );
+
+        IPositionFolding(msg.sender).onRedeem(
+            address(this),
+            account,
+            amount,
+            params
+        );
+
+        // Fail if redeem not allowed, after position folding
+        // has executed `account`'s extra actions.
+        marketManager.canRedeem(address(this), account, 0);
+    }
+
+    /// @notice Deposits underlying assets into the market,
+    ///         and receives dTokens.
+    /// @dev Updates pending interest before executing the mint inside
+    ///      the internal helper function.
+    /// @param amount The amount of the underlying assets to deposit.
+    /// @return Returns true on success.
+    function mint(uint256 amount) external nonReentrant returns (bool) {
+        _mint(msg.sender, msg.sender, amount);
+        return true;
+    }
+
+    /// @notice Deposits underlying assets into the market,
+    ///         and `recipient` receives dTokens.
+    /// @dev Updates pending interest before executing the mint inside
+    ///      the internal helper function.
+    /// @param amount The amount of the underlying assets to deposit.
+    /// @param recipient The account that should receive the dTokens.
+    /// @return Returns true on success.
+    function mintFor(
+        uint256 amount,
+        address recipient
+    ) external nonReentrant returns (bool) {
+        _mint(msg.sender, recipient, amount);
+        return true;
+    }
+
+    /// @notice Adds reserves by transferring from Curvance DAO
+    ///         to the market and deposits into the gauge.
+    /// @dev Updates pending interest before executing the reserve deposit.
+    /// @param amount The amount of underlying tokens to add as reserves,
+    ///               in assets.
+    function depositReserves(uint256 amount) external nonReentrant {
+        _checkDaoPermissions();
+
+        // Update pending interest.
+        accrueInterest();
+
+        // Calculate asset -> shares exchange rate.
+        uint256 tokens = (amount * WAD) / exchangeRateCached();
+
+        // On success, the market will deposit `amount` to the market.
+        SafeTransferLib.safeTransferFrom(
+            underlying,
+            msg.sender,
+            address(this),
+            amount
+        );
+
+        // Query current DAO operating address.
+        address daoAddress = centralRegistry.daoAddress();
+
+        // Deposit new reserves into gauge.
+        _gaugePool().deposit(address(this), daoAddress, tokens);
+
+        // Update reserves
+        totalReserves = totalReserves + tokens;
+    }
+
+    /// @notice Reduces reserves by withdrawing from the gauge
+    ///         and transfers them to Curvance DAO.
+    /// @dev If daoAddress is going to be moved all reserves should be
+    ///      withdrawn first. Updates pending interest before executing
+    ///      the reserve withdrawal.
+    /// @param amount Amount of reserves to withdraw, in assets.
+    function withdrawReserves(uint256 amount) external nonReentrant {
+        _checkDaoPermissions();
+
+        // Update pending interest.
+        accrueInterest();
+
+        // Make sure we have enough underlying held to cover withdrawal.
+        if (marketUnderlyingHeld() < amount) {
+            revert DToken__InsufficientUnderlyingHeld();
+        }
+
+        // Convert `amount` assets to shares to match totalReserves
+        // denomination.
+        uint256 tokens = (amount * WAD) / exchangeRateCached();
+
+        // Update reserves with underflow check.
+        totalReserves = totalReserves - tokens;
+
+        // Query current DAO operating address.
+        address daoAddress = centralRegistry.daoAddress();
+
+        // Withdraw reserves from gauge, in shares.
+        _gaugePool().withdraw(address(this), daoAddress, tokens);
+        // Transfer underlying to DAO, in assets.
+        SafeTransferLib.safeTransfer(underlying, daoAddress, amount);
+    }
+
+    /// @notice Withdraws all reserves from the gauge and transfers them to
+    ///         Curvance DAO.
+    /// @dev If daoAddress is going to be moved all reserves should be
+    ///      withdrawn first. Updates pending interest before executing
+    ///      the reserve withdrawal.
+    function processWithdrawReserves() external {
+        // Only callable via the DAO Central Registry.
+        if (msg.sender != address(centralRegistry)) {
+            _revert(_UNAUTHORIZED_SELECTOR);
+        }
+
+        // Update pending interest.
+        accrueInterest();
+
+        uint256 totalReservesCached = totalReserves;
+        uint256 amount = (totalReservesCached * exchangeRateCached()) / WAD;
+
+        // Make sure we have enough underlying held to cover withdrawal.
+        if (marketUnderlyingHeld() < amount) {
+            revert DToken__InsufficientUnderlyingHeld();
+        }
+
+        // Update reserves to 0 and receive a gas refund.
+        delete totalReserves;
+
+        // Query current DAO operating address.
+        address daoAddress = centralRegistry.daoAddress();
+        // Withdraw reserves from gauge.
+        _gaugePool().withdraw(address(this), daoAddress, totalReservesCached);
+
+        // Transfer underlying to DAO measured in assets.
+        SafeTransferLib.safeTransfer(underlying, daoAddress, amount);
+    }
+
+    /// @notice Sets `amount` as the allowance of `spender` over the
+    ///         caller's tokens.
+    /// @dev Emits an {Approval} event.
+    /// @param spender The address that will be approved to spend `amount`
+    ///                dTokens on behalf of the caller.
+    /// @param tokens The amount of dTokens that should be approved
+    ///               for spending by `spender`.
+    /// @return Returns true on success.
+    function approve(address spender, uint256 tokens) external returns (bool) {
+        allowance[msg.sender][spender] = tokens;
+
+        emit Approval(msg.sender, spender, tokens);
+        return true;
+    }
+
+    /// Admin Functions
+
+    /// @notice Rescue any token sent by mistake.
+    /// @dev Restricts the ability to rescue underlying tokens inside the
+    ///      market since Curvance is non-custodial.
+    /// @param token The token to rescue.
+    /// @param amount The amount of `token` to rescue, 0 indicates to
+    ///               rescue all.
+    function rescueToken(address token, uint256 amount) external {
+        _checkDaoPermissions();
+        address daoOperator = centralRegistry.daoAddress();
+
+        if (token == address(0)) {
+            if (amount == 0) {
+                amount = address(this).balance;
+            }
+
+            SafeTransferLib.forceSafeTransferETH(daoOperator, amount);
+        } else {
+            if (token == underlying) {
+                revert DToken__TransferError();
+            }
+
+            if (amount == 0) {
+                amount = IERC20(token).balanceOf(address(this));
+            }
+
+            SafeTransferLib.safeTransfer(token, daoOperator, amount);
+        }
+    }
+
+    /// @notice Accrues pending interest and updates the interest rate model.
+    /// @dev Admin function to update the interest rate model.
+    /// @param newInterestRateModel The new interest rate model for this
+    ///                             dToken to use.
+    function setInterestRateModel(address newInterestRateModel) external {
+        _checkElevatedPermissions();
+
+        // Update pending interest.
+        accrueInterest();
+
+        _setInterestRateModel(IInterestRateModel(newInterestRateModel));
+    }
+
+    /// @notice Accrues pending interest and updates the interest factor.
+    /// @dev Admin function to update the interest factor value.
+    /// @param newInterestFactor The new interest factor for this
+    ///                          dToken to use.
+    function setInterestFactor(uint256 newInterestFactor) external {
+        _checkElevatedPermissions();
+
+        // Update pending interest.
+        accrueInterest();
+
+        _setInterestFactor(newInterestFactor);
+    }
+
+    /// @notice Updates pending interest and returns the up-to-date balance
+    ///         of `account`, in underlying assets, safely.
+    /// @param account The account address to have their balance measured.
+    /// @return The amount of underlying owned by `account`.
+    function balanceOfUnderlyingSafe(
+        address account
+    ) external returns (uint256) {
+        return ((exchangeRateWithUpdateSafe() * balanceOf[account]) / WAD);
+    }
+
+    /// @notice Get a snapshot of the account's balances, and the cached
+    ///         exchange rate.
+    /// @dev This is used by marketManager to more efficiently perform
+    ///      liquidity checks.
+    /// @param account The address of the account to snapshot.
+    /// @return Account token balance.
+    /// @return Account debt balance.
+    /// @return Token => Underlying exchange rate, in `WAD`.
+    function getSnapshot(
+        address account
+    ) external view returns (uint256, uint256, uint256) {
+        return (
+            balanceOf[account],
+            debtBalanceCached(account),
+            exchangeRateCached()
+        );
+    }
+
+    /// @notice Get a snapshot of the dToken and `account` data.
+    /// @dev Used by marketManager to more efficiently perform
+    ///      liquidity checks.
+    ///      NOTE: Exchange Rate returns 0 to save gas in marketManager
+    ///            since its unused.
+    /// @param account The address of the account to snapshot.
+    /// @return The account snapshot of `account`.
+    function getSnapshotPacked(
+        address account
+    ) external view returns (AccountSnapshot memory) {
+        return (
+            AccountSnapshot({
+                asset: address(this),
+                isCToken: false,
+                decimals: decimals(),
+                debtBalance: debtBalanceCached(account),
+                exchangeRate: 0 // Unused in marketManager.
+            })
+        );
+    }
+
+    /// @notice Calculates the current dToken utilization rate.
+    /// @dev Used for third party integrations, and frontends.
+    /// @return The utilization rate, in `WAD`.
+    function utilizationRate() external view returns (uint256) {
+        return
+            interestRateModel.utilizationRate(
+                marketUnderlyingHeld(),
+                totalBorrows,
+                totalReserves
+            );
+    }
+
+    /// @notice Returns the current dToken borrow interest rate per year.
+    /// @dev Used for third party integrations, and frontends.
+    /// @return The borrow interest rate per year, in `WAD`.
+    function borrowRatePerYear() external view returns (uint256) {
+        return
+            interestRateModel.getBorrowRatePerYear(
+                marketUnderlyingHeld(),
+                totalBorrows,
+                totalReserves
+            );
+    }
+
+    /// @notice Returns predicted upcoming dToken borrow interest rate
+    ///         per year.
+    /// @dev Used for third party integrations, and frontends.
+    /// @return The predicted borrow interest rate per year, in `WAD`.
+    function predictedBorrowRatePerYear() external view returns (uint256) {
+        return
+            interestRateModel.getPredictedBorrowRatePerYear(
+                marketUnderlyingHeld(),
+                totalBorrows,
+                totalReserves
+            );
+    }
+
+    /// @notice Returns the current dToken supply interest rate per year.
+    /// @dev Used for third party integrations, and frontends.
+    /// @return The supply interest rate per year, in `WAD`.
+    function supplyRatePerYear() external view returns (uint256) {
+        return
+            interestRateModel.getSupplyRatePerYear(
+                marketUnderlyingHeld(),
+                totalBorrows,
+                totalReserves,
+                interestFactor
+            );
+    }
+
+    /// @notice Updates pending interest and then returns the current
+    ///         total borrows, safely.
+    /// @dev Used for third party integrations.
+    /// @return Total borrows underlying token, with pending interest applied.
+    function totalBorrowsWithUpdateSafe()
+        external
+        nonReentrant
+        returns (uint256)
+    {
+        // Update pending interest.
+        accrueInterest();
+
+        return totalBorrows;
+    }
+
+    /// @notice Updates pending interest and returns the current debt balance
+    ///         for `account`, safely.
+    /// @param account The address whose balance should be calculated.
+    /// @return The current balance index of `account`, with pending interest
+    ///         applied.
+    function debtBalanceWithUpdateSafe(
+        address account
+    ) external nonReentrant returns (uint256) {
+        // Update pending interest.
+        accrueInterest();
+
+        return debtBalanceCached(account);
+    }
+
+    /// PUBLIC FUNCTIONS ///
+
+    /// @notice Returns the current debt balance for `account`.
+    /// @dev Note: Pending interest is not applied in this calculation.
+    /// @param account The address whose balance should be calculated.
+    /// @return The current balance index of `account`.
+    function debtBalanceCached(address account) public view returns (uint256) {
+        // Cache borrow data to save gas.
+        DebtData storage accountDebt = _debtOf[account];
+
+        // If theres no principal owed, can return immediately.
+        if (accountDebt.principal == 0) {
+            return 0;
+        }
+
+        // Calculate debt balance using the interest index:
+        // debtBalanceCached calculation:
+        // ((Account's principal * DToken's exchange rate) /
+        // Account's exchange rate).
+        return
+            (accountDebt.principal * marketData.exchangeRate) /
+            accountDebt.accountExchangeRate;
+    }
+
+    /// @notice Returns the decimals of the dToken.
+    /// @dev We pull directly from underlying incase its a proxy contract,
+    ///      and changes decimals on us.
+    /// @return The number of decimals for this dToken,
+    ///         matching the underlying token.
+    function decimals() public view returns (uint8) {
+        return IERC20(underlying).decimals();
+    }
+
+    /// @notice Gets balance of this contract, in terms of the underlying.
+    /// @dev This excludes changes in underlying token balance by the
+    ///      current transaction, if any.
+    /// @return The quantity of underlying tokens held by the market.
+    function marketUnderlyingHeld() public view returns (uint256) {
+        return IERC20(underlying).balanceOf(address(this));
+    }
+
+    /// @notice Returns the type of Curvance token.
+    /// @dev true = Collateral token; false = Debt token.
+    /// @return Whether this token is a cToken or not.
+    function isCToken() public pure returns (bool) {
+        return false;
+    }
+
+    /// @notice Updates pending interest and returns the up-to-date exchange
+    ///         rate from the underlying to the dToken, safely.
+    /// @return Calculated exchange rate, in `WAD`.
+    function exchangeRateWithUpdateSafe()
+        public
+        nonReentrant
+        returns (uint256)
+    {
+        // Update pending interest.
+        accrueInterest();
+        return exchangeRateCached();
+    }
+
+    /// @notice Returns the up-to-date exchange rate from the underlying
+    ///         to the dToken.
+    /// @return Cached exchange rate, in `WAD`.
+    function exchangeRateCached() public view returns (uint256) {
+        // We do not need to check for totalSupply = 0, because,
+        // when we list a market we mint `_BASE_UNDERLYING_RESERVE` initially.
+        // exchangeRate calculation:
+        // (Underlying Held + Total Borrows - Total Reserves) / Total Supply.
+        return
+            ((marketUnderlyingHeld() + totalBorrows - totalReserves) * WAD) /
+            totalSupply;
+    }
+
+    /// @inheritdoc ERC165
+    function supportsInterface(
+        bytes4 interfaceId
+    ) public view override returns (bool) {
+        return
+            interfaceId == type(IMToken).interfaceId ||
+            super.supportsInterface(interfaceId);
+    }
+
+    /// @notice Applies pending interest to all holders, updating
+    ///         `totalBorrows` and `totalReserves`.
+    /// @dev This calculates interest accrued from the last checkpoint
+    ///      up to the latest available checkpoint, if `compoundRate`
+    ///      seconds has passed.
+    ///      Emits a {InterestAccrued} event.
+    function accrueInterest() public {
+        // Cache current exchange rate data.
+        MarketData memory cachedData = marketData;
+
+        // If we are up to date there is no reason to continue.
+        if (
+            cachedData.lastTimestampUpdated + cachedData.compoundRate >
+            block.timestamp
+        ) {
+            return;
+        }
+
+        // Cache current values to save gas.
+        uint256 borrowsPrior = totalBorrows;
+        uint256 reservesPrior = totalReserves;
+        uint256 exchangeRatePrior = cachedData.exchangeRate;
+
+        // Calculate the current borrow interest rate.
+        uint256 borrowRate = interestRateModel.getBorrowRateWithUpdate(
+            marketUnderlyingHeld(),
+            borrowsPrior,
+            reservesPrior
+        );
+
+        // Calculate the interest compound cycles to update,
+        // in `interestCompounds`. Rounds down natively.
+        uint256 interestCompounds = (block.timestamp -
+            cachedData.lastTimestampUpdated) / cachedData.compoundRate;
+        // Calculate the interest and debt accumulated.
+        uint256 interestAccumulated = borrowRate * interestCompounds;
+        uint256 debtAccumulated = (interestAccumulated * borrowsPrior) / WAD;
+        // Calculate new borrows, and the new exchange rate, based on
+        // accumulation values above.
+        uint256 totalBorrowsNew = debtAccumulated + borrowsPrior;
+        uint256 exchangeRateNew = ((interestAccumulated * exchangeRatePrior) /
+            WAD) + exchangeRatePrior;
+        // Update update timestamp, exchange rate, and total outstanding
+        // borrows.
+        marketData.lastTimestampUpdated = uint40(
+            cachedData.lastTimestampUpdated +
+                (interestCompounds * cachedData.compoundRate)
+        );
+        marketData.exchangeRate = uint216(exchangeRateNew);
+        totalBorrows = totalBorrowsNew;
+
+        // Check whether the DAO takes a cut of interest, and whether new debt
+        // has accumulated (!= 0). Then update reserves if necessary.
+        uint256 newReserves = ((interestFactor * debtAccumulated) / WAD);
+        if (newReserves > 0) {
+            totalReserves = newReserves + reservesPrior;
+
+            // Update gauge pool values for new reserves.
+            _gaugePool().deposit(
+                address(this),
+                centralRegistry.daoAddress(),
+                newReserves
+            );
+        }
+
+        emit InterestAccrued(
+            debtAccumulated,
+            exchangeRateNew,
+            totalBorrowsNew
+        );
+    }
+
+    /// INTERNAL FUNCTIONS ///
+
+    /// @notice Updates the interest rate model.
+    /// @dev Emits a {NewMarketInterestRateModel} event.
+    /// @param newInterestRateModel The new interest rate model for this
+    ///                             dToken to use.
+    function _setInterestRateModel(
+        IInterestRateModel newInterestRateModel
+    ) internal {
+        // Ensure we are switching to an actual Interest Rate Model.
+        if (
+            !ERC165Checker.supportsInterface(
+                address(newInterestRateModel),
+                type(IInterestRateModel).interfaceId
+            )
+        ) {
+            revert DToken__ValidationFailed();
+        }
+
+        // Cache the current interest rate model to save gas.
+        address oldInterestRateModel = address(interestRateModel);
+
+        // Set new interest rate model and compound rate.
+        interestRateModel = newInterestRateModel;
+        marketData.compoundRate = newInterestRateModel.compoundRate();
+
+        emit NewMarketInterestRateModel(
+            oldInterestRateModel,
+            address(newInterestRateModel),
+            marketData.compoundRate
+        );
+    }
+
+    /// @notice Updates the interest factor.
+    /// @dev Emits a {NewInterestFactor} event.
+    /// @param newInterestFactor The new interest factor for this
+    ///                          dToken to use.
+    function _setInterestFactor(uint256 newInterestFactor) internal {
+        // The DAO cannot take more than 50% of interest collected.
+        if (newInterestFactor > 5000) {
+            revert DToken__ExcessiveValue();
+        }
+
+        // Cache the other interest factor for event emission.
+        uint256 oldInterestFactor = interestFactor;
+
+        /// The Interest Rate Factor should be stored is in `WAD` format.
+        /// So, we need to multiply by 1e14 to convert from basis points
+        /// to `WAD`.
+        interestFactor = newInterestFactor * 1e14;
+
+        emit NewInterestFactor(oldInterestFactor, newInterestFactor);
+    }
+
+    /// @notice Transfers `tokens` tokens from `from` to `to`, executed by
+    ///         `spender`.
+    /// @dev Emits a {Transfer} event.
+    /// @param spender The address of the account executing the transfer.
+    /// @param from The address of to transfer `amount` dTokens.
+    /// @param to The address to receive `amount` dTokens.
+    /// @param tokens The number of tokens to transfer.
+    function _transfer(
+        address spender,
+        address from,
+        address to,
+        uint256 tokens
+    ) internal {
+        // Do not allow self-transfers.
+        if (from == to) {
+            revert DToken__TransferError();
+        }
+
+        // Fails if transfer not allowed.
+        marketManager.canTransfer(address(this), from, tokens);
+
+        // Get the allowance, if the spender is not the `from` address.
+        if (spender != from) {
+            // Validate that spender has enough allowance
+            // for the transfer with underflow check.
+            allowance[from][spender] = allowance[from][spender] - tokens;
+        }
+
+        // Update account token balances.
+        balanceOf[from] = balanceOf[from] - tokens;
+        // We know that from balance wont overflow
+        // due to underflow check above.
+        unchecked {
+            balanceOf[to] = balanceOf[to] + tokens;
+        }
+
+        // Cache gaugePool, then update gauge pool values for `from` and `to`.
+        GaugePool gaugePool = _gaugePool();
+        gaugePool.withdraw(address(this), from, tokens);
+        gaugePool.deposit(address(this), to, tokens);
+
+        // We emit a Transfer event.
+        emit Transfer(from, to, tokens);
+    }
+
+    /// @notice Mints dTokens to `recipient`, based on the deposit of
+    ///         underlying assets into the market by `minter`.
+    /// @dev Updates pending interest before executing the mint.
+    ///      Emits a {Transfer} event.
+    /// @param minter The address of the account which is supplying the assets.
+    /// @param recipient The address of the account which will receive dToken.
+    /// @param amount The amount of the underlying asset to supply.
+    function _mint(
+        address minter,
+        address recipient,
+        uint256 amount
+    ) internal {
+        // Update pending interest.
+        accrueInterest();
+
+        // Fail if mint not allowed.
+        marketManager.canMint(address(this));
+
+        // Get exchange rate before mint.
+        uint256 er = exchangeRateCached();
+
+        // Transfer underlying into the dToken contract.
+        SafeTransferLib.safeTransferFrom(
+            underlying,
+            minter,
+            address(this),
+            amount
+        );
+
+        // Calculate dTokens to be minted.
+        uint256 tokens = (amount * WAD) / er;
+
+        // Update totalSupply, and recipient balance.
+        unchecked {
+            totalSupply = totalSupply + tokens;
+            /// Calculate their new balance.
+            balanceOf[recipient] = balanceOf[recipient] + tokens;
+        }
+
+        // Update gauge pool values for `recipient`.
+        _gaugePool().deposit(address(this), recipient, tokens);
+
+        emit Transfer(address(0), recipient, tokens);
+    }
+
+    /// @notice Redeems dTokens, in exchange for the underlying asset.
+    /// @dev Emits a {Transfer} event.
+    /// @param account The address of the account which is redeeming the dTokens.
+    /// @param recipient The address of the account which will receive the
+    ///                  underlying tokens.
+    /// @param tokens The number of dTokens to redeem for underlying tokens.
+    /// @param amount The number of underlying tokens to distribute to `recipient`.
+    function _redeem(
+        address account,
+        address recipient,
+        uint256 tokens,
+        uint256 amount
+    ) internal {
+        // Check if we have enough underlying held to support the redemption.
+        // We do not need to add _BASE_UNDERLYING_RESERVE to the calculation
+        // because the startMarket() assets can never be withdraw since the
+        // market itself owns the corresponding dTokens.
+        if (marketUnderlyingHeld() < amount) {
+            revert DToken__InsufficientUnderlyingHeld();
+        }
+
+        // Update account balance and totalSupply.
+        balanceOf[account] = balanceOf[account] - tokens;
+        // We have account underflow check above so we do not need
+        // a redundant check here.
+        unchecked {
+            totalSupply = totalSupply - tokens;
+        }
+
+        // Update gauge pool values for `account`, while also checking
+        // if tokens == 0, causing reversion.
+        _gaugePool().withdraw(address(this), account, tokens);
+
+        // Transfer underlying to `recipient`.
+        SafeTransferLib.safeTransfer(underlying, recipient, amount);
+
+        emit Transfer(account, address(0), tokens);
+    }
+
+    /// @notice Executes borrowing of assets for `account` from lenders.
+    /// @dev Emits a {Borrow} event.
+    /// @param account The account borrowing assets.
+    /// @param amount The amount of the underlying asset to borrow.
+    /// @param recipient The account receiving the borrowed assets.
+    function _borrow(
+        address account,
+        uint256 amount,
+        address recipient
+    ) internal {
+        // Check if we have enough underlying held to support the borrow.
+        // We add _BASE_UNDERLYING_RESERVE to the calculation to ensure that
+        // the market never actually runs out of assets and may introduce
+        // invariant manipulation.
+        // This also acts as a protective mechanism against trying to
+        // manipulate totalBorrows above total underlying assets inside
+        // the system since there will always be at least
+        // _BASE_UNDERLYING_RESERVE excess inside the market.
+        if (
+            marketUnderlyingHeld() - totalReserves <
+            amount + _BASE_UNDERLYING_RESERVE
+        ) {
+            revert DToken__InsufficientUnderlyingHeld();
+        }
+
+        // Calculate current account debt then add `amount`.
+        // Then update account exchange rate, and total borrow balances.
+        _debtOf[account].principal = debtBalanceCached(account) + amount;
+        _debtOf[account].accountExchangeRate = marketData.exchangeRate;
+        totalBorrows = totalBorrows + amount;
+
+        // Transfer underlying to `recipient`.
+        SafeTransferLib.safeTransfer(underlying, recipient, amount);
+
+        emit Borrow(account, amount);
+    }
+
+    /// @notice Repays an outstanding loan of `account` through repayment
+    ///         by `payer`, who usually is themselves.
+    /// @dev Emits a {Repay} event.
+    /// @param payer The address paying down the account debt.
+    /// @param account The account with the debt being paid down.
+    /// @param amount The amount the payer wishes to repay,
+    ///               or 0 for the full outstanding amount.
+    /// @return The amount of underlying token debt repaid for `account`.
+    function _repay(
+        address payer,
+        address account,
+        uint256 amount
+    ) internal returns (uint256) {
+        // Validate that the payer is allowed to repay the loan.
+        marketManager.canRepay(address(this), account);
+
+        // Cache how much the account has to save gas.
+        uint256 accountDebt = debtBalanceCached(account);
+
+        // Validate repayment amount is not excessive.
+        if (amount > accountDebt) {
+            revert DToken__ExcessiveValue();
+        }
+
+        // If amount == 0, repay max; amount = accountDebt.
+        amount = amount == 0 ? accountDebt : amount;
+
+        SafeTransferLib.safeTransferFrom(
+            underlying,
+            payer,
+            address(this),
+            amount
+        );
+
+        // We calculate the new account and total borrow balances,
+        // we check that amount is <= accountDebt so we can skip
+        // underflow check here.
+        unchecked {
+            _debtOf[account].principal = accountDebt - amount;
+        }
+        _debtOf[account].accountExchangeRate = marketData.exchangeRate;
+        totalBorrows -= amount;
+
+        emit Repay(payer, account, amount);
+        return amount;
+    }
+
+    /// @notice The liquidator liquidates the borrowers collateral.
+    ///  The collateral seized is transferred to the liquidator.
+    /// @dev Emits {Repay} and {Liquidated} events.
+    /// @param liquidator The address repaying the borrow and seizing collateral.
+    /// @param account The account of this dToken to be liquidated.
+    /// @param amount The amount of the underlying borrowed asset to repay.
+    /// @param collateralToken The market in which to seize collateral from
+    ///                        the account.
+    /// @param exactAmount Whether a specific amount of debt token assets
+    ///                    should be liquidated inputting false will attempt
+    ///                    to liquidate the maximum amount possible.
+    function _liquidate(
+        address liquidator,
+        address account,
+        uint256 amount,
+        IMToken collateralToken,
+        bool exactAmount
+    ) internal {
+        // Update pending interest.
+        accrueInterest();
+
+        // Fail if account = liquidator.
+        assembly {
+            if eq(account, caller()) {
+                // revert with DToken__Unauthorized().
+                mstore(0x00, 0xefeae624)
+                revert(0x1c, 0x04)
+            }
+        }
+
+        // The MToken must be a collateral token.
+        if (!collateralToken.isCToken()) {
+            revert DToken__ValidationFailed();
+        }
+
+        uint256 liquidatedTokens;
+        uint256 protocolTokens;
+
+        // Fail if liquidate not allowed,
+        // trying to pay too much debt with excessive `amount` will revert.
+        (amount, liquidatedTokens, protocolTokens) = marketManager
+            .canLiquidateWithExecution(
+                address(this),
+                address(collateralToken),
+                account,
+                amount,
+                exactAmount
+            );
+
+        // Validate that the token is listed inside the market.
+        if (!marketManager.isListed(address(this))) {
+            revert DToken__ValidationFailed();
+        }
+
+        // Cache how much the account has to save gas.
+        uint256 accountDebt = debtBalanceCached(account);
+
+        // Repay `account`'s debt.
+        SafeTransferLib.safeTransferFrom(
+            underlying,
+            liquidator,
+            address(this),
+            amount
+        );
+
+        // We calculate the new `account` and total borrow balances,
+        // failing on underflow.
+        _debtOf[account].principal = accountDebt - amount;
+        _debtOf[account].accountExchangeRate = marketData.exchangeRate;
+        totalBorrows -= amount;
+
+        emit Repay(liquidator, account, amount);
+
+        // We check above that the mToken must be a collateral token,
+        // so we cant seize this mToken as it is a debt token,
+        // so there is no reEntry risk.
+        collateralToken.seize(
+            liquidator,
+            account,
+            liquidatedTokens,
+            protocolTokens
+        );
+
+        emit Liquidated(
+            liquidator,
+            account,
+            amount,
+            address(collateralToken),
+            liquidatedTokens
+        );
+    }
+
+    /// @notice Returns the gauge pool contract address.
+    /// @return The gauge controller contract address, in `IGaugePool` form.
+    function _gaugePool() internal view returns (GaugePool) {
+        return marketManager.gaugePool();
+    }
+
+    /// @dev Helper function for reverting efficiently.
+    function _revert(uint256 s) internal pure {
+        /// @solidity memory-safe-assembly
+        assembly {
+            mstore(0x00, s)
+            revert(0x1c, 0x04)
+        }
+    }
+
+    /// @dev Checks whether the caller has sufficient permissioning.
+    function _checkDaoPermissions() internal view {
+        if (!centralRegistry.hasDaoPermissions(msg.sender)) {
+            _revert(_UNAUTHORIZED_SELECTOR);
+        }
+    }
+
+    /// @dev Checks whether the caller has sufficient permissioning.
+    function _checkElevatedPermissions() internal view {
+        if (!centralRegistry.hasElevatedPermissions(msg.sender)) {
+            _revert(_UNAUTHORIZED_SELECTOR);
+        }
+    }
+}