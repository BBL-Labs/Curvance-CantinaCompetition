// SPDX-License-Identifier: MIT
pragma solidity ^0.8.17;

import { SafeTransferLib } from "contracts/libraries/SafeTransferLib.sol";
import { ERC165 } from "contracts/libraries/ERC165.sol";
import { ERC165Checker } from "contracts/libraries/ERC165Checker.sol";
import { ReentrancyGuard } from "contracts/libraries/ReentrancyGuard.sol";
import { GaugePool } from "contracts/gauge/GaugePool.sol";
import { InterestRateModel } from "contracts/market/interestRates/InterestRateModel.sol";

import { ILendtroller } from "contracts/interfaces/market/ILendtroller.sol";
import { ICentralRegistry } from "contracts/interfaces/ICentralRegistry.sol";
import { IPositionFolding } from "contracts/interfaces/market/IPositionFolding.sol";
import { IERC20 } from "contracts/interfaces/IERC20.sol";
import { IMToken, accountSnapshot } from "contracts/interfaces/market/IMToken.sol";

/// @title Curvance's Debt Token Contract
contract DToken is ERC165, ReentrancyGuard {
    /// TYPES ///

    struct BorrowSnapshot {
        /// principal total balance (with accrued interest), 
        /// after applying the most recent balance-changing action
        uint256 principal;
        /// Global borrowIndex as of the most recent balance-changing action
        uint256 interestIndex;
    }

    /// CONSTANTS ///

    uint256 internal constant expScale = 1e18; // Scalar for math
    bool public constant isDToken = true; // for inspection
    address public immutable underlying; // underlying asset for the DToken
    bytes32 private immutable _name; // token name metadata
    bytes32 private immutable _symbol; // token symbol metadata
    ICentralRegistry public immutable centralRegistry; // Curvance DAO hub

    /// STORAGE ///
    
    ILendtroller public lendtroller; // Current lending market controller
    InterestRateModel public interestRateModel; // Current Interest Rate Model
    uint256 public accrualBlockTimestamp; // last accrued interest timestamp
    uint256 public borrowIndex; // Multiplier ratio of total interest accrued
    uint256 public totalBorrows; // Total outstanding borrows of underlying
    uint256 public totalReserves; // Total protocol reserves of underlying
    uint256 public totalSupply; // Total number of tokens in circulation

    // account => token balance
    mapping(address => uint256) internal _accountBalance;
    // account => spender => approved amount
    mapping(address => mapping(address => uint256)) 
        internal transferAllowances; 

    // account => BorrowSnapshot (Principal Borrowed, User Interest Index)
    mapping(address => BorrowSnapshot) internal accountBorrows;

    /// EVENTS ///

    event AccrueInterest(
        uint256 cashPrior,
        uint256 interestAccumulated,
        uint256 borrowIndex,
        uint256 totalBorrows
    );
    event Mint(
        address user,
        uint256 mintAmount,
        uint256 mintTokens,
        address minter
    );
    event Redeem(address redeemer, uint256 redeemAmount, uint256 redeemTokens);
<<<<<<< HEAD
    event Borrow(
        address borrower,
        uint256 borrowAmount
    );
    event Repay(
        address payer,
        address borrower,
        uint256 repayAmount
    );
=======

    /// @notice Event emitted when underlying is borrowed
    event Borrow(address borrower, uint256 borrowAmount);

    /// @notice Event emitted when a borrow is repaid
    event Repay(address payer, address borrower, uint256 repayAmount);

    /// @notice Event emitted when a borrow is liquidated
>>>>>>> 42cdff1f
    event Liquidated(
        address liquidator,
        address borrower,
        uint256 repayAmount,
        address cTokenCollateral,
        uint256 seizeTokens
    );
    event NewLendtroller(
        ILendtroller oldLendtroller,
        ILendtroller newLendtroller
    );
    event NewMarketInterestRateModel(
        InterestRateModel oldInterestRateModel,
        InterestRateModel newInterestRateModel
    );
    event ReservesAdded(
        address daoAddress,
        uint256 addAmount,
        uint256 newTotalReserves
    );
    event ReservesReduced(
        address daoAddress,
        uint256 reduceAmount,
        uint256 newTotalReserves
    );
    event Transfer(address indexed from, address indexed to, uint256 amount);
    event Approval(
        address indexed owner,
        address indexed spender,
        uint256 amount
    );

    /// ERRORS ///

    error DToken_UnauthorizedCaller();
    error DToken_CannotEqualZero();
    error DToken_ExcessiveValue();
    error DToken_TransferNotAllowed();
    error DToken_CashNotAvailable();
    error DToken_ValidationFailed();

    /// MODIFIERS ///

    modifier onlyDaoPermissions() {
        require(
            centralRegistry.hasDaoPermissions(msg.sender),
            "DToken: UNAUTHORIZED"
        );
        _;
    }

    modifier onlyElevatedPermissions() {
        require(
            centralRegistry.hasElevatedPermissions(msg.sender),
            "DToken: UNAUTHORIZED"
        );
        _;
    }

<<<<<<< HEAD
=======
    modifier interestUpdated() {
        require(
            accrualBlockTimestamp == block.timestamp,
            "DToken: Freshness check failed"
        );
        _;
    }

>>>>>>> 42cdff1f
    /// @param centralRegistry_ The address of Curvances Central Registry
    /// @param underlying_ The address of the underlying asset
    /// @param lendtroller_ The address of the Lendtroller
    /// @param interestRateModel_ The address of the interest rate model
    constructor(
        ICentralRegistry centralRegistry_,
        address underlying_,
        address lendtroller_,
        InterestRateModel interestRateModel_
    ) {
        // Ensure that lendtroller parameter is a lendtroller
        if (!ILendtroller(lendtroller_).isLendtroller()) {
            revert DToken_ValidationFailed();
        }

        // Set the lendtroller
        lendtroller = ILendtroller(lendtroller_);
        emit NewLendtroller(ILendtroller(address(0)), ILendtroller(lendtroller_));

        // Initialize timestamp and borrow index (timestamp mocks depend on lendtroller being set)
        accrualBlockTimestamp = block.timestamp;
        borrowIndex = expScale;

        // Ensure that interestRateModel_ parameter is an interest rate model
        if (!interestRateModel_.isInterestRateModel()) {
            revert DToken_ValidationFailed();
        }

        // Set Interest Rate Model
        interestRateModel = interestRateModel_;
        emit NewMarketInterestRateModel(
            InterestRateModel(address(0)),
            interestRateModel_
        );

        require(
            ERC165Checker.supportsInterface(
                address(centralRegistry_),
                type(ICentralRegistry).interfaceId
            ),
            "DToken: invalid central registry"
        );

        centralRegistry = centralRegistry_;
        underlying = underlying_;
        _name = bytes32(abi.encodePacked("Curvance interest bearing ", IERC20(underlying_).name()));
        _symbol = bytes32(abi.encodePacked("c", IERC20(underlying_).symbol()));

        // Sanity check underlying so that we know users will not need to mint anywhere close to exchange rate of 1e18
        require (IERC20(underlying).totalSupply() < type(uint232).max, "DToken: Underlying token assumptions not met");

    }

    /// @notice Used to start a DToken market, executed via lendtroller 
    /// @dev  this initial mint is a failsafe against the empty market exploit
    ///       although we protect against it in many ways, better safe than sorry
    /// @param initializer the account initializing the market 
    function startMarket(address initializer) external nonReentrant returns (bool) {
        if (msg.sender != address(lendtroller)) {
            revert DToken_UnauthorizedCaller();
        }

        uint256 mintAmount = 42069;
        uint256 actualMintAmount = doTransferIn(initializer, mintAmount);
        // We do not need to calculate exchange rate here as we will always be the initial depositer
        // These values should always be zero but we will add them just incase we are re-initiating a market
        totalSupply = totalSupply + actualMintAmount;
        _accountBalance[initializer] = _accountBalance[initializer] + actualMintAmount;

<<<<<<< HEAD
        // emit events on gauge pool
        GaugePool(gaugePool()).deposit(address(this), initializer, actualMintAmount);

        // We emit a Mint event, and a Transfer event
        emit Mint(initializer, actualMintAmount, actualMintAmount, initializer);
        emit Transfer(address(this), initializer, 6942069);
        return true;
=======
        // Sanity check underlying so that we know users will not need to mint anywhere close to balance cap
        require(
            IERC20(underlying).totalSupply() < type(uint208).max,
            "DToken: Underlying token assumptions not met"
        );
>>>>>>> 42cdff1f
    }

    /// @notice Transfer `amount` tokens from `msg.sender` to `to`
    /// @param to The address of the destination account
    /// @param amount The number of tokens to transfer
    /// @return Whether or not the transfer succeeded
    function transfer(
        address to,
        uint256 amount
    ) external nonReentrant returns (bool) {
        transferTokens(msg.sender, msg.sender, to, amount);
        return true;
    }

    /// @notice Transfer `amount` tokens from `from` to `to`
    /// @param from The address of the source account
    /// @param to The address of the destination account
    /// @param amount The number of tokens to transfer
    /// @return bool true = success
    function transferFrom(
        address from,
        address to,
        uint256 amount
    ) external nonReentrant returns (bool) {
        transferTokens(msg.sender, from, to, amount);
        return true;
    }

    /// @notice Sender borrows assets from the protocol to their own address
    /// @param borrowAmount The amount of the underlying asset to borrow
    function borrow(uint256 borrowAmount) external nonReentrant {
        accrueInterest();

        // Reverts if borrow not allowed
        lendtroller.borrowAllowedWithNotify(address(this), msg.sender, borrowAmount);

        _borrow(payable(msg.sender), borrowAmount, payable(msg.sender));
    }

    /// @notice Position folding contract will call this function
    /// @param user The user address
    /// @param borrowAmount The amount of the underlying asset to borrow
    function borrowForPositionFolding(
        address payable user,
        uint256 borrowAmount,
        bytes calldata params
    ) external nonReentrant {
        if (msg.sender != lendtroller.positionFolding()) {
            revert DToken_UnauthorizedCaller();
        }

        accrueInterest();
        // Record that the user borrowed before everything else is updated
        lendtroller.notifyAccountBorrow(user);

        _borrow(user, borrowAmount, payable(msg.sender));

        IPositionFolding(msg.sender).onBorrow(
            address(this),
            user,
            borrowAmount,
            params
        );

        // Fail if position is not allowed, after position folding has re-invested
        lendtroller.borrowAllowed(address(this), user, 0);
    }

    /// @notice Sender repays their own borrow
    /// @param repayAmount The amount to repay, or 0 for the full outstanding amount
    function repay(uint256 repayAmount) external nonReentrant {
        accrueInterest();

        _repay(msg.sender, msg.sender, repayAmount);
    }

    function repayForPositionFolding(
        address user,
        uint256 repayAmount
    ) external nonReentrant {
        if (msg.sender != lendtroller.positionFolding()) {
            revert DToken_UnauthorizedCaller();
        }

        accrueInterest();

        _repay(msg.sender, user, repayAmount);
    }

    /// @notice Allows liquidation of a borrower's collateral,
    ///         Transferring the liquidated collateral to the liquidator
    /// @param borrower The address of the borrower to be liquidated
    /// @param repayAmount The amount of underlying asset the liquidator wishes to repay
    /// @param mTokenCollateral The market in which to seize collateral from the borrower
    function liquidateUser(
        address borrower,
        uint256 repayAmount,
        IMToken mTokenCollateral
    ) external nonReentrant {
        accrueInterest();

        _liquidateUser(msg.sender, borrower, repayAmount, mTokenCollateral);
    }

    /// @notice Sender redeems dTokens in exchange for the underlying asset
    /// @dev Accrues interest whether or not the operation succeeds, unless reverted
    /// @param tokensToRedeem The number of dTokens to redeem into underlying
    function redeem(uint256 tokensToRedeem) external nonReentrant {
        accrueInterest();

<<<<<<< HEAD
        _redeem(payable(msg.sender), tokensToRedeem, (exchangeRateStored() * tokensToRedeem) / expScale, payable(msg.sender));
=======
        _redeem(
            payable(msg.sender),
            redeemTokens,
            (exchangeRateStored() * redeemTokens) / expScale,
            payable(msg.sender)
        );
>>>>>>> 42cdff1f
    }

    /// @notice Sender redeems dTokens in exchange for a specified amount of underlying asset
    /// @dev Accrues interest whether or not the operation succeeds, unless reverted
    /// @param redeemAmount The amount of underlying to redeem
    function redeemUnderlying(uint256 redeemAmount) external nonReentrant {
        accrueInterest();

<<<<<<< HEAD
        uint256 tokensToRedeem = (redeemAmount * expScale) / exchangeRateStored();
=======
        address payable redeemer = payable(msg.sender);
        uint256 redeemTokens = (redeemAmount * expScale) /
            exchangeRateStored();
>>>>>>> 42cdff1f

        // Fail if redeem not allowed
        lendtroller.redeemAllowed(address(this), msg.sender, tokensToRedeem);

        _redeem(payable(msg.sender), tokensToRedeem, redeemAmount, payable(msg.sender));
    }

    /// @notice Helper function for Position Folding contract to redeem underlying tokens
    /// @param user The user address
    /// @param tokensToRedeem The amount of the underlying asset to redeem
    function redeemUnderlyingForPositionFolding(
        address payable user,
        uint256 tokensToRedeem,
        bytes calldata params
    ) external nonReentrant {
        if (msg.sender != lendtroller.positionFolding()) {
            revert DToken_UnauthorizedCaller();
        }

        accrueInterest();

<<<<<<< HEAD
        _redeem(user, (tokensToRedeem * expScale) / exchangeRateStored(), tokensToRedeem, payable(msg.sender));
=======
        _redeem(
            user,
            (redeemAmount * expScale) / exchangeRateStored(),
            redeemAmount,
            payable(msg.sender)
        );
>>>>>>> 42cdff1f

        IPositionFolding(msg.sender).onRedeem(
            address(this),
            user,
            tokensToRedeem,
            params
        );

        // Fail if redeem not allowed, position folding has re-invested
        lendtroller.redeemAllowed(address(this), user, 0);
    }

    /// @notice Sender supplies assets into the market and receives dTokens in exchange
    /// @dev Accrues interest whether or not the operation succeeds, unless reverted
    /// @param mintAmount The amount of the underlying asset to supply
    /// @return bool true=success
    function mint(uint256 mintAmount) external nonReentrant returns (bool) {
        accrueInterest();

        _mint(msg.sender, msg.sender, mintAmount);
        return true;
    }

    /// @notice Sender supplies assets into the market and receives dTokens in exchange
    /// @dev Accrues interest whether or not the operation succeeds, unless reverted
    /// @param recipient The recipient address
    /// @param mintAmount The amount of the underlying asset to supply
    /// @return bool true=success
    function mintFor(
        uint256 mintAmount,
        address recipient
    ) external nonReentrant returns (bool) {
        accrueInterest();

        _mint(msg.sender, recipient, mintAmount);
        return true;
    }

<<<<<<< HEAD
    /// @notice Adds reserves by transferring from Curvance DAO to the market and depositing to the gauge
    /// @param addAmount The amount of underlying token to add as reserves
    function depositReserves(uint256 addAmount) external nonReentrant onlyDaoPermissions {
=======
    /// @notice The sender adds to reserves.
    /// @param addAmount The amount fo underlying token to add as reserves
    function depositReserves(
        uint256 addAmount
    ) external nonReentrant onlyElevatedPermissions {
>>>>>>> 42cdff1f
        accrueInterest();

        // On success, the market will deposit `addAmount` to the market adding more cash
        totalReserves = totalReserves + doTransferIn(msg.sender, addAmount);
        // Query current DAO operating address
        address daoAddress = centralRegistry.daoAddress();
        // Deposit new reserves into gauge
        GaugePool(gaugePool()).deposit(address(this), daoAddress, addAmount);

        emit ReservesAdded(daoAddress, addAmount, totalReserves);
    }

    /// @notice Reduces reserves by withdrawing from the gauge and transferring to Curvance DAO
    /// @dev If daoAddress is going to be moved all reserves should be withdrawn first
    /// @param reduceAmount Amount of reserves to withdraw
    function withdrawReserves(
        uint256 reduceAmount
    ) external nonReentrant onlyDaoPermissions {
        accrueInterest();

        // Make sure we have enough cash to cover withdrawal
        if (getCash() < reduceAmount) {
            revert DToken_CashNotAvailable();
        }

        // Need underflow check to check if we have sufficient totalReserves
        totalReserves = totalReserves - reduceAmount;

        // Query current DAO operating address
        address daoAddress = centralRegistry.daoAddress();
        // Withdraw reserves from gauge
        GaugePool(gaugePool()).withdraw(address(this), daoAddress, reduceAmount);

        // doTransferOut reverts if anything goes wrong
        doTransferOut(daoAddress, reduceAmount);

        emit ReservesReduced(daoAddress, reduceAmount, totalReserves);
    }

<<<<<<< HEAD
    /// @dev Sets `amount` as the allowance of `spender` over the caller's tokens.
    ///
    /// Emits a {Approval} event.
    function approve(
        address spender,
        uint256 amount
    ) external returns (bool) {
=======
    /// @notice Approve `spender` to transfer up to `amount` from `src`
    /// @dev This will overwrite the approval amount for `spender`
    ///  and is subject to issues noted [here](https://eips.ethereum.org/EIPS/eip-20#approve)
    /// @param spender The address of the account which may transfer tokens
    /// @param amount The number of tokens that are approved (uint256.max means infinite)
    /// @return bool true=success
    function approve(address spender, uint256 amount) external returns (bool) {
>>>>>>> 42cdff1f
        transferAllowances[msg.sender][spender] = amount;

        emit Approval(msg.sender, spender, amount);

        return true;
    }

    /// @dev Returns the amount of tokens that `spender` can spend on behalf of `owner`.
    function allowance(
        address owner,
        address spender
    ) external view returns (uint256) {
        return transferAllowances[owner][spender];
    }

    /// @notice Reserve fee is in basis point form
    /// @dev Returns the protocols current interest rate fee to fill reserves
    function reserveFee() public view returns (uint256) {
        return centralRegistry.protocolInterestRateFee();
    }

    /// Admin Functions

    /// @notice Rescue any token sent by mistake
    /// @param token The token to rescue.
    /// @param amount The amount of tokens to rescue.
    function rescueToken(
        address token,
        uint256 amount
    ) external onlyDaoPermissions {
        address daoOperator = centralRegistry.daoAddress();

        if (token == address(0)) {
            require(
                address(this).balance >= amount,
                "DToken: insufficient balance"
            );
            (bool success, ) = payable(daoOperator).call{ value: amount }("");
            require(success, "DToken: !successful");
        } else {
            require(token != underlying, "DToken: cannot withdraw underlying");
            require(
                IERC20(token).balanceOf(address(this)) >= amount,
                "DToken: insufficient balance"
            );
            SafeTransferLib.safeTransfer(token, daoOperator, amount);
        }
    }

    /// @notice Sets a new lendtroller for the market
    /// @dev Admin function to set a new lendtroller
    /// @param newLendtroller New lendtroller address
    function setLendtroller(
        ILendtroller newLendtroller
    ) external onlyElevatedPermissions {
        // Ensure we are switching to an actual lendtroller
        if (!newLendtroller.isLendtroller()) {
            revert DToken_ValidationFailed();
        }

        // Cache the current lendtroller to save gas
        ILendtroller oldLendtroller = lendtroller;

        // Set new lendtroller
        lendtroller = newLendtroller;

        emit NewLendtroller(oldLendtroller, newLendtroller);
    }

<<<<<<< HEAD
=======
    /// @notice accrues interest and sets a new reserve factor for the protocol using _setReserveFactorFresh
    /// @dev Admin function to accrue interest and set a new reserve factor
    /// @param newReserveFactorScaled New reserve factor
    function setReserveFactor(
        uint256 newReserveFactorScaled
    ) external onlyElevatedPermissions {
        accrueInterest();

        // Check newReserveFactor ≤ maxReserveFactor
        if (newReserveFactorScaled > reserveFactorMaxScaled) {
            revert ExcessiveValue();
        }

        uint256 oldReserveFactorScaled = reserveFactorScaled;
        reserveFactorScaled = newReserveFactorScaled;

        emit NewReserveFactor(oldReserveFactorScaled, newReserveFactorScaled);
    }

>>>>>>> 42cdff1f
    /// @notice accrues interest and updates the interest rate model
    /// @dev Admin function to accrue interest and update the interest rate model
    /// @param newInterestRateModel the new interest rate model to use
    function setInterestRateModel(
        InterestRateModel newInterestRateModel
    ) external onlyElevatedPermissions {
        accrueInterest();
<<<<<<< HEAD
=======

        // Cache the current interest rate model to save gas
        InterestRateModel oldInterestRateModel = interestRateModel;
>>>>>>> 42cdff1f

        // Ensure we are switching to an actual Interest Rate Model
        if (!newInterestRateModel.isInterestRateModel()) {
            revert DToken_ValidationFailed();
        }
        
        // Cache the current interest rate model to save gas
        InterestRateModel oldInterestRateModel = interestRateModel;

        // Set new interest rate model
        interestRateModel = newInterestRateModel;

        emit NewMarketInterestRateModel(
            oldInterestRateModel,
            newInterestRateModel
        );
    }

    /// @notice Get the underlying balance of the `account`
    /// @dev This also accrues interest in a transaction
    /// @param account The address of the account to query
    /// @return The amount of underlying owned by `account`
    function balanceOfUnderlying(address account) external returns (uint256) {
        return ((exchangeRateCurrent() * balanceOf(account)) / expScale);
    }

    /// @notice Get a snapshot of the account's balances, and the cached exchange rate
    /// @dev This is used by lendtroller to more efficiently perform liquidity checks
    /// @param account Address of the account to snapshot
    /// @return tokenBalance
    /// @return borrowBalance
    /// @return exchangeRate scaled 1e18
    function getAccountSnapshot(
        address account
    ) external view returns (uint256, uint256, uint256) {
        return (
            balanceOf(account),
            borrowBalanceStored(account),
            exchangeRateStored()
        );
    }

    /// @notice Get a snapshot of the dToken and `account` data
    /// @dev This is used by lendtroller to more efficiently perform liquidity checks
    /// @param account Address of the account to snapshot
    function getAccountSnapshotPacked(
        address account
    ) external view returns (accountSnapshot memory) {
        return (accountSnapshot({
            asset: IMToken(address(this)),
            tokenType: 0,
            mTokenBalance: balanceOf(account), 
            borrowBalance: borrowBalanceStored(account), 
            exchangeRateScaled: exchangeRateStored()}));
    }

    /// @notice Returns the current per-second borrow interest rate for this dToken
    /// @return The borrow interest rate per second, scaled by 1e18
    function borrowRatePerSecond() external view returns (uint256) {
        return
            interestRateModel.getBorrowRate(
                getCash(),
                totalBorrows,
                totalReserves
            );
    }

    /// @notice Returns the current per-second supply interest rate for this dToken
    /// @return The supply interest rate per second, scaled by 1e18
    function supplyRatePerSecond() external view returns (uint256) {
        return
            interestRateModel.getSupplyRate(
                getCash(),
                totalBorrows,
                totalReserves,
                reserveFee()
            );
    }

    /// @notice Returns the current total borrows plus accrued interest
    /// @return The total borrows with interest
    function totalBorrowsCurrent() external nonReentrant returns (uint256) {
        accrueInterest();
        return totalBorrows;
    }

    /// @notice Accrue interest to updated borrowIndex
    ///  and then calculate account's borrow balance using the updated borrowIndex
    /// @param account The address whose balance should be calculated after updating borrowIndex
    /// @return The calculated balance
    function borrowBalanceCurrent(
        address account
    ) external nonReentrant returns (uint256) {
        accrueInterest();
        return borrowBalanceStored(account);
    }

    /// @notice Get the token balance of the `account`
    /// @param account The address of the account to query
    /// @return balance The number of tokens owned by `account`
    // @dev Returns the balance of tokens for `account`
    function balanceOf(address account) public view returns (uint256) {
        return _accountBalance[account];
    }

    /// @notice Return the borrow balance of account based on stored data
    /// @param account The address whose balance should be calculated
    /// @return The calculated balance
    function borrowBalanceStored(
        address account
    ) public view returns (uint256) {
        // Cache borrow data to save gas
        BorrowSnapshot storage borrowSnapshot = accountBorrows[account];

        // If borrowBalance = 0 then borrowIndex is likely also 0
        if (borrowSnapshot.principal == 0) {
            return 0;
        }

        // Calculate new borrow balance using the interest index:
        // borrowBalanceStored = borrower.principal * DToken.borrowIndex / borrower.interestIndex
        return (borrowSnapshot.principal * borrowIndex) / borrowSnapshot.interestIndex;
    }

    /// @notice Returns the name of the token
    function name() public view returns (string memory) {
        return string(abi.encodePacked(_name));
    }

    /// @notice Returns the symbol of the token
    function symbol() public view returns (string memory) {
        return string(abi.encodePacked(_symbol));
    }

    /// @notice Returns the decimals of the token
    /// @dev We pull directly from underlying incase its a proxy contract 
    ///      and changes decimals on us
    function decimals() public view returns (uint8) {
        return IERC20(underlying).decimals();
    }

    /// @notice Gets balance of this contract in terms of the underlying
    /// @dev This excludes changes in underlying token balance by the current transaction, if any
    /// @return The quantity of underlying tokens owned by this contract
    function getCash() public view returns (uint256) {
        return IERC20(underlying).balanceOf(address(this));
    }

    /// @notice Returns the type of Curvance token, 1 = Collateral, 0 = Debt
    function tokenType() public pure returns (uint256) {
        return 0;
    }

    /// @notice Returns gauge pool contract address
    /// @return gaugePool the gauge controller contract address
    function gaugePool() public view returns (address) {
        return lendtroller.gaugePool();
    }

    /// @notice Accrue interest then return the up-to-date exchange rate
    /// @return Calculated exchange rate scaled by 1e18
    function exchangeRateCurrent() public nonReentrant returns (uint256) {
        accrueInterest();
        return exchangeRateStored();
    }

    /// @notice Calculates the exchange rate from the underlying to the dToken
    /// @dev This function does not accrue interest before calculating the exchange rate
    /// @return Calculated exchange rate scaled by 1e18
    function exchangeRateStored() public view returns (uint256) {
        // We do not need to check for totalSupply = 0,
        // when we list a market we mint a small amount ourselves
        // exchangeRate = (totalCash + totalBorrows - totalReserves) / totalSupply
        return ((getCash() + totalBorrows - totalReserves) * expScale) / totalSupply;
    }

    /// @inheritdoc ERC165
    function supportsInterface(
        bytes4 interfaceId
    ) public view override returns (bool) {
        return
            interfaceId == type(IMToken).interfaceId ||
            super.supportsInterface(interfaceId);
    }

    /// @notice Applies accrued interest to total borrows and reserves
    /// @dev This calculates interest accrued from the last checkpointed second
    ///   up to the current second and writes new checkpoint to storage.
    function accrueInterest() public {
        // Pull last accrual timestamp from storage
        uint256 accrualBlockTimestampPrior = accrualBlockTimestamp;

        // If we are up to date there is no reason to continue
        if (accrualBlockTimestampPrior == block.timestamp) {
            return;
        }

        // Cache current values to save gas
        uint256 cashPrior = getCash();
        uint256 borrowsPrior = totalBorrows;
        uint256 reservesPrior = totalReserves;
        uint256 borrowIndexPrior = borrowIndex;

        // Calculate the current borrow interest rate
        uint256 borrowRateScaled = interestRateModel.getBorrowRate(
            cashPrior,
            borrowsPrior,
            reservesPrior
        );

        // Calculate the interest accumulated into borrows and reserves and the new index:
        // simpleInterestFactor = borrowRate * (block.timestamp - accrualBlockTimestampPrior)
        // interestAccumulated = simpleInterestFactor * totalBorrows
        // totalBorrowsNew = interestAccumulated + totalBorrows
        // borrowIndexNew = simpleInterestFactor * borrowIndex + borrowIndex

        uint256 simpleInterestFactor = borrowRateScaled *
            (block.timestamp - accrualBlockTimestampPrior);
        uint256 interestAccumulated = (simpleInterestFactor * borrowsPrior) /
            expScale;
        uint256 totalBorrowsNew = interestAccumulated + borrowsPrior;
        uint256 borrowIndexNew = ((simpleInterestFactor * borrowIndexPrior) /
            expScale) + borrowIndexPrior;

        // Update storage data
        accrualBlockTimestamp = block.timestamp;
        borrowIndex = borrowIndexNew;
        totalBorrows = totalBorrowsNew;
        // totalReservesNew = interestAccumulated * reserveFactor + totalReserves
<<<<<<< HEAD
        totalReserves = ((reserveFee() *
            interestAccumulated) / expScale) + reservesPrior;
=======
        totalReserves =
            ((reserveFactorScaled * interestAccumulated) / expScale) +
            reservesPrior;
>>>>>>> 42cdff1f

        // We emit an AccrueInterest event
        emit AccrueInterest(
            cashPrior,
            interestAccumulated,
            borrowIndexNew,
            totalBorrowsNew
        );
    }

    /// @notice Transfer `tokens` tokens from `from` to `to` by `spender` internally
    /// @dev Called by both `transfer` and `transferFrom` internally
    /// @param spender The address of the account performing the transfer
    /// @param from The address of the source account
    /// @param to The address of the destination account
    /// @param tokens The number of tokens to transfer
    function transferTokens(
        address spender,
        address from,
        address to,
        uint256 tokens
    ) internal {
        
        // Do not allow self-transfers
        if (from == to) {
            revert DToken_TransferNotAllowed();
        }

        // Fails if transfer not allowed
        lendtroller.transferAllowed(address(this), from, to, tokens);

        // Get the allowance, if the spender is not the `from` address
        if (spender != from) {
            // Validate that spender has enough allowance for the transfer with underflow check
            transferAllowances[from][spender] = transferAllowances[from][spender] - tokens;
        }

<<<<<<< HEAD
        // Update token balances 
        _accountBalance[from] = _accountBalance[from] - tokens;
=======
        // Update token balances
        _accountBalance[from] -= tokens;
>>>>>>> 42cdff1f
        /// We know that from balance wont overflow due to totalSupply check in constructor and underflow check above
        unchecked {
            _accountBalance[to] = _accountBalance[to] + tokens;
        }

        // emit events on gauge pool
        address _gaugePool = gaugePool();
        GaugePool(_gaugePool).withdraw(address(this), from, tokens);
        GaugePool(_gaugePool).deposit(address(this), to, tokens);

        // We emit a Transfer event
        emit Transfer(from, to, tokens);
    }

    /// @notice User supplies assets into the market and receives dTokens in exchange
    /// @dev Assumes interest has already been accrued up to the current timestamp
    /// @param user The address of the account which is supplying the assets
    /// @param recipient The address of the account which will receive dToken
    /// @param mintAmount The amount of the underlying asset to supply
    function _mint(
        address user,
        address recipient,
<<<<<<< HEAD
        uint256 mintAmount   
    ) internal {
=======
        uint256 mintAmount
    ) internal interestUpdated {
>>>>>>> 42cdff1f
        // Fail if mint not allowed
        lendtroller.mintAllowed(address(this), recipient);

        // The function returns the amount actually transferred, in case of a fee
        // On success, the dToken holds an additional `actualMintAmount` of cash
        uint256 actualMintAmount = doTransferIn(user, mintAmount);

        // We get the current exchange rate and calculate the number of dTokens to be minted:
        //  mintTokens = actualMintAmount / exchangeRate
        uint256 mintTokens = (actualMintAmount * expScale) / exchangeRateStored();
        unchecked {
            totalSupply = totalSupply + mintTokens;
            /// Calculate their new balance
            _accountBalance[recipient] = _accountBalance[recipient] + mintTokens;
        }
        
        // emit events on gauge pool
        GaugePool(gaugePool()).deposit(address(this), recipient, mintTokens);

        // We emit a Mint event, and a Transfer event
        emit Mint(user, actualMintAmount, mintTokens, recipient);
        emit Transfer(address(this), recipient, mintTokens);
    }

    /// @notice User redeems dTokens in exchange for the underlying asset
    /// @dev Assumes interest has already been accrued up to the current timestamp
    /// @param redeemer The address of the account which is redeeming the tokens
    /// @param redeemTokens The number of dTokens to redeem into underlying
    /// @param redeemAmount The number of underlying tokens to receive from redeeming dTokens
    /// @param recipient The recipient address
    function _redeem(
        address payable redeemer,
        uint256 redeemTokens,
        uint256 redeemAmount,
        address payable recipient
<<<<<<< HEAD
    ) internal {

=======
    ) internal interestUpdated {
>>>>>>> 42cdff1f
        // Check if we have enough cash to support the redeem
        if (getCash() < redeemAmount) {
            revert DToken_CashNotAvailable();
        }

        // Validate redemption parameters
        if (redeemTokens == 0 && redeemAmount > 0) {
            revert DToken_CannotEqualZero();
        }

        _accountBalance[redeemer] = _accountBalance[redeemer] - redeemTokens;
        // We have user underflow check above so we do not need a redundant check here
        unchecked {
            totalSupply = totalSupply - redeemTokens;
        }

        // emit events on gauge pool
        GaugePool(gaugePool()).withdraw(address(this), redeemer, redeemTokens);

        // We invoke doTransferOut for the redeemer and the redeemAmount.
        // On success, the dToken has redeemAmount less of cash.
        doTransferOut(recipient, redeemAmount);

        // We emit a Transfer event, and a Redeem event
        emit Transfer(redeemer, address(this), redeemTokens);
        emit Redeem(redeemer, redeemAmount, redeemTokens);

        
    }

    /// @notice Users borrow assets from the protocol to their own address
    /// @param borrowAmount The amount of the underlying asset to borrow
    function _borrow(
        address borrower,
        uint256 borrowAmount,
        address payable recipient
<<<<<<< HEAD
    ) internal {

=======
    ) internal interestUpdated {
>>>>>>> 42cdff1f
        // Check if we have enough cash to support the borrow
        if (getCash() < borrowAmount) {
            revert DToken_CashNotAvailable();
        }

        // We calculate the new borrower and total borrow balances, failing on overflow:
        accountBorrows[borrower].principal =
            borrowBalanceStored(borrower) +
            borrowAmount;
        accountBorrows[borrower].interestIndex = borrowIndex;
        totalBorrows = totalBorrows + borrowAmount;

        // doTransferOut reverts if anything goes wrong, since we can't be sure if side effects occurred.
        doTransferOut(recipient, borrowAmount);

        // We emit a Borrow event
        emit Borrow(borrower, borrowAmount);
    }

    /// @notice Allows a payer to repay a loan on behalf of the borrower, usually themselves
    /// @dev First validates that the payer is allowed to repay the loan, then repays
    ///      the loan by transferring in the repay amount. Emits a repay event on
    ///      successful repayment.
    /// @param payer The address paying off the borrow
    /// @param borrower The account with the debt being paid off
    /// @param repayAmount The amount the payer wishes to repay, or 0 for the full outstanding amount
    /// @return actualRepayAmount The actual amount repaid
    function _repay(
        address payer,
        address borrower,
        uint256 repayAmount
    ) internal returns (uint256) {
        // Validate that the payer is allowed to repay the loan
        lendtroller.repayAllowed(address(this), borrower);

        // Cache how much the borrower has to save gas
        uint256 accountBorrowsPrev = borrowBalanceStored(borrower);

        // If repayAmount == uint max, repayAmount = accountBorrows
        uint256 repayAmountFinal = repayAmount == 0
            ? accountBorrowsPrev
            : repayAmount;

        // We call doTransferIn for the payer and the repayAmount
        // Note: On success, the dToken holds an additional repayAmount of cash.
        //       it returns the amount actually transferred, in case of a fee.
        uint256 actualRepayAmount = doTransferIn(payer, repayAmountFinal);

        // We calculate the new borrower and total borrow balances, failing on underflow:
        accountBorrows[borrower].principal =
            accountBorrowsPrev -
            actualRepayAmount;
        accountBorrows[borrower].interestIndex = borrowIndex;
        totalBorrows -= actualRepayAmount;

        // We emit a Repay event
        emit Repay(payer, borrower, actualRepayAmount);

        return actualRepayAmount;
    }

    /// @notice The liquidator liquidates the borrowers collateral.
    ///  The collateral seized is transferred to the liquidator.
    /// @param borrower The borrower of this dToken to be liquidated
    /// @param liquidator The address repaying the borrow and seizing collateral
    /// @param mTokenCollateral The market in which to seize collateral from the borrower
    /// @param repayAmount The amount of the underlying borrowed asset to repay
    function _liquidateUser(
        address liquidator,
        address borrower,
        uint256 repayAmount,
        IMToken mTokenCollateral
<<<<<<< HEAD
    ) internal {

=======
    ) internal interestUpdated {
>>>>>>> 42cdff1f
        // Fail if borrower = liquidator
        assembly {
            if eq(borrower, liquidator){
                // revert with DToken_UnauthorizedCaller()
                mstore(0x00, 0xefeae624)
                revert(0x1c, 0x04)
            }
        }

        /// The MToken must be a collateral token E.G. tokenType == 1
        if (mTokenCollateral.tokenType() == 0) {
            revert DToken_ValidationFailed();
        }

        // Fail if liquidate not allowed,
        // trying to pay down too much with excessive repayAmount will revert here
        lendtroller.liquidateUserAllowed(
            address(this),
            address(mTokenCollateral),
            borrower,
            repayAmount
        );

        // Fail if repay fails
        uint256 actualRepayAmount = _repay(liquidator, borrower, repayAmount);

        // We calculate the number of collateral tokens that will be seized
        uint256 seizeTokens = lendtroller.liquidateCalculateSeizeTokens(
            address(this),
            address(mTokenCollateral),
            actualRepayAmount
        );

        // Revert if borrower collateral token balance < seizeTokens
        if (mTokenCollateral.balanceOf(borrower) < seizeTokens) {
            revert DToken_ExcessiveValue();
        }

        // We check above that the mToken must be a collateral token,
        // so we cant be seizing this mToken as it is a debt token,
        // so there is no reEntry risk
        mTokenCollateral.seize(liquidator, borrower, seizeTokens);

        // We emit a Liquidated event
        emit Liquidated(
            liquidator,
            borrower,
            actualRepayAmount,
            address(mTokenCollateral),
            seizeTokens
        );
    }

    /// @notice Handles incoming token transfers and notifies the amount received
    /// @dev This function uses the SafeTransferLib to safely perform the transfer. It doesn't support tokens with a transfer tax.
    /// @param from Address of the sender of the tokens
    /// @param amount Amount of tokens to transfer in
    /// @return Returns the amount transferred
    function doTransferIn(
        address from,
        uint256 amount
    ) internal returns (uint256) {
        /// SafeTransferLib will handle reversion from insufficient balance or allowance
        /// Note this will not support tokens with a transfer tax, which should not exist on a underlying asset anyway
        SafeTransferLib.safeTransferFrom(
            underlying,
            from,
            address(this),
            amount
        );

        return amount;
    }

    /// @notice Handles outgoing token transfers
    /// @dev This function uses the SafeTransferLib to safely perform the transfer.
    /// @param to Address receiving the token transfer
    /// @param amount Amount of tokens to transfer out
    function doTransferOut(address to, uint256 amount) internal {
        /// SafeTransferLib will handle reversion from insufficient cash held
<<<<<<< HEAD
        SafeTransferLib.safeTransfer(
            underlying,
            to,
            amount
        );
=======
        SafeTransferLib.safeTransfer(underlying, to, amount);
    }

    /// @inheritdoc ERC165
    function supportsInterface(
        bytes4 interfaceId
    ) public view override returns (bool) {
        return
            interfaceId == type(IMToken).interfaceId ||
            super.supportsInterface(interfaceId);
>>>>>>> 42cdff1f
    }
}
<|MERGE_RESOLUTION|>--- conflicted
+++ resolved
@@ -1,1191 +1,1057 @@
-// SPDX-License-Identifier: MIT
-pragma solidity ^0.8.17;
-
-import { SafeTransferLib } from "contracts/libraries/SafeTransferLib.sol";
-import { ERC165 } from "contracts/libraries/ERC165.sol";
-import { ERC165Checker } from "contracts/libraries/ERC165Checker.sol";
-import { ReentrancyGuard } from "contracts/libraries/ReentrancyGuard.sol";
-import { GaugePool } from "contracts/gauge/GaugePool.sol";
-import { InterestRateModel } from "contracts/market/interestRates/InterestRateModel.sol";
-
-import { ILendtroller } from "contracts/interfaces/market/ILendtroller.sol";
-import { ICentralRegistry } from "contracts/interfaces/ICentralRegistry.sol";
-import { IPositionFolding } from "contracts/interfaces/market/IPositionFolding.sol";
-import { IERC20 } from "contracts/interfaces/IERC20.sol";
-import { IMToken, accountSnapshot } from "contracts/interfaces/market/IMToken.sol";
-
-/// @title Curvance's Debt Token Contract
-contract DToken is ERC165, ReentrancyGuard {
-    /// TYPES ///
-
-    struct BorrowSnapshot {
-        /// principal total balance (with accrued interest), 
-        /// after applying the most recent balance-changing action
-        uint256 principal;
-        /// Global borrowIndex as of the most recent balance-changing action
-        uint256 interestIndex;
-    }
-
-    /// CONSTANTS ///
-
-    uint256 internal constant expScale = 1e18; // Scalar for math
-    bool public constant isDToken = true; // for inspection
-    address public immutable underlying; // underlying asset for the DToken
-    bytes32 private immutable _name; // token name metadata
-    bytes32 private immutable _symbol; // token symbol metadata
-    ICentralRegistry public immutable centralRegistry; // Curvance DAO hub
-
-    /// STORAGE ///
-    
-    ILendtroller public lendtroller; // Current lending market controller
-    InterestRateModel public interestRateModel; // Current Interest Rate Model
-    uint256 public accrualBlockTimestamp; // last accrued interest timestamp
-    uint256 public borrowIndex; // Multiplier ratio of total interest accrued
-    uint256 public totalBorrows; // Total outstanding borrows of underlying
-    uint256 public totalReserves; // Total protocol reserves of underlying
-    uint256 public totalSupply; // Total number of tokens in circulation
-
-    // account => token balance
-    mapping(address => uint256) internal _accountBalance;
-    // account => spender => approved amount
-    mapping(address => mapping(address => uint256)) 
-        internal transferAllowances; 
-
-    // account => BorrowSnapshot (Principal Borrowed, User Interest Index)
-    mapping(address => BorrowSnapshot) internal accountBorrows;
-
-    /// EVENTS ///
-
-    event AccrueInterest(
-        uint256 cashPrior,
-        uint256 interestAccumulated,
-        uint256 borrowIndex,
-        uint256 totalBorrows
-    );
-    event Mint(
-        address user,
-        uint256 mintAmount,
-        uint256 mintTokens,
-        address minter
-    );
-    event Redeem(address redeemer, uint256 redeemAmount, uint256 redeemTokens);
-<<<<<<< HEAD
-    event Borrow(
-        address borrower,
-        uint256 borrowAmount
-    );
-    event Repay(
-        address payer,
-        address borrower,
-        uint256 repayAmount
-    );
-=======
-
-    /// @notice Event emitted when underlying is borrowed
-    event Borrow(address borrower, uint256 borrowAmount);
-
-    /// @notice Event emitted when a borrow is repaid
-    event Repay(address payer, address borrower, uint256 repayAmount);
-
-    /// @notice Event emitted when a borrow is liquidated
->>>>>>> 42cdff1f
-    event Liquidated(
-        address liquidator,
-        address borrower,
-        uint256 repayAmount,
-        address cTokenCollateral,
-        uint256 seizeTokens
-    );
-    event NewLendtroller(
-        ILendtroller oldLendtroller,
-        ILendtroller newLendtroller
-    );
-    event NewMarketInterestRateModel(
-        InterestRateModel oldInterestRateModel,
-        InterestRateModel newInterestRateModel
-    );
-    event ReservesAdded(
-        address daoAddress,
-        uint256 addAmount,
-        uint256 newTotalReserves
-    );
-    event ReservesReduced(
-        address daoAddress,
-        uint256 reduceAmount,
-        uint256 newTotalReserves
-    );
-    event Transfer(address indexed from, address indexed to, uint256 amount);
-    event Approval(
-        address indexed owner,
-        address indexed spender,
-        uint256 amount
-    );
-
-    /// ERRORS ///
-
-    error DToken_UnauthorizedCaller();
-    error DToken_CannotEqualZero();
-    error DToken_ExcessiveValue();
-    error DToken_TransferNotAllowed();
-    error DToken_CashNotAvailable();
-    error DToken_ValidationFailed();
-
-    /// MODIFIERS ///
-
-    modifier onlyDaoPermissions() {
-        require(
-            centralRegistry.hasDaoPermissions(msg.sender),
-            "DToken: UNAUTHORIZED"
-        );
-        _;
-    }
-
-    modifier onlyElevatedPermissions() {
-        require(
-            centralRegistry.hasElevatedPermissions(msg.sender),
-            "DToken: UNAUTHORIZED"
-        );
-        _;
-    }
-
-<<<<<<< HEAD
-=======
-    modifier interestUpdated() {
-        require(
-            accrualBlockTimestamp == block.timestamp,
-            "DToken: Freshness check failed"
-        );
-        _;
-    }
-
->>>>>>> 42cdff1f
-    /// @param centralRegistry_ The address of Curvances Central Registry
-    /// @param underlying_ The address of the underlying asset
-    /// @param lendtroller_ The address of the Lendtroller
-    /// @param interestRateModel_ The address of the interest rate model
-    constructor(
-        ICentralRegistry centralRegistry_,
-        address underlying_,
-        address lendtroller_,
-        InterestRateModel interestRateModel_
-    ) {
-        // Ensure that lendtroller parameter is a lendtroller
-        if (!ILendtroller(lendtroller_).isLendtroller()) {
-            revert DToken_ValidationFailed();
-        }
-
-        // Set the lendtroller
-        lendtroller = ILendtroller(lendtroller_);
-        emit NewLendtroller(ILendtroller(address(0)), ILendtroller(lendtroller_));
-
-        // Initialize timestamp and borrow index (timestamp mocks depend on lendtroller being set)
-        accrualBlockTimestamp = block.timestamp;
-        borrowIndex = expScale;
-
-        // Ensure that interestRateModel_ parameter is an interest rate model
-        if (!interestRateModel_.isInterestRateModel()) {
-            revert DToken_ValidationFailed();
-        }
-
-        // Set Interest Rate Model
-        interestRateModel = interestRateModel_;
-        emit NewMarketInterestRateModel(
-            InterestRateModel(address(0)),
-            interestRateModel_
-        );
-
-        require(
-            ERC165Checker.supportsInterface(
-                address(centralRegistry_),
-                type(ICentralRegistry).interfaceId
-            ),
-            "DToken: invalid central registry"
-        );
-
-        centralRegistry = centralRegistry_;
-        underlying = underlying_;
-        _name = bytes32(abi.encodePacked("Curvance interest bearing ", IERC20(underlying_).name()));
-        _symbol = bytes32(abi.encodePacked("c", IERC20(underlying_).symbol()));
-
-        // Sanity check underlying so that we know users will not need to mint anywhere close to exchange rate of 1e18
-        require (IERC20(underlying).totalSupply() < type(uint232).max, "DToken: Underlying token assumptions not met");
-
-    }
-
-    /// @notice Used to start a DToken market, executed via lendtroller 
-    /// @dev  this initial mint is a failsafe against the empty market exploit
-    ///       although we protect against it in many ways, better safe than sorry
-    /// @param initializer the account initializing the market 
-    function startMarket(address initializer) external nonReentrant returns (bool) {
-        if (msg.sender != address(lendtroller)) {
-            revert DToken_UnauthorizedCaller();
-        }
-
-        uint256 mintAmount = 42069;
-        uint256 actualMintAmount = doTransferIn(initializer, mintAmount);
-        // We do not need to calculate exchange rate here as we will always be the initial depositer
-        // These values should always be zero but we will add them just incase we are re-initiating a market
-        totalSupply = totalSupply + actualMintAmount;
-        _accountBalance[initializer] = _accountBalance[initializer] + actualMintAmount;
-
-<<<<<<< HEAD
-        // emit events on gauge pool
-        GaugePool(gaugePool()).deposit(address(this), initializer, actualMintAmount);
-
-        // We emit a Mint event, and a Transfer event
-        emit Mint(initializer, actualMintAmount, actualMintAmount, initializer);
-        emit Transfer(address(this), initializer, 6942069);
-        return true;
-=======
-        // Sanity check underlying so that we know users will not need to mint anywhere close to balance cap
-        require(
-            IERC20(underlying).totalSupply() < type(uint208).max,
-            "DToken: Underlying token assumptions not met"
-        );
->>>>>>> 42cdff1f
-    }
-
-    /// @notice Transfer `amount` tokens from `msg.sender` to `to`
-    /// @param to The address of the destination account
-    /// @param amount The number of tokens to transfer
-    /// @return Whether or not the transfer succeeded
-    function transfer(
-        address to,
-        uint256 amount
-    ) external nonReentrant returns (bool) {
-        transferTokens(msg.sender, msg.sender, to, amount);
-        return true;
-    }
-
-    /// @notice Transfer `amount` tokens from `from` to `to`
-    /// @param from The address of the source account
-    /// @param to The address of the destination account
-    /// @param amount The number of tokens to transfer
-    /// @return bool true = success
-    function transferFrom(
-        address from,
-        address to,
-        uint256 amount
-    ) external nonReentrant returns (bool) {
-        transferTokens(msg.sender, from, to, amount);
-        return true;
-    }
-
-    /// @notice Sender borrows assets from the protocol to their own address
-    /// @param borrowAmount The amount of the underlying asset to borrow
-    function borrow(uint256 borrowAmount) external nonReentrant {
-        accrueInterest();
-
-        // Reverts if borrow not allowed
-        lendtroller.borrowAllowedWithNotify(address(this), msg.sender, borrowAmount);
-
-        _borrow(payable(msg.sender), borrowAmount, payable(msg.sender));
-    }
-
-    /// @notice Position folding contract will call this function
-    /// @param user The user address
-    /// @param borrowAmount The amount of the underlying asset to borrow
-    function borrowForPositionFolding(
-        address payable user,
-        uint256 borrowAmount,
-        bytes calldata params
-    ) external nonReentrant {
-        if (msg.sender != lendtroller.positionFolding()) {
-            revert DToken_UnauthorizedCaller();
-        }
-
-        accrueInterest();
-        // Record that the user borrowed before everything else is updated
-        lendtroller.notifyAccountBorrow(user);
-
-        _borrow(user, borrowAmount, payable(msg.sender));
-
-        IPositionFolding(msg.sender).onBorrow(
-            address(this),
-            user,
-            borrowAmount,
-            params
-        );
-
-        // Fail if position is not allowed, after position folding has re-invested
-        lendtroller.borrowAllowed(address(this), user, 0);
-    }
-
-    /// @notice Sender repays their own borrow
-    /// @param repayAmount The amount to repay, or 0 for the full outstanding amount
-    function repay(uint256 repayAmount) external nonReentrant {
-        accrueInterest();
-
-        _repay(msg.sender, msg.sender, repayAmount);
-    }
-
-    function repayForPositionFolding(
-        address user,
-        uint256 repayAmount
-    ) external nonReentrant {
-        if (msg.sender != lendtroller.positionFolding()) {
-            revert DToken_UnauthorizedCaller();
-        }
-
-        accrueInterest();
-
-        _repay(msg.sender, user, repayAmount);
-    }
-
-    /// @notice Allows liquidation of a borrower's collateral,
-    ///         Transferring the liquidated collateral to the liquidator
-    /// @param borrower The address of the borrower to be liquidated
-    /// @param repayAmount The amount of underlying asset the liquidator wishes to repay
-    /// @param mTokenCollateral The market in which to seize collateral from the borrower
-    function liquidateUser(
-        address borrower,
-        uint256 repayAmount,
-        IMToken mTokenCollateral
-    ) external nonReentrant {
-        accrueInterest();
-
-        _liquidateUser(msg.sender, borrower, repayAmount, mTokenCollateral);
-    }
-
-    /// @notice Sender redeems dTokens in exchange for the underlying asset
-    /// @dev Accrues interest whether or not the operation succeeds, unless reverted
-    /// @param tokensToRedeem The number of dTokens to redeem into underlying
-    function redeem(uint256 tokensToRedeem) external nonReentrant {
-        accrueInterest();
-
-<<<<<<< HEAD
-        _redeem(payable(msg.sender), tokensToRedeem, (exchangeRateStored() * tokensToRedeem) / expScale, payable(msg.sender));
-=======
-        _redeem(
-            payable(msg.sender),
-            redeemTokens,
-            (exchangeRateStored() * redeemTokens) / expScale,
-            payable(msg.sender)
-        );
->>>>>>> 42cdff1f
-    }
-
-    /// @notice Sender redeems dTokens in exchange for a specified amount of underlying asset
-    /// @dev Accrues interest whether or not the operation succeeds, unless reverted
-    /// @param redeemAmount The amount of underlying to redeem
-    function redeemUnderlying(uint256 redeemAmount) external nonReentrant {
-        accrueInterest();
-
-<<<<<<< HEAD
-        uint256 tokensToRedeem = (redeemAmount * expScale) / exchangeRateStored();
-=======
-        address payable redeemer = payable(msg.sender);
-        uint256 redeemTokens = (redeemAmount * expScale) /
-            exchangeRateStored();
->>>>>>> 42cdff1f
-
-        // Fail if redeem not allowed
-        lendtroller.redeemAllowed(address(this), msg.sender, tokensToRedeem);
-
-        _redeem(payable(msg.sender), tokensToRedeem, redeemAmount, payable(msg.sender));
-    }
-
-    /// @notice Helper function for Position Folding contract to redeem underlying tokens
-    /// @param user The user address
-    /// @param tokensToRedeem The amount of the underlying asset to redeem
-    function redeemUnderlyingForPositionFolding(
-        address payable user,
-        uint256 tokensToRedeem,
-        bytes calldata params
-    ) external nonReentrant {
-        if (msg.sender != lendtroller.positionFolding()) {
-            revert DToken_UnauthorizedCaller();
-        }
-
-        accrueInterest();
-
-<<<<<<< HEAD
-        _redeem(user, (tokensToRedeem * expScale) / exchangeRateStored(), tokensToRedeem, payable(msg.sender));
-=======
-        _redeem(
-            user,
-            (redeemAmount * expScale) / exchangeRateStored(),
-            redeemAmount,
-            payable(msg.sender)
-        );
->>>>>>> 42cdff1f
-
-        IPositionFolding(msg.sender).onRedeem(
-            address(this),
-            user,
-            tokensToRedeem,
-            params
-        );
-
-        // Fail if redeem not allowed, position folding has re-invested
-        lendtroller.redeemAllowed(address(this), user, 0);
-    }
-
-    /// @notice Sender supplies assets into the market and receives dTokens in exchange
-    /// @dev Accrues interest whether or not the operation succeeds, unless reverted
-    /// @param mintAmount The amount of the underlying asset to supply
-    /// @return bool true=success
-    function mint(uint256 mintAmount) external nonReentrant returns (bool) {
-        accrueInterest();
-
-        _mint(msg.sender, msg.sender, mintAmount);
-        return true;
-    }
-
-    /// @notice Sender supplies assets into the market and receives dTokens in exchange
-    /// @dev Accrues interest whether or not the operation succeeds, unless reverted
-    /// @param recipient The recipient address
-    /// @param mintAmount The amount of the underlying asset to supply
-    /// @return bool true=success
-    function mintFor(
-        uint256 mintAmount,
-        address recipient
-    ) external nonReentrant returns (bool) {
-        accrueInterest();
-
-        _mint(msg.sender, recipient, mintAmount);
-        return true;
-    }
-
-<<<<<<< HEAD
-    /// @notice Adds reserves by transferring from Curvance DAO to the market and depositing to the gauge
-    /// @param addAmount The amount of underlying token to add as reserves
-    function depositReserves(uint256 addAmount) external nonReentrant onlyDaoPermissions {
-=======
-    /// @notice The sender adds to reserves.
-    /// @param addAmount The amount fo underlying token to add as reserves
-    function depositReserves(
-        uint256 addAmount
-    ) external nonReentrant onlyElevatedPermissions {
->>>>>>> 42cdff1f
-        accrueInterest();
-
-        // On success, the market will deposit `addAmount` to the market adding more cash
-        totalReserves = totalReserves + doTransferIn(msg.sender, addAmount);
-        // Query current DAO operating address
-        address daoAddress = centralRegistry.daoAddress();
-        // Deposit new reserves into gauge
-        GaugePool(gaugePool()).deposit(address(this), daoAddress, addAmount);
-
-        emit ReservesAdded(daoAddress, addAmount, totalReserves);
-    }
-
-    /// @notice Reduces reserves by withdrawing from the gauge and transferring to Curvance DAO
-    /// @dev If daoAddress is going to be moved all reserves should be withdrawn first
-    /// @param reduceAmount Amount of reserves to withdraw
-    function withdrawReserves(
-        uint256 reduceAmount
-    ) external nonReentrant onlyDaoPermissions {
-        accrueInterest();
-
-        // Make sure we have enough cash to cover withdrawal
-        if (getCash() < reduceAmount) {
-            revert DToken_CashNotAvailable();
-        }
-
-        // Need underflow check to check if we have sufficient totalReserves
-        totalReserves = totalReserves - reduceAmount;
-
-        // Query current DAO operating address
-        address daoAddress = centralRegistry.daoAddress();
-        // Withdraw reserves from gauge
-        GaugePool(gaugePool()).withdraw(address(this), daoAddress, reduceAmount);
-
-        // doTransferOut reverts if anything goes wrong
-        doTransferOut(daoAddress, reduceAmount);
-
-        emit ReservesReduced(daoAddress, reduceAmount, totalReserves);
-    }
-
-<<<<<<< HEAD
-    /// @dev Sets `amount` as the allowance of `spender` over the caller's tokens.
-    ///
-    /// Emits a {Approval} event.
-    function approve(
-        address spender,
-        uint256 amount
-    ) external returns (bool) {
-=======
-    /// @notice Approve `spender` to transfer up to `amount` from `src`
-    /// @dev This will overwrite the approval amount for `spender`
-    ///  and is subject to issues noted [here](https://eips.ethereum.org/EIPS/eip-20#approve)
-    /// @param spender The address of the account which may transfer tokens
-    /// @param amount The number of tokens that are approved (uint256.max means infinite)
-    /// @return bool true=success
-    function approve(address spender, uint256 amount) external returns (bool) {
->>>>>>> 42cdff1f
-        transferAllowances[msg.sender][spender] = amount;
-
-        emit Approval(msg.sender, spender, amount);
-
-        return true;
-    }
-
-    /// @dev Returns the amount of tokens that `spender` can spend on behalf of `owner`.
-    function allowance(
-        address owner,
-        address spender
-    ) external view returns (uint256) {
-        return transferAllowances[owner][spender];
-    }
-
-    /// @notice Reserve fee is in basis point form
-    /// @dev Returns the protocols current interest rate fee to fill reserves
-    function reserveFee() public view returns (uint256) {
-        return centralRegistry.protocolInterestRateFee();
-    }
-
-    /// Admin Functions
-
-    /// @notice Rescue any token sent by mistake
-    /// @param token The token to rescue.
-    /// @param amount The amount of tokens to rescue.
-    function rescueToken(
-        address token,
-        uint256 amount
-    ) external onlyDaoPermissions {
-        address daoOperator = centralRegistry.daoAddress();
-
-        if (token == address(0)) {
-            require(
-                address(this).balance >= amount,
-                "DToken: insufficient balance"
-            );
-            (bool success, ) = payable(daoOperator).call{ value: amount }("");
-            require(success, "DToken: !successful");
-        } else {
-            require(token != underlying, "DToken: cannot withdraw underlying");
-            require(
-                IERC20(token).balanceOf(address(this)) >= amount,
-                "DToken: insufficient balance"
-            );
-            SafeTransferLib.safeTransfer(token, daoOperator, amount);
-        }
-    }
-
-    /// @notice Sets a new lendtroller for the market
-    /// @dev Admin function to set a new lendtroller
-    /// @param newLendtroller New lendtroller address
-    function setLendtroller(
-        ILendtroller newLendtroller
-    ) external onlyElevatedPermissions {
-        // Ensure we are switching to an actual lendtroller
-        if (!newLendtroller.isLendtroller()) {
-            revert DToken_ValidationFailed();
-        }
-
-        // Cache the current lendtroller to save gas
-        ILendtroller oldLendtroller = lendtroller;
-
-        // Set new lendtroller
-        lendtroller = newLendtroller;
-
-        emit NewLendtroller(oldLendtroller, newLendtroller);
-    }
-
-<<<<<<< HEAD
-=======
-    /// @notice accrues interest and sets a new reserve factor for the protocol using _setReserveFactorFresh
-    /// @dev Admin function to accrue interest and set a new reserve factor
-    /// @param newReserveFactorScaled New reserve factor
-    function setReserveFactor(
-        uint256 newReserveFactorScaled
-    ) external onlyElevatedPermissions {
-        accrueInterest();
-
-        // Check newReserveFactor ≤ maxReserveFactor
-        if (newReserveFactorScaled > reserveFactorMaxScaled) {
-            revert ExcessiveValue();
-        }
-
-        uint256 oldReserveFactorScaled = reserveFactorScaled;
-        reserveFactorScaled = newReserveFactorScaled;
-
-        emit NewReserveFactor(oldReserveFactorScaled, newReserveFactorScaled);
-    }
-
->>>>>>> 42cdff1f
-    /// @notice accrues interest and updates the interest rate model
-    /// @dev Admin function to accrue interest and update the interest rate model
-    /// @param newInterestRateModel the new interest rate model to use
-    function setInterestRateModel(
-        InterestRateModel newInterestRateModel
-    ) external onlyElevatedPermissions {
-        accrueInterest();
-<<<<<<< HEAD
-=======
-
-        // Cache the current interest rate model to save gas
-        InterestRateModel oldInterestRateModel = interestRateModel;
->>>>>>> 42cdff1f
-
-        // Ensure we are switching to an actual Interest Rate Model
-        if (!newInterestRateModel.isInterestRateModel()) {
-            revert DToken_ValidationFailed();
-        }
-        
-        // Cache the current interest rate model to save gas
-        InterestRateModel oldInterestRateModel = interestRateModel;
-
-        // Set new interest rate model
-        interestRateModel = newInterestRateModel;
-
-        emit NewMarketInterestRateModel(
-            oldInterestRateModel,
-            newInterestRateModel
-        );
-    }
-
-    /// @notice Get the underlying balance of the `account`
-    /// @dev This also accrues interest in a transaction
-    /// @param account The address of the account to query
-    /// @return The amount of underlying owned by `account`
-    function balanceOfUnderlying(address account) external returns (uint256) {
-        return ((exchangeRateCurrent() * balanceOf(account)) / expScale);
-    }
-
-    /// @notice Get a snapshot of the account's balances, and the cached exchange rate
-    /// @dev This is used by lendtroller to more efficiently perform liquidity checks
-    /// @param account Address of the account to snapshot
-    /// @return tokenBalance
-    /// @return borrowBalance
-    /// @return exchangeRate scaled 1e18
-    function getAccountSnapshot(
-        address account
-    ) external view returns (uint256, uint256, uint256) {
-        return (
-            balanceOf(account),
-            borrowBalanceStored(account),
-            exchangeRateStored()
-        );
-    }
-
-    /// @notice Get a snapshot of the dToken and `account` data
-    /// @dev This is used by lendtroller to more efficiently perform liquidity checks
-    /// @param account Address of the account to snapshot
-    function getAccountSnapshotPacked(
-        address account
-    ) external view returns (accountSnapshot memory) {
-        return (accountSnapshot({
-            asset: IMToken(address(this)),
-            tokenType: 0,
-            mTokenBalance: balanceOf(account), 
-            borrowBalance: borrowBalanceStored(account), 
-            exchangeRateScaled: exchangeRateStored()}));
-    }
-
-    /// @notice Returns the current per-second borrow interest rate for this dToken
-    /// @return The borrow interest rate per second, scaled by 1e18
-    function borrowRatePerSecond() external view returns (uint256) {
-        return
-            interestRateModel.getBorrowRate(
-                getCash(),
-                totalBorrows,
-                totalReserves
-            );
-    }
-
-    /// @notice Returns the current per-second supply interest rate for this dToken
-    /// @return The supply interest rate per second, scaled by 1e18
-    function supplyRatePerSecond() external view returns (uint256) {
-        return
-            interestRateModel.getSupplyRate(
-                getCash(),
-                totalBorrows,
-                totalReserves,
-                reserveFee()
-            );
-    }
-
-    /// @notice Returns the current total borrows plus accrued interest
-    /// @return The total borrows with interest
-    function totalBorrowsCurrent() external nonReentrant returns (uint256) {
-        accrueInterest();
-        return totalBorrows;
-    }
-
-    /// @notice Accrue interest to updated borrowIndex
-    ///  and then calculate account's borrow balance using the updated borrowIndex
-    /// @param account The address whose balance should be calculated after updating borrowIndex
-    /// @return The calculated balance
-    function borrowBalanceCurrent(
-        address account
-    ) external nonReentrant returns (uint256) {
-        accrueInterest();
-        return borrowBalanceStored(account);
-    }
-
-    /// @notice Get the token balance of the `account`
-    /// @param account The address of the account to query
-    /// @return balance The number of tokens owned by `account`
-    // @dev Returns the balance of tokens for `account`
-    function balanceOf(address account) public view returns (uint256) {
-        return _accountBalance[account];
-    }
-
-    /// @notice Return the borrow balance of account based on stored data
-    /// @param account The address whose balance should be calculated
-    /// @return The calculated balance
-    function borrowBalanceStored(
-        address account
-    ) public view returns (uint256) {
-        // Cache borrow data to save gas
-        BorrowSnapshot storage borrowSnapshot = accountBorrows[account];
-
-        // If borrowBalance = 0 then borrowIndex is likely also 0
-        if (borrowSnapshot.principal == 0) {
-            return 0;
-        }
-
-        // Calculate new borrow balance using the interest index:
-        // borrowBalanceStored = borrower.principal * DToken.borrowIndex / borrower.interestIndex
-        return (borrowSnapshot.principal * borrowIndex) / borrowSnapshot.interestIndex;
-    }
-
-    /// @notice Returns the name of the token
-    function name() public view returns (string memory) {
-        return string(abi.encodePacked(_name));
-    }
-
-    /// @notice Returns the symbol of the token
-    function symbol() public view returns (string memory) {
-        return string(abi.encodePacked(_symbol));
-    }
-
-    /// @notice Returns the decimals of the token
-    /// @dev We pull directly from underlying incase its a proxy contract 
-    ///      and changes decimals on us
-    function decimals() public view returns (uint8) {
-        return IERC20(underlying).decimals();
-    }
-
-    /// @notice Gets balance of this contract in terms of the underlying
-    /// @dev This excludes changes in underlying token balance by the current transaction, if any
-    /// @return The quantity of underlying tokens owned by this contract
-    function getCash() public view returns (uint256) {
-        return IERC20(underlying).balanceOf(address(this));
-    }
-
-    /// @notice Returns the type of Curvance token, 1 = Collateral, 0 = Debt
-    function tokenType() public pure returns (uint256) {
-        return 0;
-    }
-
-    /// @notice Returns gauge pool contract address
-    /// @return gaugePool the gauge controller contract address
-    function gaugePool() public view returns (address) {
-        return lendtroller.gaugePool();
-    }
-
-    /// @notice Accrue interest then return the up-to-date exchange rate
-    /// @return Calculated exchange rate scaled by 1e18
-    function exchangeRateCurrent() public nonReentrant returns (uint256) {
-        accrueInterest();
-        return exchangeRateStored();
-    }
-
-    /// @notice Calculates the exchange rate from the underlying to the dToken
-    /// @dev This function does not accrue interest before calculating the exchange rate
-    /// @return Calculated exchange rate scaled by 1e18
-    function exchangeRateStored() public view returns (uint256) {
-        // We do not need to check for totalSupply = 0,
-        // when we list a market we mint a small amount ourselves
-        // exchangeRate = (totalCash + totalBorrows - totalReserves) / totalSupply
-        return ((getCash() + totalBorrows - totalReserves) * expScale) / totalSupply;
-    }
-
-    /// @inheritdoc ERC165
-    function supportsInterface(
-        bytes4 interfaceId
-    ) public view override returns (bool) {
-        return
-            interfaceId == type(IMToken).interfaceId ||
-            super.supportsInterface(interfaceId);
-    }
-
-    /// @notice Applies accrued interest to total borrows and reserves
-    /// @dev This calculates interest accrued from the last checkpointed second
-    ///   up to the current second and writes new checkpoint to storage.
-    function accrueInterest() public {
-        // Pull last accrual timestamp from storage
-        uint256 accrualBlockTimestampPrior = accrualBlockTimestamp;
-
-        // If we are up to date there is no reason to continue
-        if (accrualBlockTimestampPrior == block.timestamp) {
-            return;
-        }
-
-        // Cache current values to save gas
-        uint256 cashPrior = getCash();
-        uint256 borrowsPrior = totalBorrows;
-        uint256 reservesPrior = totalReserves;
-        uint256 borrowIndexPrior = borrowIndex;
-
-        // Calculate the current borrow interest rate
-        uint256 borrowRateScaled = interestRateModel.getBorrowRate(
-            cashPrior,
-            borrowsPrior,
-            reservesPrior
-        );
-
-        // Calculate the interest accumulated into borrows and reserves and the new index:
-        // simpleInterestFactor = borrowRate * (block.timestamp - accrualBlockTimestampPrior)
-        // interestAccumulated = simpleInterestFactor * totalBorrows
-        // totalBorrowsNew = interestAccumulated + totalBorrows
-        // borrowIndexNew = simpleInterestFactor * borrowIndex + borrowIndex
-
-        uint256 simpleInterestFactor = borrowRateScaled *
-            (block.timestamp - accrualBlockTimestampPrior);
-        uint256 interestAccumulated = (simpleInterestFactor * borrowsPrior) /
-            expScale;
-        uint256 totalBorrowsNew = interestAccumulated + borrowsPrior;
-        uint256 borrowIndexNew = ((simpleInterestFactor * borrowIndexPrior) /
-            expScale) + borrowIndexPrior;
-
-        // Update storage data
-        accrualBlockTimestamp = block.timestamp;
-        borrowIndex = borrowIndexNew;
-        totalBorrows = totalBorrowsNew;
-        // totalReservesNew = interestAccumulated * reserveFactor + totalReserves
-<<<<<<< HEAD
-        totalReserves = ((reserveFee() *
-            interestAccumulated) / expScale) + reservesPrior;
-=======
-        totalReserves =
-            ((reserveFactorScaled * interestAccumulated) / expScale) +
-            reservesPrior;
->>>>>>> 42cdff1f
-
-        // We emit an AccrueInterest event
-        emit AccrueInterest(
-            cashPrior,
-            interestAccumulated,
-            borrowIndexNew,
-            totalBorrowsNew
-        );
-    }
-
-    /// @notice Transfer `tokens` tokens from `from` to `to` by `spender` internally
-    /// @dev Called by both `transfer` and `transferFrom` internally
-    /// @param spender The address of the account performing the transfer
-    /// @param from The address of the source account
-    /// @param to The address of the destination account
-    /// @param tokens The number of tokens to transfer
-    function transferTokens(
-        address spender,
-        address from,
-        address to,
-        uint256 tokens
-    ) internal {
-        
-        // Do not allow self-transfers
-        if (from == to) {
-            revert DToken_TransferNotAllowed();
-        }
-
-        // Fails if transfer not allowed
-        lendtroller.transferAllowed(address(this), from, to, tokens);
-
-        // Get the allowance, if the spender is not the `from` address
-        if (spender != from) {
-            // Validate that spender has enough allowance for the transfer with underflow check
-            transferAllowances[from][spender] = transferAllowances[from][spender] - tokens;
-        }
-
-<<<<<<< HEAD
-        // Update token balances 
-        _accountBalance[from] = _accountBalance[from] - tokens;
-=======
-        // Update token balances
-        _accountBalance[from] -= tokens;
->>>>>>> 42cdff1f
-        /// We know that from balance wont overflow due to totalSupply check in constructor and underflow check above
-        unchecked {
-            _accountBalance[to] = _accountBalance[to] + tokens;
-        }
-
-        // emit events on gauge pool
-        address _gaugePool = gaugePool();
-        GaugePool(_gaugePool).withdraw(address(this), from, tokens);
-        GaugePool(_gaugePool).deposit(address(this), to, tokens);
-
-        // We emit a Transfer event
-        emit Transfer(from, to, tokens);
-    }
-
-    /// @notice User supplies assets into the market and receives dTokens in exchange
-    /// @dev Assumes interest has already been accrued up to the current timestamp
-    /// @param user The address of the account which is supplying the assets
-    /// @param recipient The address of the account which will receive dToken
-    /// @param mintAmount The amount of the underlying asset to supply
-    function _mint(
-        address user,
-        address recipient,
-<<<<<<< HEAD
-        uint256 mintAmount   
-    ) internal {
-=======
-        uint256 mintAmount
-    ) internal interestUpdated {
->>>>>>> 42cdff1f
-        // Fail if mint not allowed
-        lendtroller.mintAllowed(address(this), recipient);
-
-        // The function returns the amount actually transferred, in case of a fee
-        // On success, the dToken holds an additional `actualMintAmount` of cash
-        uint256 actualMintAmount = doTransferIn(user, mintAmount);
-
-        // We get the current exchange rate and calculate the number of dTokens to be minted:
-        //  mintTokens = actualMintAmount / exchangeRate
-        uint256 mintTokens = (actualMintAmount * expScale) / exchangeRateStored();
-        unchecked {
-            totalSupply = totalSupply + mintTokens;
-            /// Calculate their new balance
-            _accountBalance[recipient] = _accountBalance[recipient] + mintTokens;
-        }
-        
-        // emit events on gauge pool
-        GaugePool(gaugePool()).deposit(address(this), recipient, mintTokens);
-
-        // We emit a Mint event, and a Transfer event
-        emit Mint(user, actualMintAmount, mintTokens, recipient);
-        emit Transfer(address(this), recipient, mintTokens);
-    }
-
-    /// @notice User redeems dTokens in exchange for the underlying asset
-    /// @dev Assumes interest has already been accrued up to the current timestamp
-    /// @param redeemer The address of the account which is redeeming the tokens
-    /// @param redeemTokens The number of dTokens to redeem into underlying
-    /// @param redeemAmount The number of underlying tokens to receive from redeeming dTokens
-    /// @param recipient The recipient address
-    function _redeem(
-        address payable redeemer,
-        uint256 redeemTokens,
-        uint256 redeemAmount,
-        address payable recipient
-<<<<<<< HEAD
-    ) internal {
-
-=======
-    ) internal interestUpdated {
->>>>>>> 42cdff1f
-        // Check if we have enough cash to support the redeem
-        if (getCash() < redeemAmount) {
-            revert DToken_CashNotAvailable();
-        }
-
-        // Validate redemption parameters
-        if (redeemTokens == 0 && redeemAmount > 0) {
-            revert DToken_CannotEqualZero();
-        }
-
-        _accountBalance[redeemer] = _accountBalance[redeemer] - redeemTokens;
-        // We have user underflow check above so we do not need a redundant check here
-        unchecked {
-            totalSupply = totalSupply - redeemTokens;
-        }
-
-        // emit events on gauge pool
-        GaugePool(gaugePool()).withdraw(address(this), redeemer, redeemTokens);
-
-        // We invoke doTransferOut for the redeemer and the redeemAmount.
-        // On success, the dToken has redeemAmount less of cash.
-        doTransferOut(recipient, redeemAmount);
-
-        // We emit a Transfer event, and a Redeem event
-        emit Transfer(redeemer, address(this), redeemTokens);
-        emit Redeem(redeemer, redeemAmount, redeemTokens);
-
-        
-    }
-
-    /// @notice Users borrow assets from the protocol to their own address
-    /// @param borrowAmount The amount of the underlying asset to borrow
-    function _borrow(
-        address borrower,
-        uint256 borrowAmount,
-        address payable recipient
-<<<<<<< HEAD
-    ) internal {
-
-=======
-    ) internal interestUpdated {
->>>>>>> 42cdff1f
-        // Check if we have enough cash to support the borrow
-        if (getCash() < borrowAmount) {
-            revert DToken_CashNotAvailable();
-        }
-
-        // We calculate the new borrower and total borrow balances, failing on overflow:
-        accountBorrows[borrower].principal =
-            borrowBalanceStored(borrower) +
-            borrowAmount;
-        accountBorrows[borrower].interestIndex = borrowIndex;
-        totalBorrows = totalBorrows + borrowAmount;
-
-        // doTransferOut reverts if anything goes wrong, since we can't be sure if side effects occurred.
-        doTransferOut(recipient, borrowAmount);
-
-        // We emit a Borrow event
-        emit Borrow(borrower, borrowAmount);
-    }
-
-    /// @notice Allows a payer to repay a loan on behalf of the borrower, usually themselves
-    /// @dev First validates that the payer is allowed to repay the loan, then repays
-    ///      the loan by transferring in the repay amount. Emits a repay event on
-    ///      successful repayment.
-    /// @param payer The address paying off the borrow
-    /// @param borrower The account with the debt being paid off
-    /// @param repayAmount The amount the payer wishes to repay, or 0 for the full outstanding amount
-    /// @return actualRepayAmount The actual amount repaid
-    function _repay(
-        address payer,
-        address borrower,
-        uint256 repayAmount
-    ) internal returns (uint256) {
-        // Validate that the payer is allowed to repay the loan
-        lendtroller.repayAllowed(address(this), borrower);
-
-        // Cache how much the borrower has to save gas
-        uint256 accountBorrowsPrev = borrowBalanceStored(borrower);
-
-        // If repayAmount == uint max, repayAmount = accountBorrows
-        uint256 repayAmountFinal = repayAmount == 0
-            ? accountBorrowsPrev
-            : repayAmount;
-
-        // We call doTransferIn for the payer and the repayAmount
-        // Note: On success, the dToken holds an additional repayAmount of cash.
-        //       it returns the amount actually transferred, in case of a fee.
-        uint256 actualRepayAmount = doTransferIn(payer, repayAmountFinal);
-
-        // We calculate the new borrower and total borrow balances, failing on underflow:
-        accountBorrows[borrower].principal =
-            accountBorrowsPrev -
-            actualRepayAmount;
-        accountBorrows[borrower].interestIndex = borrowIndex;
-        totalBorrows -= actualRepayAmount;
-
-        // We emit a Repay event
-        emit Repay(payer, borrower, actualRepayAmount);
-
-        return actualRepayAmount;
-    }
-
-    /// @notice The liquidator liquidates the borrowers collateral.
-    ///  The collateral seized is transferred to the liquidator.
-    /// @param borrower The borrower of this dToken to be liquidated
-    /// @param liquidator The address repaying the borrow and seizing collateral
-    /// @param mTokenCollateral The market in which to seize collateral from the borrower
-    /// @param repayAmount The amount of the underlying borrowed asset to repay
-    function _liquidateUser(
-        address liquidator,
-        address borrower,
-        uint256 repayAmount,
-        IMToken mTokenCollateral
-<<<<<<< HEAD
-    ) internal {
-
-=======
-    ) internal interestUpdated {
->>>>>>> 42cdff1f
-        // Fail if borrower = liquidator
-        assembly {
-            if eq(borrower, liquidator){
-                // revert with DToken_UnauthorizedCaller()
-                mstore(0x00, 0xefeae624)
-                revert(0x1c, 0x04)
-            }
-        }
-
-        /// The MToken must be a collateral token E.G. tokenType == 1
-        if (mTokenCollateral.tokenType() == 0) {
-            revert DToken_ValidationFailed();
-        }
-
-        // Fail if liquidate not allowed,
-        // trying to pay down too much with excessive repayAmount will revert here
-        lendtroller.liquidateUserAllowed(
-            address(this),
-            address(mTokenCollateral),
-            borrower,
-            repayAmount
-        );
-
-        // Fail if repay fails
-        uint256 actualRepayAmount = _repay(liquidator, borrower, repayAmount);
-
-        // We calculate the number of collateral tokens that will be seized
-        uint256 seizeTokens = lendtroller.liquidateCalculateSeizeTokens(
-            address(this),
-            address(mTokenCollateral),
-            actualRepayAmount
-        );
-
-        // Revert if borrower collateral token balance < seizeTokens
-        if (mTokenCollateral.balanceOf(borrower) < seizeTokens) {
-            revert DToken_ExcessiveValue();
-        }
-
-        // We check above that the mToken must be a collateral token,
-        // so we cant be seizing this mToken as it is a debt token,
-        // so there is no reEntry risk
-        mTokenCollateral.seize(liquidator, borrower, seizeTokens);
-
-        // We emit a Liquidated event
-        emit Liquidated(
-            liquidator,
-            borrower,
-            actualRepayAmount,
-            address(mTokenCollateral),
-            seizeTokens
-        );
-    }
-
-    /// @notice Handles incoming token transfers and notifies the amount received
-    /// @dev This function uses the SafeTransferLib to safely perform the transfer. It doesn't support tokens with a transfer tax.
-    /// @param from Address of the sender of the tokens
-    /// @param amount Amount of tokens to transfer in
-    /// @return Returns the amount transferred
-    function doTransferIn(
-        address from,
-        uint256 amount
-    ) internal returns (uint256) {
-        /// SafeTransferLib will handle reversion from insufficient balance or allowance
-        /// Note this will not support tokens with a transfer tax, which should not exist on a underlying asset anyway
-        SafeTransferLib.safeTransferFrom(
-            underlying,
-            from,
-            address(this),
-            amount
-        );
-
-        return amount;
-    }
-
-    /// @notice Handles outgoing token transfers
-    /// @dev This function uses the SafeTransferLib to safely perform the transfer.
-    /// @param to Address receiving the token transfer
-    /// @param amount Amount of tokens to transfer out
-    function doTransferOut(address to, uint256 amount) internal {
-        /// SafeTransferLib will handle reversion from insufficient cash held
-<<<<<<< HEAD
-        SafeTransferLib.safeTransfer(
-            underlying,
-            to,
-            amount
-        );
-=======
-        SafeTransferLib.safeTransfer(underlying, to, amount);
-    }
-
-    /// @inheritdoc ERC165
-    function supportsInterface(
-        bytes4 interfaceId
-    ) public view override returns (bool) {
-        return
-            interfaceId == type(IMToken).interfaceId ||
-            super.supportsInterface(interfaceId);
->>>>>>> 42cdff1f
-    }
-}
+// SPDX-License-Identifier: MIT
+pragma solidity ^0.8.17;
+
+import { SafeTransferLib } from "contracts/libraries/SafeTransferLib.sol";
+import { ERC165 } from "contracts/libraries/ERC165.sol";
+import { ERC165Checker } from "contracts/libraries/ERC165Checker.sol";
+import { ReentrancyGuard } from "contracts/libraries/ReentrancyGuard.sol";
+import { GaugePool } from "contracts/gauge/GaugePool.sol";
+import { InterestRateModel } from "contracts/market/interestRates/InterestRateModel.sol";
+
+import { ILendtroller } from "contracts/interfaces/market/ILendtroller.sol";
+import { ICentralRegistry } from "contracts/interfaces/ICentralRegistry.sol";
+import { IPositionFolding } from "contracts/interfaces/market/IPositionFolding.sol";
+import { IERC20 } from "contracts/interfaces/IERC20.sol";
+import { IMToken, accountSnapshot } from "contracts/interfaces/market/IMToken.sol";
+
+/// @title Curvance's Debt Token Contract
+contract DToken is ERC165, ReentrancyGuard {
+    /// TYPES ///
+
+    struct BorrowSnapshot {
+        /// principal total balance (with accrued interest), 
+        /// after applying the most recent balance-changing action
+        uint256 principal;
+        /// Global borrowIndex as of the most recent balance-changing action
+        uint256 interestIndex;
+    }
+
+    /// CONSTANTS ///
+
+    uint256 internal constant expScale = 1e18; // Scalar for math
+    bool public constant isDToken = true; // for inspection
+    address public immutable underlying; // underlying asset for the DToken
+    bytes32 private immutable _name; // token name metadata
+    bytes32 private immutable _symbol; // token symbol metadata
+    ICentralRegistry public immutable centralRegistry; // Curvance DAO hub
+
+    /// STORAGE ///
+    
+    ILendtroller public lendtroller; // Current lending market controller
+    InterestRateModel public interestRateModel; // Current Interest Rate Model
+    uint256 public accrualBlockTimestamp; // last accrued interest timestamp
+    uint256 public borrowIndex; // Multiplier ratio of total interest accrued
+    uint256 public totalBorrows; // Total outstanding borrows of underlying
+    uint256 public totalReserves; // Total protocol reserves of underlying
+    uint256 public totalSupply; // Total number of tokens in circulation
+
+    // account => token balance
+    mapping(address => uint256) internal _accountBalance;
+    // account => spender => approved amount
+    mapping(address => mapping(address => uint256)) 
+        internal transferAllowances; 
+
+    // account => BorrowSnapshot (Principal Borrowed, User Interest Index)
+    mapping(address => BorrowSnapshot) internal accountBorrows;
+
+    /// EVENTS ///
+
+    event AccrueInterest(
+        uint256 cashPrior,
+        uint256 interestAccumulated,
+        uint256 borrowIndex,
+        uint256 totalBorrows
+    );
+    event Mint(
+        address user,
+        uint256 mintAmount,
+        uint256 mintTokens,
+        address minter
+    );
+    event Redeem(address redeemer, uint256 redeemAmount, uint256 redeemTokens);
+
+    event Borrow(
+        address borrower,
+        uint256 borrowAmount
+    );
+    event Repay(
+        address payer,
+        address borrower,
+        uint256 repayAmount
+    );
+    event Liquidated(
+        address liquidator,
+        address borrower,
+        uint256 repayAmount,
+        address cTokenCollateral,
+        uint256 seizeTokens
+    );
+    event NewLendtroller(
+        ILendtroller oldLendtroller,
+        ILendtroller newLendtroller
+    );
+    event NewMarketInterestRateModel(
+        InterestRateModel oldInterestRateModel,
+        InterestRateModel newInterestRateModel
+    );
+    event ReservesAdded(
+        address daoAddress,
+        uint256 addAmount,
+        uint256 newTotalReserves
+    );
+    event ReservesReduced(
+        address daoAddress,
+        uint256 reduceAmount,
+        uint256 newTotalReserves
+    );
+    event Transfer(address indexed from, address indexed to, uint256 amount);
+    event Approval(
+        address indexed owner,
+        address indexed spender,
+        uint256 amount
+    );
+
+    /// ERRORS ///
+
+    error DToken_UnauthorizedCaller();
+    error DToken_CannotEqualZero();
+    error DToken_ExcessiveValue();
+    error DToken_TransferNotAllowed();
+    error DToken_CashNotAvailable();
+    error DToken_ValidationFailed();
+
+    /// MODIFIERS ///
+
+    modifier onlyDaoPermissions() {
+        require(
+            centralRegistry.hasDaoPermissions(msg.sender),
+            "DToken: UNAUTHORIZED"
+        );
+        _;
+    }
+
+    modifier onlyElevatedPermissions() {
+        require(
+            centralRegistry.hasElevatedPermissions(msg.sender),
+            "DToken: UNAUTHORIZED"
+        );
+        _;
+    }
+
+    modifier interestUpdated() {
+        require(
+            accrualBlockTimestamp == block.timestamp,
+            "DToken: Freshness check failed"
+        );
+        _;
+    }
+
+    /// @param centralRegistry_ The address of Curvances Central Registry
+    /// @param underlying_ The address of the underlying asset
+    /// @param lendtroller_ The address of the Lendtroller
+    /// @param interestRateModel_ The address of the interest rate model
+    constructor(
+        ICentralRegistry centralRegistry_,
+        address underlying_,
+        address lendtroller_,
+        InterestRateModel interestRateModel_
+    ) {
+        // Ensure that lendtroller parameter is a lendtroller
+        if (!ILendtroller(lendtroller_).isLendtroller()) {
+            revert DToken_ValidationFailed();
+        }
+
+        // Set the lendtroller
+        lendtroller = ILendtroller(lendtroller_);
+        emit NewLendtroller(ILendtroller(address(0)), ILendtroller(lendtroller_));
+
+        // Initialize timestamp and borrow index (timestamp mocks depend on lendtroller being set)
+        accrualBlockTimestamp = block.timestamp;
+        borrowIndex = expScale;
+
+        // Ensure that interestRateModel_ parameter is an interest rate model
+        if (!interestRateModel_.isInterestRateModel()) {
+            revert DToken_ValidationFailed();
+        }
+
+        // Set Interest Rate Model
+        interestRateModel = interestRateModel_;
+        emit NewMarketInterestRateModel(
+            InterestRateModel(address(0)),
+            interestRateModel_
+        );
+
+        require(
+            ERC165Checker.supportsInterface(
+                address(centralRegistry_),
+                type(ICentralRegistry).interfaceId
+            ),
+            "DToken: invalid central registry"
+        );
+
+        centralRegistry = centralRegistry_;
+        underlying = underlying_;
+        _name = bytes32(abi.encodePacked("Curvance interest bearing ", IERC20(underlying_).name()));
+        _symbol = bytes32(abi.encodePacked("c", IERC20(underlying_).symbol()));
+
+        // Sanity check underlying so that we know users will not need to mint anywhere close to exchange rate of 1e18
+        require (IERC20(underlying).totalSupply() < type(uint232).max, "DToken: Underlying token assumptions not met");
+
+    }
+
+    /// @notice Used to start a DToken market, executed via lendtroller 
+    /// @dev  this initial mint is a failsafe against the empty market exploit
+    ///       although we protect against it in many ways, better safe than sorry
+    /// @param initializer the account initializing the market 
+    function startMarket(address initializer) external nonReentrant returns (bool) {
+        if (msg.sender != address(lendtroller)) {
+            revert DToken_UnauthorizedCaller();
+        }
+
+        uint256 mintAmount = 42069;
+        uint256 actualMintAmount = doTransferIn(initializer, mintAmount);
+        // We do not need to calculate exchange rate here as we will always be the initial depositer
+        // These values should always be zero but we will add them just incase we are re-initiating a market
+        totalSupply = totalSupply + actualMintAmount;
+        _accountBalance[initializer] = _accountBalance[initializer] + actualMintAmount;
+
+        // emit events on gauge pool
+        GaugePool(gaugePool()).deposit(address(this), initializer, actualMintAmount);
+
+        // We emit a Mint event, and a Transfer event
+        emit Mint(initializer, actualMintAmount, actualMintAmount, initializer);
+        emit Transfer(address(this), initializer, 6942069);
+        return true;
+    }
+
+    /// @notice Transfer `amount` tokens from `msg.sender` to `to`
+    /// @param to The address of the destination account
+    /// @param amount The number of tokens to transfer
+    /// @return Whether or not the transfer succeeded
+    function transfer(
+        address to,
+        uint256 amount
+    ) external nonReentrant returns (bool) {
+        transferTokens(msg.sender, msg.sender, to, amount);
+        return true;
+    }
+
+    /// @notice Transfer `amount` tokens from `from` to `to`
+    /// @param from The address of the source account
+    /// @param to The address of the destination account
+    /// @param amount The number of tokens to transfer
+    /// @return bool true = success
+    function transferFrom(
+        address from,
+        address to,
+        uint256 amount
+    ) external nonReentrant returns (bool) {
+        transferTokens(msg.sender, from, to, amount);
+        return true;
+    }
+
+    /// @notice Sender borrows assets from the protocol to their own address
+    /// @param borrowAmount The amount of the underlying asset to borrow
+    function borrow(uint256 borrowAmount) external nonReentrant {
+        accrueInterest();
+
+        // Reverts if borrow not allowed
+        lendtroller.borrowAllowedWithNotify(address(this), msg.sender, borrowAmount);
+
+        _borrow(payable(msg.sender), borrowAmount, payable(msg.sender));
+    }
+
+    /// @notice Position folding contract will call this function
+    /// @param user The user address
+    /// @param borrowAmount The amount of the underlying asset to borrow
+    function borrowForPositionFolding(
+        address payable user,
+        uint256 borrowAmount,
+        bytes calldata params
+    ) external nonReentrant {
+        if (msg.sender != lendtroller.positionFolding()) {
+            revert DToken_UnauthorizedCaller();
+        }
+
+        accrueInterest();
+        // Record that the user borrowed before everything else is updated
+        lendtroller.notifyAccountBorrow(user);
+
+        _borrow(user, borrowAmount, payable(msg.sender));
+
+        IPositionFolding(msg.sender).onBorrow(
+            address(this),
+            user,
+            borrowAmount,
+            params
+        );
+
+        // Fail if position is not allowed, after position folding has re-invested
+        lendtroller.borrowAllowed(address(this), user, 0);
+    }
+
+    /// @notice Sender repays their own borrow
+    /// @param repayAmount The amount to repay, or 0 for the full outstanding amount
+    function repay(uint256 repayAmount) external nonReentrant {
+        accrueInterest();
+
+        _repay(msg.sender, msg.sender, repayAmount);
+    }
+
+    function repayForPositionFolding(
+        address user,
+        uint256 repayAmount
+    ) external nonReentrant {
+        if (msg.sender != lendtroller.positionFolding()) {
+            revert DToken_UnauthorizedCaller();
+        }
+
+        accrueInterest();
+
+        _repay(msg.sender, user, repayAmount);
+    }
+
+    /// @notice Allows liquidation of a borrower's collateral,
+    ///         Transferring the liquidated collateral to the liquidator
+    /// @param borrower The address of the borrower to be liquidated
+    /// @param repayAmount The amount of underlying asset the liquidator wishes to repay
+    /// @param mTokenCollateral The market in which to seize collateral from the borrower
+    function liquidateUser(
+        address borrower,
+        uint256 repayAmount,
+        IMToken mTokenCollateral
+    ) external nonReentrant {
+        accrueInterest();
+
+        _liquidateUser(msg.sender, borrower, repayAmount, mTokenCollateral);
+    }
+
+    /// @notice Sender redeems dTokens in exchange for the underlying asset
+    /// @dev Accrues interest whether or not the operation succeeds, unless reverted
+    /// @param tokensToRedeem The number of dTokens to redeem into underlying
+    function redeem(uint256 tokensToRedeem) external nonReentrant {
+        accrueInterest();
+        _redeem(payable(msg.sender), tokensToRedeem, (exchangeRateStored() * tokensToRedeem) / expScale, payable(msg.sender));
+    }
+
+    /// @notice Sender redeems dTokens in exchange for a specified amount of underlying asset
+    /// @dev Accrues interest whether or not the operation succeeds, unless reverted
+    /// @param redeemAmount The amount of underlying to redeem
+    function redeemUnderlying(uint256 redeemAmount) external nonReentrant {
+        accrueInterest();
+
+        uint256 tokensToRedeem = (redeemAmount * expScale) / exchangeRateStored();
+
+        // Fail if redeem not allowed
+        lendtroller.redeemAllowed(address(this), msg.sender, tokensToRedeem);
+
+        _redeem(payable(msg.sender), tokensToRedeem, redeemAmount, payable(msg.sender));
+    }
+
+    /// @notice Helper function for Position Folding contract to redeem underlying tokens
+    /// @param user The user address
+    /// @param tokensToRedeem The amount of the underlying asset to redeem
+    function redeemUnderlyingForPositionFolding(
+        address payable user,
+        uint256 tokensToRedeem,
+        bytes calldata params
+    ) external nonReentrant {
+        if (msg.sender != lendtroller.positionFolding()) {
+            revert DToken_UnauthorizedCaller();
+        }
+
+        accrueInterest();
+
+        _redeem(user, (tokensToRedeem * expScale) / exchangeRateStored(), tokensToRedeem, payable(msg.sender));
+
+        IPositionFolding(msg.sender).onRedeem(
+            address(this),
+            user,
+            tokensToRedeem,
+            params
+        );
+
+        // Fail if redeem not allowed, position folding has re-invested
+        lendtroller.redeemAllowed(address(this), user, 0);
+    }
+
+    /// @notice Sender supplies assets into the market and receives dTokens in exchange
+    /// @dev Accrues interest whether or not the operation succeeds, unless reverted
+    /// @param mintAmount The amount of the underlying asset to supply
+    /// @return bool true=success
+    function mint(uint256 mintAmount) external nonReentrant returns (bool) {
+        accrueInterest();
+
+        _mint(msg.sender, msg.sender, mintAmount);
+        return true;
+    }
+
+    /// @notice Sender supplies assets into the market and receives dTokens in exchange
+    /// @dev Accrues interest whether or not the operation succeeds, unless reverted
+    /// @param recipient The recipient address
+    /// @param mintAmount The amount of the underlying asset to supply
+    /// @return bool true=success
+    function mintFor(
+        uint256 mintAmount,
+        address recipient
+    ) external nonReentrant returns (bool) {
+        accrueInterest();
+
+        _mint(msg.sender, recipient, mintAmount);
+        return true;
+    }
+
+    /// @notice Adds reserves by transferring from Curvance DAO to the market and depositing to the gauge
+    /// @param addAmount The amount of underlying token to add as reserves
+    function depositReserves(uint256 addAmount) external nonReentrant onlyDaoPermissions {
+        accrueInterest();
+
+        // On success, the market will deposit `addAmount` to the market adding more cash
+        totalReserves = totalReserves + doTransferIn(msg.sender, addAmount);
+        // Query current DAO operating address
+        address daoAddress = centralRegistry.daoAddress();
+        // Deposit new reserves into gauge
+        GaugePool(gaugePool()).deposit(address(this), daoAddress, addAmount);
+
+        emit ReservesAdded(daoAddress, addAmount, totalReserves);
+    }
+
+    /// @notice Reduces reserves by withdrawing from the gauge and transferring to Curvance DAO
+    /// @dev If daoAddress is going to be moved all reserves should be withdrawn first
+    /// @param reduceAmount Amount of reserves to withdraw
+    function withdrawReserves(
+        uint256 reduceAmount
+    ) external nonReentrant onlyDaoPermissions {
+        accrueInterest();
+
+        // Make sure we have enough cash to cover withdrawal
+        if (getCash() < reduceAmount) {
+            revert DToken_CashNotAvailable();
+        }
+
+        // Need underflow check to check if we have sufficient totalReserves
+        totalReserves = totalReserves - reduceAmount;
+
+        // Query current DAO operating address
+        address daoAddress = centralRegistry.daoAddress();
+        // Withdraw reserves from gauge
+        GaugePool(gaugePool()).withdraw(address(this), daoAddress, reduceAmount);
+
+        // doTransferOut reverts if anything goes wrong
+        doTransferOut(daoAddress, reduceAmount);
+
+        emit ReservesReduced(daoAddress, reduceAmount, totalReserves);
+    }
+
+    /// @dev Sets `amount` as the allowance of `spender` over the caller's tokens.
+    ///
+    /// Emits a {Approval} event.
+    function approve(
+        address spender,
+        uint256 amount
+    ) external returns (bool) {
+
+        transferAllowances[msg.sender][spender] = amount;
+
+        emit Approval(msg.sender, spender, amount);
+
+        return true;
+    }
+
+    /// @dev Returns the amount of tokens that `spender` can spend on behalf of `owner`.
+    function allowance(
+        address owner,
+        address spender
+    ) external view returns (uint256) {
+        return transferAllowances[owner][spender];
+    }
+
+    /// @notice Reserve fee is in basis point form
+    /// @dev Returns the protocols current interest rate fee to fill reserves
+    function reserveFee() public view returns (uint256) {
+        return centralRegistry.protocolInterestRateFee();
+    }
+
+    /// Admin Functions
+
+    /// @notice Rescue any token sent by mistake
+    /// @param token The token to rescue.
+    /// @param amount The amount of tokens to rescue.
+    function rescueToken(
+        address token,
+        uint256 amount
+    ) external onlyDaoPermissions {
+        address daoOperator = centralRegistry.daoAddress();
+
+        if (token == address(0)) {
+            require(
+                address(this).balance >= amount,
+                "DToken: insufficient balance"
+            );
+            (bool success, ) = payable(daoOperator).call{ value: amount }("");
+            require(success, "DToken: !successful");
+        } else {
+            require(token != underlying, "DToken: cannot withdraw underlying");
+            require(
+                IERC20(token).balanceOf(address(this)) >= amount,
+                "DToken: insufficient balance"
+            );
+            SafeTransferLib.safeTransfer(token, daoOperator, amount);
+        }
+    }
+
+    /// @notice Sets a new lendtroller for the market
+    /// @dev Admin function to set a new lendtroller
+    /// @param newLendtroller New lendtroller address
+    function setLendtroller(
+        ILendtroller newLendtroller
+    ) external onlyElevatedPermissions {
+        // Ensure we are switching to an actual lendtroller
+        if (!newLendtroller.isLendtroller()) {
+            revert DToken_ValidationFailed();
+        }
+
+        // Cache the current lendtroller to save gas
+        ILendtroller oldLendtroller = lendtroller;
+
+        // Set new lendtroller
+        lendtroller = newLendtroller;
+
+        emit NewLendtroller(oldLendtroller, newLendtroller);
+    }
+
+    /// @notice accrues interest and updates the interest rate model
+    /// @dev Admin function to accrue interest and update the interest rate model
+    /// @param newInterestRateModel the new interest rate model to use
+    function setInterestRateModel(
+        InterestRateModel newInterestRateModel
+    ) external onlyElevatedPermissions {
+        accrueInterest();
+
+        // Ensure we are switching to an actual Interest Rate Model
+        if (!newInterestRateModel.isInterestRateModel()) {
+            revert DToken_ValidationFailed();
+        }
+        
+        // Cache the current interest rate model to save gas
+        InterestRateModel oldInterestRateModel = interestRateModel;
+
+        // Set new interest rate model
+        interestRateModel = newInterestRateModel;
+
+        emit NewMarketInterestRateModel(
+            oldInterestRateModel,
+            newInterestRateModel
+        );
+    }
+
+    /// @notice Get the underlying balance of the `account`
+    /// @dev This also accrues interest in a transaction
+    /// @param account The address of the account to query
+    /// @return The amount of underlying owned by `account`
+    function balanceOfUnderlying(address account) external returns (uint256) {
+        return ((exchangeRateCurrent() * balanceOf(account)) / expScale);
+    }
+
+    /// @notice Get a snapshot of the account's balances, and the cached exchange rate
+    /// @dev This is used by lendtroller to more efficiently perform liquidity checks
+    /// @param account Address of the account to snapshot
+    /// @return tokenBalance
+    /// @return borrowBalance
+    /// @return exchangeRate scaled 1e18
+    function getAccountSnapshot(
+        address account
+    ) external view returns (uint256, uint256, uint256) {
+        return (
+            balanceOf(account),
+            borrowBalanceStored(account),
+            exchangeRateStored()
+        );
+    }
+
+    /// @notice Get a snapshot of the dToken and `account` data
+    /// @dev This is used by lendtroller to more efficiently perform liquidity checks
+    /// @param account Address of the account to snapshot
+    function getAccountSnapshotPacked(
+        address account
+    ) external view returns (accountSnapshot memory) {
+        return (accountSnapshot({
+            asset: IMToken(address(this)),
+            tokenType: 0,
+            mTokenBalance: balanceOf(account), 
+            borrowBalance: borrowBalanceStored(account), 
+            exchangeRateScaled: exchangeRateStored()}));
+    }
+
+    /// @notice Returns the current per-second borrow interest rate for this dToken
+    /// @return The borrow interest rate per second, scaled by 1e18
+    function borrowRatePerSecond() external view returns (uint256) {
+        return
+            interestRateModel.getBorrowRate(
+                getCash(),
+                totalBorrows,
+                totalReserves
+            );
+    }
+
+    /// @notice Returns the current per-second supply interest rate for this dToken
+    /// @return The supply interest rate per second, scaled by 1e18
+    function supplyRatePerSecond() external view returns (uint256) {
+        return
+            interestRateModel.getSupplyRate(
+                getCash(),
+                totalBorrows,
+                totalReserves,
+                reserveFee()
+            );
+    }
+
+    /// @notice Returns the current total borrows plus accrued interest
+    /// @return The total borrows with interest
+    function totalBorrowsCurrent() external nonReentrant returns (uint256) {
+        accrueInterest();
+        return totalBorrows;
+    }
+
+    /// @notice Accrue interest to updated borrowIndex
+    ///  and then calculate account's borrow balance using the updated borrowIndex
+    /// @param account The address whose balance should be calculated after updating borrowIndex
+    /// @return The calculated balance
+    function borrowBalanceCurrent(
+        address account
+    ) external nonReentrant returns (uint256) {
+        accrueInterest();
+        return borrowBalanceStored(account);
+    }
+
+    /// @notice Get the token balance of the `account`
+    /// @param account The address of the account to query
+    /// @return balance The number of tokens owned by `account`
+    // @dev Returns the balance of tokens for `account`
+    function balanceOf(address account) public view returns (uint256) {
+        return _accountBalance[account];
+    }
+
+    /// @notice Return the borrow balance of account based on stored data
+    /// @param account The address whose balance should be calculated
+    /// @return The calculated balance
+    function borrowBalanceStored(
+        address account
+    ) public view returns (uint256) {
+        // Cache borrow data to save gas
+        BorrowSnapshot storage borrowSnapshot = accountBorrows[account];
+
+        // If borrowBalance = 0 then borrowIndex is likely also 0
+        if (borrowSnapshot.principal == 0) {
+            return 0;
+        }
+
+        // Calculate new borrow balance using the interest index:
+        // borrowBalanceStored = borrower.principal * DToken.borrowIndex / borrower.interestIndex
+        return (borrowSnapshot.principal * borrowIndex) / borrowSnapshot.interestIndex;
+    }
+
+    /// @notice Returns the name of the token
+    function name() public view returns (string memory) {
+        return string(abi.encodePacked(_name));
+    }
+
+    /// @notice Returns the symbol of the token
+    function symbol() public view returns (string memory) {
+        return string(abi.encodePacked(_symbol));
+    }
+
+    /// @notice Returns the decimals of the token
+    /// @dev We pull directly from underlying incase its a proxy contract 
+    ///      and changes decimals on us
+    function decimals() public view returns (uint8) {
+        return IERC20(underlying).decimals();
+    }
+
+    /// @notice Gets balance of this contract in terms of the underlying
+    /// @dev This excludes changes in underlying token balance by the current transaction, if any
+    /// @return The quantity of underlying tokens owned by this contract
+    function getCash() public view returns (uint256) {
+        return IERC20(underlying).balanceOf(address(this));
+    }
+
+    /// @notice Returns the type of Curvance token, 1 = Collateral, 0 = Debt
+    function tokenType() public pure returns (uint256) {
+        return 0;
+    }
+
+    /// @notice Returns gauge pool contract address
+    /// @return gaugePool the gauge controller contract address
+    function gaugePool() public view returns (address) {
+        return lendtroller.gaugePool();
+    }
+
+    /// @notice Accrue interest then return the up-to-date exchange rate
+    /// @return Calculated exchange rate scaled by 1e18
+    function exchangeRateCurrent() public nonReentrant returns (uint256) {
+        accrueInterest();
+        return exchangeRateStored();
+    }
+
+    /// @notice Calculates the exchange rate from the underlying to the dToken
+    /// @dev This function does not accrue interest before calculating the exchange rate
+    /// @return Calculated exchange rate scaled by 1e18
+    function exchangeRateStored() public view returns (uint256) {
+        // We do not need to check for totalSupply = 0,
+        // when we list a market we mint a small amount ourselves
+        // exchangeRate = (totalCash + totalBorrows - totalReserves) / totalSupply
+        return ((getCash() + totalBorrows - totalReserves) * expScale) / totalSupply;
+    }
+
+    /// @inheritdoc ERC165
+    function supportsInterface(
+        bytes4 interfaceId
+    ) public view override returns (bool) {
+        return
+            interfaceId == type(IMToken).interfaceId ||
+            super.supportsInterface(interfaceId);
+    }
+
+    /// @notice Applies accrued interest to total borrows and reserves
+    /// @dev This calculates interest accrued from the last checkpointed second
+    ///   up to the current second and writes new checkpoint to storage.
+    function accrueInterest() public {
+        // Pull last accrual timestamp from storage
+        uint256 accrualBlockTimestampPrior = accrualBlockTimestamp;
+
+        // If we are up to date there is no reason to continue
+        if (accrualBlockTimestampPrior == block.timestamp) {
+            return;
+        }
+
+        // Cache current values to save gas
+        uint256 cashPrior = getCash();
+        uint256 borrowsPrior = totalBorrows;
+        uint256 reservesPrior = totalReserves;
+        uint256 borrowIndexPrior = borrowIndex;
+
+        // Calculate the current borrow interest rate
+        uint256 borrowRateScaled = interestRateModel.getBorrowRate(
+            cashPrior,
+            borrowsPrior,
+            reservesPrior
+        );
+
+        // Calculate the interest accumulated into borrows and reserves and the new index:
+        // simpleInterestFactor = borrowRate * (block.timestamp - accrualBlockTimestampPrior)
+        // interestAccumulated = simpleInterestFactor * totalBorrows
+        // totalBorrowsNew = interestAccumulated + totalBorrows
+        // borrowIndexNew = simpleInterestFactor * borrowIndex + borrowIndex
+
+        uint256 simpleInterestFactor = borrowRateScaled *
+            (block.timestamp - accrualBlockTimestampPrior);
+        uint256 interestAccumulated = (simpleInterestFactor * borrowsPrior) /
+            expScale;
+        uint256 totalBorrowsNew = interestAccumulated + borrowsPrior;
+        uint256 borrowIndexNew = ((simpleInterestFactor * borrowIndexPrior) /
+            expScale) + borrowIndexPrior;
+
+        // Update storage data
+        accrualBlockTimestamp = block.timestamp;
+        borrowIndex = borrowIndexNew;
+        totalBorrows = totalBorrowsNew;
+        // totalReservesNew = interestAccumulated * reserveFactor + totalReserves
+        totalReserves = ((reserveFee() *
+            interestAccumulated) / expScale) + reservesPrior;
+
+        // We emit an AccrueInterest event
+        emit AccrueInterest(
+            cashPrior,
+            interestAccumulated,
+            borrowIndexNew,
+            totalBorrowsNew
+        );
+    }
+
+    /// @notice Transfer `tokens` tokens from `from` to `to` by `spender` internally
+    /// @dev Called by both `transfer` and `transferFrom` internally
+    /// @param spender The address of the account performing the transfer
+    /// @param from The address of the source account
+    /// @param to The address of the destination account
+    /// @param tokens The number of tokens to transfer
+    function transferTokens(
+        address spender,
+        address from,
+        address to,
+        uint256 tokens
+    ) internal {
+        
+        // Do not allow self-transfers
+        if (from == to) {
+            revert DToken_TransferNotAllowed();
+        }
+
+        // Fails if transfer not allowed
+        lendtroller.transferAllowed(address(this), from, to, tokens);
+
+        // Get the allowance, if the spender is not the `from` address
+        if (spender != from) {
+            // Validate that spender has enough allowance for the transfer with underflow check
+            transferAllowances[from][spender] = transferAllowances[from][spender] - tokens;
+        }
+
+        // Update token balances 
+        _accountBalance[from] = _accountBalance[from] - tokens;
+        /// We know that from balance wont overflow due to totalSupply check in constructor and underflow check above
+        unchecked {
+            _accountBalance[to] = _accountBalance[to] + tokens;
+        }
+
+        // emit events on gauge pool
+        address _gaugePool = gaugePool();
+        GaugePool(_gaugePool).withdraw(address(this), from, tokens);
+        GaugePool(_gaugePool).deposit(address(this), to, tokens);
+
+        // We emit a Transfer event
+        emit Transfer(from, to, tokens);
+    }
+
+    /// @notice User supplies assets into the market and receives dTokens in exchange
+    /// @dev Assumes interest has already been accrued up to the current timestamp
+    /// @param user The address of the account which is supplying the assets
+    /// @param recipient The address of the account which will receive dToken
+    /// @param mintAmount The amount of the underlying asset to supply
+    function _mint(
+        address user,
+        address recipient,
+        uint256 mintAmount   
+    ) internal {
+        // Fail if mint not allowed
+        lendtroller.mintAllowed(address(this), recipient);
+
+        // The function returns the amount actually transferred, in case of a fee
+        // On success, the dToken holds an additional `actualMintAmount` of cash
+        uint256 actualMintAmount = doTransferIn(user, mintAmount);
+
+        // We get the current exchange rate and calculate the number of dTokens to be minted:
+        //  mintTokens = actualMintAmount / exchangeRate
+        uint256 mintTokens = (actualMintAmount * expScale) / exchangeRateStored();
+        unchecked {
+            totalSupply = totalSupply + mintTokens;
+            /// Calculate their new balance
+            _accountBalance[recipient] = _accountBalance[recipient] + mintTokens;
+        }
+        
+        // emit events on gauge pool
+        GaugePool(gaugePool()).deposit(address(this), recipient, mintTokens);
+
+        // We emit a Mint event, and a Transfer event
+        emit Mint(user, actualMintAmount, mintTokens, recipient);
+        emit Transfer(address(this), recipient, mintTokens);
+    }
+
+    /// @notice User redeems dTokens in exchange for the underlying asset
+    /// @dev Assumes interest has already been accrued up to the current timestamp
+    /// @param redeemer The address of the account which is redeeming the tokens
+    /// @param redeemTokens The number of dTokens to redeem into underlying
+    /// @param redeemAmount The number of underlying tokens to receive from redeeming dTokens
+    /// @param recipient The recipient address
+    function _redeem(
+        address payable redeemer,
+        uint256 redeemTokens,
+        uint256 redeemAmount,
+        address payable recipient
+    ) internal {
+
+        // Check if we have enough cash to support the redeem
+        if (getCash() < redeemAmount) {
+            revert DToken_CashNotAvailable();
+        }
+
+        // Validate redemption parameters
+        if (redeemTokens == 0 && redeemAmount > 0) {
+            revert DToken_CannotEqualZero();
+        }
+
+        _accountBalance[redeemer] = _accountBalance[redeemer] - redeemTokens;
+        // We have user underflow check above so we do not need a redundant check here
+        unchecked {
+            totalSupply = totalSupply - redeemTokens;
+        }
+
+        // emit events on gauge pool
+        GaugePool(gaugePool()).withdraw(address(this), redeemer, redeemTokens);
+
+        // We invoke doTransferOut for the redeemer and the redeemAmount.
+        // On success, the dToken has redeemAmount less of cash.
+        doTransferOut(recipient, redeemAmount);
+
+        // We emit a Transfer event, and a Redeem event
+        emit Transfer(redeemer, address(this), redeemTokens);
+        emit Redeem(redeemer, redeemAmount, redeemTokens);
+
+        
+    }
+
+    /// @notice Users borrow assets from the protocol to their own address
+    /// @param borrowAmount The amount of the underlying asset to borrow
+    function _borrow(
+        address borrower,
+        uint256 borrowAmount,
+        address payable recipient
+    ) internal {
+        // Check if we have enough cash to support the borrow
+        if (getCash() < borrowAmount) {
+            revert DToken_CashNotAvailable();
+        }
+
+        // We calculate the new borrower and total borrow balances, failing on overflow:
+        accountBorrows[borrower].principal =
+            borrowBalanceStored(borrower) +
+            borrowAmount;
+        accountBorrows[borrower].interestIndex = borrowIndex;
+        totalBorrows = totalBorrows + borrowAmount;
+
+        // doTransferOut reverts if anything goes wrong, since we can't be sure if side effects occurred.
+        doTransferOut(recipient, borrowAmount);
+
+        // We emit a Borrow event
+        emit Borrow(borrower, borrowAmount);
+    }
+
+    /// @notice Allows a payer to repay a loan on behalf of the borrower, usually themselves
+    /// @dev First validates that the payer is allowed to repay the loan, then repays
+    ///      the loan by transferring in the repay amount. Emits a repay event on
+    ///      successful repayment.
+    /// @param payer The address paying off the borrow
+    /// @param borrower The account with the debt being paid off
+    /// @param repayAmount The amount the payer wishes to repay, or 0 for the full outstanding amount
+    /// @return actualRepayAmount The actual amount repaid
+    function _repay(
+        address payer,
+        address borrower,
+        uint256 repayAmount
+    ) internal returns (uint256) {
+        // Validate that the payer is allowed to repay the loan
+        lendtroller.repayAllowed(address(this), borrower);
+
+        // Cache how much the borrower has to save gas
+        uint256 accountBorrowsPrev = borrowBalanceStored(borrower);
+
+        // If repayAmount == uint max, repayAmount = accountBorrows
+        uint256 repayAmountFinal = repayAmount == 0
+            ? accountBorrowsPrev
+            : repayAmount;
+
+        // We call doTransferIn for the payer and the repayAmount
+        // Note: On success, the dToken holds an additional repayAmount of cash.
+        //       it returns the amount actually transferred, in case of a fee.
+        uint256 actualRepayAmount = doTransferIn(payer, repayAmountFinal);
+
+        // We calculate the new borrower and total borrow balances, failing on underflow:
+        accountBorrows[borrower].principal =
+            accountBorrowsPrev -
+            actualRepayAmount;
+        accountBorrows[borrower].interestIndex = borrowIndex;
+        totalBorrows -= actualRepayAmount;
+
+        // We emit a Repay event
+        emit Repay(payer, borrower, actualRepayAmount);
+
+        return actualRepayAmount;
+    }
+
+    /// @notice The liquidator liquidates the borrowers collateral.
+    ///  The collateral seized is transferred to the liquidator.
+    /// @param borrower The borrower of this dToken to be liquidated
+    /// @param liquidator The address repaying the borrow and seizing collateral
+    /// @param mTokenCollateral The market in which to seize collateral from the borrower
+    /// @param repayAmount The amount of the underlying borrowed asset to repay
+    function _liquidateUser(
+        address liquidator,
+        address borrower,
+        uint256 repayAmount,
+        IMToken mTokenCollateral
+    ) internal {
+        // Fail if borrower = liquidator
+        assembly {
+            if eq(borrower, liquidator){
+                // revert with DToken_UnauthorizedCaller()
+                mstore(0x00, 0xefeae624)
+                revert(0x1c, 0x04)
+            }
+        }
+
+        /// The MToken must be a collateral token E.G. tokenType == 1
+        if (mTokenCollateral.tokenType() == 0) {
+            revert DToken_ValidationFailed();
+        }
+
+        // Fail if liquidate not allowed,
+        // trying to pay down too much with excessive repayAmount will revert here
+        lendtroller.liquidateUserAllowed(
+            address(this),
+            address(mTokenCollateral),
+            borrower,
+            repayAmount
+        );
+
+        // Fail if repay fails
+        uint256 actualRepayAmount = _repay(liquidator, borrower, repayAmount);
+
+        // We calculate the number of collateral tokens that will be seized
+        uint256 seizeTokens = lendtroller.liquidateCalculateSeizeTokens(
+            address(this),
+            address(mTokenCollateral),
+            actualRepayAmount
+        );
+
+        // Revert if borrower collateral token balance < seizeTokens
+        if (mTokenCollateral.balanceOf(borrower) < seizeTokens) {
+            revert DToken_ExcessiveValue();
+        }
+
+        // We check above that the mToken must be a collateral token,
+        // so we cant be seizing this mToken as it is a debt token,
+        // so there is no reEntry risk
+        mTokenCollateral.seize(liquidator, borrower, seizeTokens);
+
+        // We emit a Liquidated event
+        emit Liquidated(
+            liquidator,
+            borrower,
+            actualRepayAmount,
+            address(mTokenCollateral),
+            seizeTokens
+        );
+    }
+
+    /// @notice Handles incoming token transfers and notifies the amount received
+    /// @dev This function uses the SafeTransferLib to safely perform the transfer. It doesn't support tokens with a transfer tax.
+    /// @param from Address of the sender of the tokens
+    /// @param amount Amount of tokens to transfer in
+    /// @return Returns the amount transferred
+    function doTransferIn(
+        address from,
+        uint256 amount
+    ) internal returns (uint256) {
+        /// SafeTransferLib will handle reversion from insufficient balance or allowance
+        /// Note this will not support tokens with a transfer tax, which should not exist on a underlying asset anyway
+        SafeTransferLib.safeTransferFrom(
+            underlying,
+            from,
+            address(this),
+            amount
+        );
+
+        return amount;
+    }
+
+    /// @notice Handles outgoing token transfers
+    /// @dev This function uses the SafeTransferLib to safely perform the transfer.
+    /// @param to Address receiving the token transfer
+    /// @param amount Amount of tokens to transfer out
+    function doTransferOut(address to, uint256 amount) internal {
+        /// SafeTransferLib will handle reversion from insufficient cash held
+        SafeTransferLib.safeTransfer(
+            underlying,
+            to,
+            amount
+        );
+    }
+}