--- conflicted
+++ resolved
@@ -1,935 +1,915 @@
-// SPDX-License-Identifier: MIT
-pragma solidity ^0.8.17;
-
-import { Delegable } from "contracts/libraries/Delegable.sol";
-import { WAD } from "contracts/libraries/Constants.sol";
-import { ERC4626, SafeTransferLib } from "contracts/libraries/ERC4626.sol";
-import { FixedPointMathLib } from "contracts/libraries/FixedPointMathLib.sol";
-import { ReentrancyGuard } from "contracts/libraries/ReentrancyGuard.sol";
-import { ERC165Checker } from "contracts/libraries/external/ERC165Checker.sol";
-
-import { IERC20 } from "contracts/interfaces/IERC20.sol";
-import { IGaugePool } from "contracts/interfaces/IGaugePool.sol";
-import { IMarketManager } from "contracts/interfaces/market/IMarketManager.sol";
-import { ICentralRegistry } from "contracts/interfaces/ICentralRegistry.sol";
-import { IMToken, AccountSnapshot } from "contracts/interfaces/market/IMToken.sol";
-
-/// @notice Vault Positions must have all assets ready for withdraw,
-///         IE assets can NOT be locked.
-///         This way assets can be easily liquidated when loans default.
-/// @dev Curvance's cTokens are ERC4626 compliant. However, they follow their
-///      own design flow modifying underlying mechanisms such as totalAssets
-///      following a vesting mechanism in compounding vaults but a direct
-///      conversion in basic or "primitive" vaults.
-///
-///      The "cToken" employs two different methods of engaging with the
-///      Curvance protocol. Users can deposit an unlimited amount of assets,
-///      which may or may not benefit from some form of auto compounded yield.
-///
-///      Users can at any time, choose to "post" their cTokens as collateral
-///      inside the Curvance Protocol, unlocking their ability to borrow
-///      against these assets. Posting collateral carries restrictions,
-///      not all assets inside Curvance can be collateralized, and if they
-///      can, they have a "Collateral Cap" which restricts the total amount of
-///      exogeneous risk introduced by each asset into the system.
-///      Rehypothecation of collateral assets has also been removed from the
-///      system, reducing the likelihood of introducing systematic risk to the
-///      broad DeFi landscape.
-///
-///      These caps can be updated as needed by the DAO and should be
-///      configured based on "sticky" onchain liquidity in the corresponding
-///      asset. 
-///      The vaults have the ability to have their compounding, minting,
-///      or redemption functionality paused. Modifying the maximum mint,
-///      deposit, withdrawal, or redemptions possible.
-///     
-///      "Safe" versions of functions have been added that introduce
-///      additional reentry and update protection logic to minimize risks
-///      when integrating Curvance into external protocols.
-///
-abstract contract CTokenBase is ERC4626, Delegable, ReentrancyGuard {
-    /// CONSTANTS ///
-
-    /// @dev `bytes4(keccak256(bytes("CTokenBase__Unauthorized()")))`
-    uint256 internal constant _UNAUTHORIZED_SELECTOR = 0xbf98a75b;
-    /// @dev `keccak256(bytes("Deposit(address,address,uint256,uint256)"))`.
-    uint256 internal constant _DEPOSIT_EVENT_SIGNATURE =
-        0xdcbc1c05240f31ff3ad067ef1ee35ce4997762752e3a095284754544f4c709d7;
-    /// @dev `keccak256(bytes("Withdraw(address,address,address,uint256,uint256)"))`.
-    uint256 internal constant _WITHDRAW_EVENT_SIGNATURE =
-        0xfbde797d201c681b91056529119e0b02407c7bb96a4a2c75c01fc9667232c8db;
-    /// @dev `keccak256(bytes("Transfer(address,address,uint256)"))`.
-    uint256 internal constant _TRANSFER_EVENT_SIGNATURE =
-        0xddf252ad1be2c89b69c2b068fc378daa952ba7f163c4a11628f55a4df523b3ef;
-    /// @dev The balance slot of `owner` is given by:
-    /// ```
-    ///     mstore(0x0c, _BALANCE_SLOT_SEED)
-    ///     mstore(0x00, owner)
-    ///     let balanceSlot := keccak256(0x0c, 0x20)
-    /// ```
-    uint256 internal constant _BALANCE_SLOT_SEED = 0x87a211a2;
-
-    /// @notice Address of the Market Manager linked to this contract.
-    IMarketManager public immutable marketManager;
-
-    /// @notice Underlying asset for the CToken.
-    IERC20 internal immutable _asset;
-    /// @notice CToken decimals.
-    uint8 internal immutable _decimals;
-
-    /// STORAGE ///
-
-    /// @notice Token name metadata.
-    string internal _name;
-    /// @notice Token symbol metadata.
-    string internal _symbol;
-    /// @notice Total CToken underlying token assets, minus pending vesting.
-    uint256 internal _totalAssets;
-
-    /// ERRORS ///
-
-    error CTokenBase__Unauthorized();
-    error CTokenBase__InvalidCentralRegistry();
-    error CTokenBase__InvalidMarketManager();
-    error CTokenBase__UnderlyingAssetTotalSupplyExceedsMaximum();
-
-    /// CONSTRUCTOR ///
-
-    constructor(
-        ICentralRegistry centralRegistry_,
-        IERC20 asset_,
-        address MarketManager_
-    ) Delegable(centralRegistry_) {
-        _asset = asset_;
-        _name = string.concat("Curvance collateralized ", asset_.name());
-        _symbol = string.concat("c", asset_.symbol());
-        _decimals = asset_.decimals();
-
-        if (
-            !ERC165Checker.supportsInterface(
-                address(centralRegistry_),
-                type(ICentralRegistry).interfaceId
-            )
-        ) {
-            revert CTokenBase__InvalidCentralRegistry();
-        }
-
-        // Ensure that marketManager parameter is a marketManager.
-        if (!centralRegistry.isMarketManager(MarketManager_)) {
-            revert CTokenBase__InvalidMarketManager();
-        }
-
-        // Set `marketManager`.
-        marketManager = IMarketManager(MarketManager_);
-
-        // Sanity check underlying so that we know users will not need to
-        // mint anywhere close to exchange rate, in `WAD`.
-        if (asset_.totalSupply() >= type(uint232).max) {
-            revert CTokenBase__UnderlyingAssetTotalSupplyExceedsMaximum();
-        }
-    }
-
-    /// EXTERNAL FUNCTIONS ///
-
-    /// @notice Caller deposits assets into the market, `receiver` receives
-    ///         shares, and turns on collateralization of the assets.
-    /// @dev The caller must be depositing for themselves, or be managing
-    ///      their position through the position folding contract.
-    ///      If the caller is not approved to collateralize the function will
-    ///      simply deposit assets on behalf of `receiver`.
-    /// @param assets The amount of the underlying assets to deposit.
-    /// @param receiver The account that should receive the cToken shares.
-    /// @return shares The amount of cToken shares received by `receiver`.
-    function depositAsCollateral(
-        uint256 assets,
-        address receiver
-    ) external nonReentrant returns (uint256 shares) {
-        shares = _deposit(assets, receiver);
-
-        if (
-            msg.sender == receiver ||
-            msg.sender == marketManager.positionFolding()
-            ) {
-            marketManager.postCollateral(receiver, address(this), shares);
-        }
-    }
-
-    /// @notice Caller deposits assets into the market, `receivier` receives
-    ///         shares, and turns on collateralization of the assets.
-    /// @dev Requires that `receiver` approves the caller prior to
-    ///      collateralize on their behalf.
-    ///      NOTE: Be careful who you approve here!
-    ///      They can delay redemption of assets through repeated
-    ///      collateralization preventing withdrawal.
-    ///      If the caller is not approved to collateralize the function will
-    ///      simply deposit assets on behalf of `receiver`.
-    /// @param assets The amount of the underlying assets to deposit.
-    /// @param receiver The account that should receive the cToken shares.
-    /// @return shares The amount of cToken shares received by `receiver`.
-    function depositAsCollateralFor(
-        uint256 assets,
-        address receiver
-    ) external nonReentrant returns (uint256 shares) {
-        shares = _deposit(assets, receiver);
-
-        if (_checkIsDelegate(receiver, msg.sender)) {
-            marketManager.postCollateral(receiver, address(this), shares);
-        }
-    }
-
-    /// @notice Caller withdraws assets from the market and burns their shares.
-    /// @dev Forces collateral to be withdrawn from `owner` collateralPosted.
-    /// @param assets The amount of the underlying assets to withdraw.
-    /// @param receiver The account that should receive the assets.
-    /// @param owner The account that will burn their shares to withdraw assets.
-    /// @return shares the amount of cToken shares redeemed by `owner`.
-    function withdrawCollateral(
-        uint256 assets,
-        address receiver,
-        address owner
-    ) external nonReentrant returns (uint256 shares) {
-        shares = _withdraw(assets, receiver, owner, true);
-    }
-
-    /// @notice Caller withdraws assets from the market and burns their shares.
-    /// @dev Forces collateral to be withdrawn from `owner` collateralPosted.
-    /// @param shares The amount of shares to redeemed.
-    /// @param receiver The account that should receive the assets.
-    /// @param owner The account that will burn their shares to withdraw assets.
-    /// @return assets the amount of assets redeemed by `owner`.
-    function redeemCollateral(
-        uint256 shares,
-        address receiver,
-        address owner
-    ) external nonReentrant returns (uint256 assets) {
-        assets = _redeem(shares, receiver, owner, true);
-    }
-
-    /// @notice Returns the underlying balance of the `account`, safely.
-    /// @param account The address of the account to query.
-    /// @return The amount of underlying owned by `account`.
-    function balanceOfUnderlyingSafe(
-        address account
-    ) external view returns (uint256) {
-        return ((convertToAssetsSafe(WAD) * balanceOf(account)) / WAD);
-    }
-
-    /// @notice Returns the underlying balance of the `account`.
-    /// @param account The address of the account to query.
-    /// @return The amount of underlying owned by `account`.
-    function balanceOfUnderlying(
-        address account
-    ) external view returns (uint256) {
-        return ((convertToAssets(WAD) * balanceOf(account)) / WAD);
-    }
-
-    /// @notice Returns share -> asset exchange rate, in `WAD`, safely.
-    /// @dev Oracle router calculates cToken value from this exchange rate.
-    function exchangeRateSafe() external view returns (uint256) {
-        return convertToAssetsSafe(WAD);
-    }
-
-    /// @notice Returns share -> asset exchange rate, in `WAD`.
-    /// @dev Oracle router calculates cToken value from this exchange rate.
-    function exchangeRateCached() external view returns (uint256) {
-        return convertToAssets(WAD);
-    }
-
-    /// @notice Get a snapshot of the account's balances,
-    ///         and the cached exchange rate.
-    /// @dev Used by MarketManager to efficiently perform liquidity checks.
-    /// @param account Address of the account to snapshot.
-    /// @return Current account shares balance.
-    /// @return Current account borrow balance, which will be 0,
-    ///         kept for composability.
-    /// @return Current exchange rate between assets and shares, in `WAD`.
-    function getSnapshot(
-        address account
-    ) external view returns (uint256, uint256, uint256) {
-        return (balanceOf(account), 0, convertToAssets(WAD));
-    }
-
-    /// @notice Returns a snapshot of the cToken and `account` data.
-    /// @dev Used by MarketManager to efficiently perform liquidity checks.
-    /// NOTE: debtBalance always return 0 to runtime gas in MarketManager
-    ///       since it is unused.
-    function getSnapshotPacked(
-        address
-    ) external view returns (AccountSnapshot memory) {
-        return (
-            AccountSnapshot({
-                asset: address(this),
-                isCToken: true,
-                decimals: decimals(),
-                debtBalance: 0, // This is a cToken so always 0.
-                exchangeRate: convertToAssets(WAD)
-            })
-        );
-    }
-
-    /// CTOKEN MARKET START LOGIC TO OVERRIDE
-
-    function startMarket(address by) external virtual returns (bool) {}
-
-    /// PUBLIC FUNCTIONS ///
-
-    // VAULT DATA FUNCTIONS
-
-    /// @notice Returns the name of the token.
-    function name() public view override returns (string memory) {
-        return _name;
-    }
-
-    /// @notice Returns the symbol of the token.
-    function symbol() public view override returns (string memory) {
-        return _symbol;
-    }
-
-    /// @notice Returns the address of the underlying asset.
-    /// @dev We have both asset() and underlying() for composability.
-    function asset() public view override returns (address) {
-        return address(_asset);
-    }
-
-    /// @notice Returns the address of the underlying asset.
-    /// @dev We have both asset() and underlying() for composability.
-    function underlying() external view returns (address) {
-        return address(_asset);
-    }
-
-    /// @notice Returns the maximum assets that can be deposited at a time.
-    /// @dev If depositing is disabled maxAssets should be equal to 0,
-    ///      according to ERC4626 spec.
-    /// @param to The address who would receive minted shares.
-    function maxDeposit(
-        address to
-    ) public view override returns (uint256 maxAssets) {
-        if (
-            !marketManager.isListed(address(this)) ||
-            marketManager.mintPaused(address(this)) == 2
-        ) {
-            // We do not need to set maxAssets here since its initialized
-            // as 0 so we can just return.
-            return maxAssets;
-        }
-        maxAssets = super.maxDeposit(to);
-    }
-
-    /// @notice Returns the maximum shares that can be minted at a time.
-    /// @dev If depositing is disabled minMint should be equal to 0,
-    ///      according to ERC4626 spec.
-    /// @param to The address who would receive minted shares.
-    function maxMint(
-        address to
-    ) public view override returns (uint256 maxShares) {
-        if (
-            !marketManager.isListed(address(this)) ||
-            marketManager.mintPaused(address(this)) == 2
-        ) {
-            // We do not need to set maxShares here since its initialized
-            // as 0 so we can just return.
-            return maxShares;
-        }
-        maxShares = super.maxMint(to);
-    }
-
-    /// TOKEN ACTION FUNCTIONS ///
-
-    /// @notice Caller deposits assets into the market and receives shares.
-    /// @param assets The amount of the underlying assets to deposit.
-    /// @param receiver The account that should receive the cToken shares.
-    /// @return shares The amount of cToken shares received by `receiver`.
-    function deposit(
-        uint256 assets,
-        address receiver
-    ) public override nonReentrant returns (uint256 shares) {
-        shares = _deposit(assets, receiver);
-    }
-
-    /// @notice Caller deposits assets into the market and receives shares.
-    /// @param shares The amount of the underlying assets quoted in shares
-    ///               to deposit.
-    /// @param receiver The account that should receive the cToken shares.
-    /// @return assets The amount of cToken shares quoted in assets received
-    ///                by `receiver`.
-    function mint(
-        uint256 shares,
-        address receiver
-    ) public override nonReentrant returns (uint256 assets) {
-        assets = _mint(shares, receiver);
-    }
-
-    /// @notice Withdraws `assets` from the market, and burns `owner` shares.
-    /// @dev Does not force collateral posted to be withdrawn.
-    /// @param assets The amount of the underlying assets to withdraw.
-    /// @param receiver The account that should receive the assets.
-    /// @param owner The account that will burn their shares to withdraw
-    ///              assets.
-    /// @return shares The amount of cToken shares redeemed by `owner`.
-    function withdraw(
-        uint256 assets,
-        address receiver,
-        address owner
-    ) public override nonReentrant returns (uint256 shares) {
-        shares = _withdraw(assets, receiver, owner, false);
-    }
-
-    /// @notice Withdraws assets, quoted in `shares` from the market,
-    ///         and burns `owner` shares.
-    /// @dev Does not force collateral to be withdrawn.
-    /// @param shares The amount of shares to be redeemed.
-    /// @param receiver The account that should receive the assets.
-    /// @param owner The account that will burn their shares to withdraw
-    ///              assets.
-    /// @return assets The amount of assets redeemed by `owner`.
-    function redeem(
-        uint256 shares,
-        address receiver,
-        address owner
-    ) public override nonReentrant returns (uint256 assets) {
-        assets = _redeem(shares, receiver, owner, false);
-    }
-
-    /// @notice Transfers `amount` tokens from caller to `to`.
-    /// @param to The address of the destination account to receive `amount`
-    ///           shares.
-    /// @param amount The number of tokens to transfer from caller to `to`.
-    /// @return Whether or not the transfer succeeded or not.
-    function transfer(
-        address to,
-        uint256 amount
-    ) public override nonReentrant returns (bool) {
-        // Fails if transfer not allowed.
-        marketManager.canTransfer(address(this), msg.sender, amount);
-
-        // Cache gaugePool, then update gauge pool values for caller.
-        IGaugePool gaugePool = _gaugePool();
-        gaugePool.withdraw(address(this), msg.sender, amount);
-
-        // Execute transfer.
-        super.transfer(to, amount);
-        // Update gauge pool values for `to`.
-        gaugePool.deposit(address(this), to, amount);
-
-        return true;
-    }
-
-    /// @notice Transfers `amount` tokens from `from` to `to`.
-    /// @param from The address of the account transferring `amount`
-    ///             shares from.
-    /// @param to The address of the destination account to receive `amount`
-    ///           shares.
-    /// @param amount The number of tokens to transfer from `from` to `to`.
-    /// @return Whether or not the transfer succeeded or not.
-    function transferFrom(
-        address from,
-        address to,
-        uint256 amount
-    ) public override nonReentrant returns (bool) {
-        // Fails if transfer not allowed.
-        marketManager.canTransfer(address(this), from, amount);
-
-        // Cache gaugePool, then update gauge pool values for `from`.
-        IGaugePool gaugePool = _gaugePool();
-        gaugePool.withdraw(address(this), from, amount);
-
-        // Execute transfer.
-        super.transferFrom(from, to, amount);
-        // Update gauge pool values for `to`.
-        gaugePool.deposit(address(this), to, amount);
-
-        return true;
-    }
-
-    /// @notice Transfers collateral tokens (this cToken) from `account`
-    ///         to `liquidator`.
-    /// @dev Will fail unless called by a dToken during the process
-    ///      of liquidation.
-    /// @param liquidator The account receiving seized collateral.
-    /// @param account The account having collateral seized.
-    /// @param liquidatedTokens The total number of cTokens to seize.
-    /// @param protocolTokens The number of cTokens to seize for the protocol.
-    function seize(
-        address liquidator,
-        address account,
-        uint256 liquidatedTokens,
-        uint256 protocolTokens
-    ) external nonReentrant {
-        // Fails if borrower = liquidator.
-        assembly {
-            if eq(liquidator, account) {
-                // revert with "CTokenBase__Unauthorized".
-                mstore(0x00, _UNAUTHORIZED_SELECTOR)
-                revert(0x1c, 0x04)
-            }
-        }
-
-        // Fails if seize not allowed.
-        marketManager.canSeize(address(this), msg.sender);
-        // Calculate tokens to transfer to `liquidator`.
-        uint256 liquidatorTokens = liquidatedTokens - protocolTokens;
-
-        // Cache gaugePool, then update gauge pool values for `account`.
-        IGaugePool gaugePool = _gaugePool();
-        gaugePool.withdraw(address(this), account, liquidatedTokens);
-
-        // Efficiently transfer token balances from `account` to `liquidator`.
-        _transferFromWithoutAllowance(account, liquidator, liquidatorTokens);
-        // Update gauge pool values for `liquidator`.
-        gaugePool.deposit(address(this), liquidator, liquidatorTokens);
-
-        if (protocolTokens > 0) {
-            address daoAddress = centralRegistry.daoAddress();
-            // Efficiently transfer token balances from `account` to `daoAddress`.
-            _transferFromWithoutAllowance(account, daoAddress, protocolTokens);
-            // Update gauge pool values for new reserves.
-            gaugePool.deposit(address(this), daoAddress, protocolTokens);
-        }
-    }
-
-    /// @notice Transfers collateral tokens (this market) to the liquidator.
-    /// @dev Will fail unless called by the MarketManager itself during
-    ///      the process of liquidation.
-    ///      NOTE: The protocol never takes a fee on account liquidation
-    ///            as lenders already are bearing a burden.
-    /// @param liquidator The account receiving seized collateral.
-    /// @param account The account having collateral seized.
-    /// @param shares The total number of cTokens shares to seize.
-    function seizeAccountLiquidation(
-        address liquidator,
-        address account,
-        uint256 shares
-    ) external nonReentrant {
-        // We check self liquidation in MarketManager before
-        // this call so we do not need to check here.
-
-        // Make sure the MarketManager itself is calling since
-        // then we know all liquidity checks have passed.
-        if (msg.sender != address(marketManager)) {
-            _revert(_UNAUTHORIZED_SELECTOR);
-        }
-
-        // Cache gaugePool, then update gauge pool values, for `account`.
-        IGaugePool gaugePool = _gaugePool();
-        gaugePool.withdraw(address(this), account, shares);
-
-        // Efficiently transfer token balances from `account` to `liquidator`.
-        _transferFromWithoutAllowance(account, liquidator, shares);
-        // Update gauge pool values for `liquidator`.
-        gaugePool.deposit(address(this), liquidator, shares);
-    }
-
-    /// @notice Returns the type of Curvance token.
-    /// @dev true = Collateral token; false = Debt token.
-    /// @return Whether this token is a cToken or not.
-    function isCToken() public pure returns (bool) {
-        return true;
-    }
-
-    /// @dev Returns true that this contract implements both ERC4626
-    ///      and IMToken interfaces.
-    function supportsInterface(
-        bytes4 interfaceId
-    ) public pure virtual returns (bool) {
-        return
-            interfaceId == type(IMToken).interfaceId ||
-            interfaceId == type(ERC4626).interfaceId;
-    }
-
-    // ACCOUNTING LOGIC
-
-    /// @notice Returns the total number of assets backing shares, safely.
-<<<<<<< HEAD
-    function totalAssetsSafe() public view virtual nonReadReentrant returns (uint256) {
-=======
-    function totalAssetsSafe()
-        public
-        view
-        virtual
-        nonReadReentrant
-        returns (uint256)
-    {
-        // Returns stored internal balance.
-        // Has added re-entry lock for protocols building ontop of us to have confidence in data quality
->>>>>>> 1ccf8f61
-        return _totalAssets;
-    }
-
-    /// @notice Returns the total number of assets backing shares.
-    function totalAssets() public view virtual override returns (uint256) {
-        return _totalAssets;
-    }
-
-    /// @notice Returns the amount of shares that would be exchanged
-    ///         by the vault for `assets` provided, safely.
-    /// @param assets The number of assets to theoretically use
-    ///               for conversion to shares.
-    /// @return The number of shares a user would receive for converting
-    ///         `assets`.
-    function convertToSharesSafe(
-        uint256 assets
-    ) public view nonReadReentrant returns (uint256) {
-        return _convertToShares(assets, totalAssets());
-    }
-
-    /// @notice Returns the amount of shares that would be exchanged
-    ///         by the vault for `assets` provided.
-    /// @param assets The number of assets to theoretically use
-    ///               for conversion to shares.
-    /// @return The number of shares a user would receive for converting
-    ///         `assets`.
-    function convertToShares(
-        uint256 assets
-    ) public view override returns (uint256) {
-        return _convertToShares(assets, totalAssets());
-    }
-
-    /// @notice Returns the amount of assets that would be exchanged
-    ///         by the vault for `shares` provided, safely.
-    /// @param shares The number of shares to theoretically use
-    ///               for conversion to assets.
-    /// @return The number of assets a user would receive for converting
-    ///         `assets`.
-    function convertToAssetsSafe(
-        uint256 shares
-    ) public view nonReadReentrant returns (uint256) {
-        return _convertToAssets(shares, totalAssets());
-    }
-
-    /// @notice Returns the amount of assets that would be exchanged
-    ///         by the vault for `shares` provided.
-    /// @param shares The number of shares to theoretically use
-    ///               for conversion to assets.
-    /// @return The number of assets a user would receive for converting
-    ///         `shares`.
-    function convertToAssets(
-        uint256 shares
-    ) public view override returns (uint256) {
-        return _convertToAssets(shares, totalAssets());
-    }
-
-    /// @notice Allows users to simulate the effects of their deposit at
-    ///         the current block.
-    /// @param assets The number of assets to preview a deposit call.
-    /// @return The shares received for depositing `assets`.
-    function previewDeposit(
-        uint256 assets
-    ) public view override returns (uint256) {
-        return _previewDeposit(assets, totalAssets());
-    }
-
-    /// @notice Allows users to simulate the effects of their mint at
-    ///         the current block.
-    /// @param shares The number of assets, quoted as shares to preview
-    ///               a mint call.
-    /// @return The shares received quoted as assets for depositing `shares`.
-    function previewMint(
-        uint256 shares
-    ) public view override returns (uint256) {
-        return _previewMint(shares, totalAssets());
-    }
-
-    /// @notice Allows users to simulate the effects of their withdraw
-    ///         at the current block.
-    /// @param assets The number of assets to preview a withdraw call.
-    /// @return The assets received quoted as shares for withdrawing `assets`.
-    function previewWithdraw(
-        uint256 assets
-    ) public view override returns (uint256) {
-        return _previewWithdraw(assets, totalAssets());
-    }
-
-    /// @notice Allows users to simulate the effects of their redeem at
-    ///         the current block.
-    /// @param shares The number of assets, quoted as shares to preview
-    ///               a redeem call.
-    /// @return The assets received for withdrawing `shares`.
-    function previewRedeem(
-        uint256 shares
-    ) public view override returns (uint256) {
-        return _previewRedeem(shares, totalAssets());
-    }
-
-    /// INTERNAL FUNCTIONS ///
-
-    /// @notice Helper function to efficiently transfers cToken balances
-    ///         without checking approvals.
-    /// @dev This is only used in liquidations where maximal gas
-    ///      optimization improves protocol MEV competitiveness,
-    ///      improving protocol safety.
-    ///      Emits a {Transfer} event.
-    /// @param from The address of the account transferring `amount`
-    ///             shares from.
-    /// @param to The address of the destination account to receive `amount`
-    ///           shares.
-    /// @param amount The number of tokens to transfer from `from` to `to`.
-    function _transferFromWithoutAllowance(
-        address from,
-        address to,
-        uint256 amount
-    ) internal {
-        /// @solidity memory-safe-assembly
-        assembly {
-            let from_ := shl(96, from)
-            // Compute the balance slot and load its value.
-            mstore(0x0c, or(from_, _BALANCE_SLOT_SEED))
-            let fromBalanceSlot := keccak256(0x0c, 0x20)
-            let fromBalance := sload(fromBalanceSlot)
-            // Revert if insufficient balance.
-            if gt(amount, fromBalance) {
-                mstore(0x00, 0xf4d678b8) // `InsufficientBalance()`.
-                revert(0x1c, 0x04)
-            }
-            // Subtract and store the updated balance.
-            sstore(fromBalanceSlot, sub(fromBalance, amount))
-            // Compute the balance slot of `to`.
-            mstore(0x00, to)
-            let toBalanceSlot := keccak256(0x0c, 0x20)
-            // Add and store the updated balance of `to`.
-            // Will not overflow because the sum of all user balances
-            // cannot exceed the maximum uint256 value.
-            sstore(toBalanceSlot, add(sload(toBalanceSlot), amount))
-            // Emit the {Transfer} event.
-            mstore(0x20, amount)
-            log3(
-                0x20,
-                0x20,
-                _TRANSFER_EVENT_SIGNATURE,
-                shr(96, from_),
-                shr(96, mload(0x0c))
-            )
-        }
-    }
-
-    /// @notice Starts a cToken market, executed via marketManager.
-    /// @dev This initial mint is a failsafe against rounding exploits,
-    ///      although, we protect against them in many ways,
-    ///      better safe than sorry.
-    /// @dev Emits a {Deposit} event.
-    /// @param by The account initializing the cToken market.
-    function _startMarket(address by) internal {
-        if (msg.sender != address(marketManager)) {
-            _revert(_UNAUTHORIZED_SELECTOR);
-        }
-
-        uint256 assets = 42069;
-        address market = address(this);
-
-        SafeTransferLib.safeTransferFrom(asset(), by, market, assets);
-
-        // Because nobody can deposit into the market before startMarket()
-        // is called, this will always be the initial call.
-        uint256 shares = _initialConvertToShares(assets);
-
-        _mint(market, shares);
-        _totalAssets = assets;
-
-        assembly {
-            // Emit the {Deposit} event.
-            mstore(0x00, assets)
-            mstore(0x20, shares)
-            let m := shr(96, not(0))
-            log3(
-                0x00,
-                0x40,
-                _DEPOSIT_EVENT_SIGNATURE,
-                and(m, market),
-                and(m, market)
-            )
-        }
-    }
-
-    /// @dev Returns the decimals of the underlying asset.
-    function _underlyingDecimals() internal view override returns (uint8) {
-        return _decimals;
-    }
-
-    /// @notice Returns the amount of shares that would be exchanged by the
-    ///         vault for `assets` provided.
-    /// @param assets The number of assets to theoretically use
-    ///               for conversion to shares.
-    /// @param ta The total number of assets to theoretically use
-    ///           for conversion to shares.
-    /// @return shares The number of shares a user would receive for
-    ///                converting `assets`.
-    function _convertToShares(
-        uint256 assets,
-        uint256 ta
-    ) internal view returns (uint256 shares) {
-        uint256 totalShares = totalSupply();
-
-        shares = totalShares == 0
-            ? assets
-            : FixedPointMathLib.mulDiv(assets, totalShares, ta);
-    }
-
-    /// @notice Returns the amount of assets that would be exchanged by the
-    ///         vault for `shares` provided.
-    /// @param shares The number of shares to theoretically use
-    ///               for conversion to assets.
-    /// @param ta The total number of assets to theoretically use
-    ///           for conversion to assets.
-    /// @return assets The number of assets a user would receive for
-    ///                converting `shares`.
-    function _convertToAssets(
-        uint256 shares,
-        uint256 ta
-    ) internal view returns (uint256 assets) {
-        uint256 totalShares = totalSupply();
-
-        assets = totalShares == 0
-            ? shares
-            : FixedPointMathLib.mulDiv(shares, ta, totalShares);
-    }
-
-    /// @notice Simulates the effects of a user deposit at the current
-    ///         block.
-    /// @param assets The number of assets to preview a deposit call.
-    /// @param ta The total number of assets to simulate a deposit at the
-    ///           current block.
-    /// @return The shares received for depositing `assets`.
-    function _previewDeposit(
-        uint256 assets,
-        uint256 ta
-    ) internal view returns (uint256) {
-        return _convertToShares(assets, ta);
-    }
-
-    /// @notice Simulates the effects of a user mint at the current
-    ///         block.
-    /// @param shares The number of shares to preview a mint call.
-    /// @param ta The total number of assets to simulate a mint at the
-    ///           current block.
-    /// @return assets The assets received for minting `shares`.
-    function _previewMint(
-        uint256 shares,
-        uint256 ta
-    ) internal view returns (uint256 assets) {
-        uint256 totalShares = totalSupply();
-
-<<<<<<< HEAD
-        assets = totalShares == 0 ? shares : FixedPointMathLib.mulDivUp(
-            shares, 
-            ta, 
-            totalShares
-        );
-=======
-        assets = totalShares == 0
-            ? shares
-            : FixedPointMathLib.mulDivUp(shares, ta, totalShares);
->>>>>>> 1ccf8f61
-    }
-
-    /// @notice Simulates the effects of a user withdrawal at the current
-    ///         block.
-    /// @param assets The number of assets to preview a withdrawal call.
-    /// @param ta The total number of assets to simulate a withdrawal at the
-    ///           current block.
-    /// @return shares The shares received for withdrawing `assets`.
-    function _previewWithdraw(
-        uint256 assets,
-        uint256 ta
-    ) internal view returns (uint256 shares) {
-        uint256 totalShares = totalSupply();
-
-<<<<<<< HEAD
-        shares = totalShares == 0 ? assets : FixedPointMathLib.mulDivUp(
-            assets, 
-            totalShares, 
-            ta
-        );
-=======
-        shares = totalShares == 0
-            ? assets
-            : FixedPointMathLib.mulDivUp(assets, totalShares, ta);
->>>>>>> 1ccf8f61
-    }
-
-    /// @notice Simulates the effects of a user redemption at the current
-    ///         block.
-    /// @param shares The number of shares to preview a redemption call.
-    /// @param ta The total number of assets to simulate a redemption at the
-    ///           current block.
-    /// @return The assets received for redeeming `shares`.
-    function _previewRedeem(
-        uint256 shares,
-        uint256 ta
-    ) internal view returns (uint256) {
-        return _convertToAssets(shares, ta);
-    }
-
-    /// @notice Returns the gauge pool contract address.
-    /// @return The gauge controller contract address, in `IGaugePool` form.
-    function _gaugePool() internal view returns (IGaugePool) {
-        return marketManager.gaugePool();
-    }
-
-    /// @dev Checks whether the caller has sufficient permissioning.
-    function _checkDaoPermissions() internal view {
-        if (!centralRegistry.hasDaoPermissions(msg.sender)) {
-            _revert(_UNAUTHORIZED_SELECTOR);
-        }
-    }
-
-    /// @dev Checks whether the caller has sufficient permissioning.
-    function _checkElevatedPermissions() internal view {
-        if (!centralRegistry.hasElevatedPermissions(msg.sender)) {
-            _revert(_UNAUTHORIZED_SELECTOR);
-        }
-    }
-
-    /// INTERNAL CONVERSION FUNCTIONS TO OVERRIDE ///
-
-    /// @notice Deposits `assets` and mints shares to `receiver`.
-    /// @param assets The amount of the underlying assets to supply.
-    /// @param receiver The account that should receive the cToken shares.
-    /// @return shares The amount of cToken shares received by `receiver`.
-    function _deposit(
-        uint256 assets,
-        address receiver
-    ) internal virtual returns (uint256 shares) {}
-
-    /// @notice Deposits assets and mints `shares` to `receiver`.
-    /// @param shares The amount of the underlying assets quoted in shares
-    ///               to supply.
-    /// @param receiver The account that should receive the cToken shares.
-    /// @return assets The amount of cToken shares quoted in assets received
-    ///                by `receiver`.
-    function _mint(
-        uint256 shares,
-        address receiver
-    ) internal virtual returns (uint256 assets) {}
-
-    /// @notice Withdraws `assets` to `receiver` from the market and burns
-    ///         `owner` shares.
-    /// @param assets The amount of the underlying assets to withdraw.
-    /// @param receiver The account that should receive the assets.
-    /// @param owner The account that will burn their shares to withdraw
-    ///              assets.
-    /// @param forceRedeemCollateral Whether the collateral should be always
-    ///                              reduced from `owner`'s collateralPosted.
-    /// @return shares The amount of assets, quoted in shares received
-    ///                by `receiver`.
-    function _withdraw(
-        uint256 assets,
-        address receiver,
-        address owner,
-        bool forceRedeemCollateral
-    ) internal virtual returns (uint256 shares) {}
-
-    /// @notice Withdraws assets to `receiver` from the market and burns
-    ///         `owner` `shares`.
-    /// @param shares The amount of shares to burn to withdraw assets.
-    /// @param receiver The account that should receive the assets.
-    /// @param owner The account that will burn their shares to withdraw
-    ///              assets.
-    /// @param forceRedeemCollateral Whether the collateral should be always
-    ///                              reduced from `owner`'s collateralPosted.
-    /// @return assets The amount of assets received by `receiver`.
-    function _redeem(
-        uint256 shares,
-        address receiver,
-        address owner,
-        bool forceRedeemCollateral
-    ) internal virtual returns (uint256 assets) {}
-}
+// SPDX-License-Identifier: MIT
+pragma solidity ^0.8.17;
+
+import { Delegable } from "contracts/libraries/Delegable.sol";
+import { WAD } from "contracts/libraries/Constants.sol";
+import { ERC4626, SafeTransferLib } from "contracts/libraries/ERC4626.sol";
+import { FixedPointMathLib } from "contracts/libraries/FixedPointMathLib.sol";
+import { ReentrancyGuard } from "contracts/libraries/ReentrancyGuard.sol";
+import { ERC165Checker } from "contracts/libraries/external/ERC165Checker.sol";
+
+import { IERC20 } from "contracts/interfaces/IERC20.sol";
+import { IGaugePool } from "contracts/interfaces/IGaugePool.sol";
+import { IMarketManager } from "contracts/interfaces/market/IMarketManager.sol";
+import { ICentralRegistry } from "contracts/interfaces/ICentralRegistry.sol";
+import { IMToken, AccountSnapshot } from "contracts/interfaces/market/IMToken.sol";
+
+/// @notice Vault Positions must have all assets ready for withdraw,
+///         IE assets can NOT be locked.
+///         This way assets can be easily liquidated when loans default.
+/// @dev Curvance's cTokens are ERC4626 compliant. However, they follow their
+///      own design flow modifying underlying mechanisms such as totalAssets
+///      following a vesting mechanism in compounding vaults but a direct
+///      conversion in basic or "primitive" vaults.
+///
+///      The "cToken" employs two different methods of engaging with the
+///      Curvance protocol. Users can deposit an unlimited amount of assets,
+///      which may or may not benefit from some form of auto compounded yield.
+///
+///      Users can at any time, choose to "post" their cTokens as collateral
+///      inside the Curvance Protocol, unlocking their ability to borrow
+///      against these assets. Posting collateral carries restrictions,
+///      not all assets inside Curvance can be collateralized, and if they
+///      can, they have a "Collateral Cap" which restricts the total amount of
+///      exogeneous risk introduced by each asset into the system.
+///      Rehypothecation of collateral assets has also been removed from the
+///      system, reducing the likelihood of introducing systematic risk to the
+///      broad DeFi landscape.
+///
+///      These caps can be updated as needed by the DAO and should be
+///      configured based on "sticky" onchain liquidity in the corresponding
+///      asset. 
+///      The vaults have the ability to have their compounding, minting,
+///      or redemption functionality paused. Modifying the maximum mint,
+///      deposit, withdrawal, or redemptions possible.
+///     
+///      "Safe" versions of functions have been added that introduce
+///      additional reentry and update protection logic to minimize risks
+///      when integrating Curvance into external protocols.
+///
+abstract contract CTokenBase is ERC4626, Delegable, ReentrancyGuard {
+    /// CONSTANTS ///
+
+    /// @dev `bytes4(keccak256(bytes("CTokenBase__Unauthorized()")))`
+    uint256 internal constant _UNAUTHORIZED_SELECTOR = 0xbf98a75b;
+    /// @dev `keccak256(bytes("Deposit(address,address,uint256,uint256)"))`.
+    uint256 internal constant _DEPOSIT_EVENT_SIGNATURE =
+        0xdcbc1c05240f31ff3ad067ef1ee35ce4997762752e3a095284754544f4c709d7;
+    /// @dev `keccak256(bytes("Withdraw(address,address,address,uint256,uint256)"))`.
+    uint256 internal constant _WITHDRAW_EVENT_SIGNATURE =
+        0xfbde797d201c681b91056529119e0b02407c7bb96a4a2c75c01fc9667232c8db;
+    /// @dev `keccak256(bytes("Transfer(address,address,uint256)"))`.
+    uint256 internal constant _TRANSFER_EVENT_SIGNATURE =
+        0xddf252ad1be2c89b69c2b068fc378daa952ba7f163c4a11628f55a4df523b3ef;
+    /// @dev The balance slot of `owner` is given by:
+    /// ```
+    ///     mstore(0x0c, _BALANCE_SLOT_SEED)
+    ///     mstore(0x00, owner)
+    ///     let balanceSlot := keccak256(0x0c, 0x20)
+    /// ```
+    uint256 internal constant _BALANCE_SLOT_SEED = 0x87a211a2;
+
+    /// @notice Address of the Market Manager linked to this contract.
+    IMarketManager public immutable marketManager;
+
+    /// @notice Underlying asset for the CToken.
+    IERC20 internal immutable _asset;
+    /// @notice CToken decimals.
+    uint8 internal immutable _decimals;
+
+    /// STORAGE ///
+
+    /// @notice Token name metadata.
+    string internal _name;
+    /// @notice Token symbol metadata.
+    string internal _symbol;
+    /// @notice Total CToken underlying token assets, minus pending vesting.
+    uint256 internal _totalAssets;
+
+    /// ERRORS ///
+
+    error CTokenBase__Unauthorized();
+    error CTokenBase__InvalidCentralRegistry();
+    error CTokenBase__InvalidMarketManager();
+    error CTokenBase__UnderlyingAssetTotalSupplyExceedsMaximum();
+
+    /// CONSTRUCTOR ///
+
+    constructor(
+        ICentralRegistry centralRegistry_,
+        IERC20 asset_,
+        address MarketManager_
+    ) Delegable(centralRegistry_) {
+        _asset = asset_;
+        _name = string.concat("Curvance collateralized ", asset_.name());
+        _symbol = string.concat("c", asset_.symbol());
+        _decimals = asset_.decimals();
+
+        if (
+            !ERC165Checker.supportsInterface(
+                address(centralRegistry_),
+                type(ICentralRegistry).interfaceId
+            )
+        ) {
+            revert CTokenBase__InvalidCentralRegistry();
+        }
+
+        // Ensure that marketManager parameter is a marketManager.
+        if (!centralRegistry.isMarketManager(MarketManager_)) {
+            revert CTokenBase__InvalidMarketManager();
+        }
+
+        // Set `marketManager`.
+        marketManager = IMarketManager(MarketManager_);
+
+        // Sanity check underlying so that we know users will not need to
+        // mint anywhere close to exchange rate, in `WAD`.
+        if (asset_.totalSupply() >= type(uint232).max) {
+            revert CTokenBase__UnderlyingAssetTotalSupplyExceedsMaximum();
+        }
+    }
+
+    /// EXTERNAL FUNCTIONS ///
+
+    /// @notice Caller deposits assets into the market, `receiver` receives
+    ///         shares, and turns on collateralization of the assets.
+    /// @dev The caller must be depositing for themselves, or be managing
+    ///      their position through the position folding contract.
+    ///      If the caller is not approved to collateralize the function will
+    ///      simply deposit assets on behalf of `receiver`.
+    /// @param assets The amount of the underlying assets to deposit.
+    /// @param receiver The account that should receive the cToken shares.
+    /// @return shares The amount of cToken shares received by `receiver`.
+    function depositAsCollateral(
+        uint256 assets,
+        address receiver
+    ) external nonReentrant returns (uint256 shares) {
+        shares = _deposit(assets, receiver);
+
+        if (
+            msg.sender == receiver ||
+            msg.sender == marketManager.positionFolding()
+            ) {
+            marketManager.postCollateral(receiver, address(this), shares);
+        }
+    }
+
+    /// @notice Caller deposits assets into the market, `receivier` receives
+    ///         shares, and turns on collateralization of the assets.
+    /// @dev Requires that `receiver` approves the caller prior to
+    ///      collateralize on their behalf.
+    ///      NOTE: Be careful who you approve here!
+    ///      They can delay redemption of assets through repeated
+    ///      collateralization preventing withdrawal.
+    ///      If the caller is not approved to collateralize the function will
+    ///      simply deposit assets on behalf of `receiver`.
+    /// @param assets The amount of the underlying assets to deposit.
+    /// @param receiver The account that should receive the cToken shares.
+    /// @return shares The amount of cToken shares received by `receiver`.
+    function depositAsCollateralFor(
+        uint256 assets,
+        address receiver
+    ) external nonReentrant returns (uint256 shares) {
+        shares = _deposit(assets, receiver);
+
+        if (_checkIsDelegate(receiver, msg.sender)) {
+            marketManager.postCollateral(receiver, address(this), shares);
+        }
+    }
+
+    /// @notice Caller withdraws assets from the market and burns their shares.
+    /// @dev Forces collateral to be withdrawn from `owner` collateralPosted.
+    /// @param assets The amount of the underlying assets to withdraw.
+    /// @param receiver The account that should receive the assets.
+    /// @param owner The account that will burn their shares to withdraw assets.
+    /// @return shares the amount of cToken shares redeemed by `owner`.
+    function withdrawCollateral(
+        uint256 assets,
+        address receiver,
+        address owner
+    ) external nonReentrant returns (uint256 shares) {
+        shares = _withdraw(assets, receiver, owner, true);
+    }
+
+    /// @notice Caller withdraws assets from the market and burns their shares.
+    /// @dev Forces collateral to be withdrawn from `owner` collateralPosted.
+    /// @param shares The amount of shares to redeemed.
+    /// @param receiver The account that should receive the assets.
+    /// @param owner The account that will burn their shares to withdraw assets.
+    /// @return assets the amount of assets redeemed by `owner`.
+    function redeemCollateral(
+        uint256 shares,
+        address receiver,
+        address owner
+    ) external nonReentrant returns (uint256 assets) {
+        assets = _redeem(shares, receiver, owner, true);
+    }
+
+    /// @notice Returns the underlying balance of the `account`, safely.
+    /// @param account The address of the account to query.
+    /// @return The amount of underlying owned by `account`.
+    function balanceOfUnderlyingSafe(
+        address account
+    ) external view returns (uint256) {
+        return ((convertToAssetsSafe(WAD) * balanceOf(account)) / WAD);
+    }
+
+    /// @notice Returns the underlying balance of the `account`.
+    /// @param account The address of the account to query.
+    /// @return The amount of underlying owned by `account`.
+    function balanceOfUnderlying(
+        address account
+    ) external view returns (uint256) {
+        return ((convertToAssets(WAD) * balanceOf(account)) / WAD);
+    }
+
+    /// @notice Returns share -> asset exchange rate, in `WAD`, safely.
+    /// @dev Oracle router calculates cToken value from this exchange rate.
+    function exchangeRateSafe() external view returns (uint256) {
+        return convertToAssetsSafe(WAD);
+    }
+
+    /// @notice Returns share -> asset exchange rate, in `WAD`.
+    /// @dev Oracle router calculates cToken value from this exchange rate.
+    function exchangeRateCached() external view returns (uint256) {
+        return convertToAssets(WAD);
+    }
+
+    /// @notice Get a snapshot of the account's balances,
+    ///         and the cached exchange rate.
+    /// @dev Used by MarketManager to efficiently perform liquidity checks.
+    /// @param account Address of the account to snapshot.
+    /// @return Current account shares balance.
+    /// @return Current account borrow balance, which will be 0,
+    ///         kept for composability.
+    /// @return Current exchange rate between assets and shares, in `WAD`.
+    function getSnapshot(
+        address account
+    ) external view returns (uint256, uint256, uint256) {
+        return (balanceOf(account), 0, convertToAssets(WAD));
+    }
+
+    /// @notice Returns a snapshot of the cToken and `account` data.
+    /// @dev Used by MarketManager to efficiently perform liquidity checks.
+    /// NOTE: debtBalance always return 0 to runtime gas in MarketManager
+    ///       since it is unused.
+    function getSnapshotPacked(
+        address
+    ) external view returns (AccountSnapshot memory) {
+        return (
+            AccountSnapshot({
+                asset: address(this),
+                isCToken: true,
+                decimals: decimals(),
+                debtBalance: 0, // This is a cToken so always 0.
+                exchangeRate: convertToAssets(WAD)
+            })
+        );
+    }
+
+    /// CTOKEN MARKET START LOGIC TO OVERRIDE
+
+    function startMarket(address by) external virtual returns (bool) {}
+
+    /// PUBLIC FUNCTIONS ///
+
+    // VAULT DATA FUNCTIONS
+
+    /// @notice Returns the name of the token.
+    function name() public view override returns (string memory) {
+        return _name;
+    }
+
+    /// @notice Returns the symbol of the token.
+    function symbol() public view override returns (string memory) {
+        return _symbol;
+    }
+
+    /// @notice Returns the address of the underlying asset.
+    /// @dev We have both asset() and underlying() for composability.
+    function asset() public view override returns (address) {
+        return address(_asset);
+    }
+
+    /// @notice Returns the address of the underlying asset.
+    /// @dev We have both asset() and underlying() for composability.
+    function underlying() external view returns (address) {
+        return address(_asset);
+    }
+
+    /// @notice Returns the maximum assets that can be deposited at a time.
+    /// @dev If depositing is disabled maxAssets should be equal to 0,
+    ///      according to ERC4626 spec.
+    /// @param to The address who would receive minted shares.
+    function maxDeposit(
+        address to
+    ) public view override returns (uint256 maxAssets) {
+        if (
+            !marketManager.isListed(address(this)) ||
+            marketManager.mintPaused(address(this)) == 2
+        ) {
+            // We do not need to set maxAssets here since its initialized
+            // as 0 so we can just return.
+            return maxAssets;
+        }
+        maxAssets = super.maxDeposit(to);
+    }
+
+    /// @notice Returns the maximum shares that can be minted at a time.
+    /// @dev If depositing is disabled minMint should be equal to 0,
+    ///      according to ERC4626 spec.
+    /// @param to The address who would receive minted shares.
+    function maxMint(
+        address to
+    ) public view override returns (uint256 maxShares) {
+        if (
+            !marketManager.isListed(address(this)) ||
+            marketManager.mintPaused(address(this)) == 2
+        ) {
+            // We do not need to set maxShares here since its initialized
+            // as 0 so we can just return.
+            return maxShares;
+        }
+        maxShares = super.maxMint(to);
+    }
+
+    /// TOKEN ACTION FUNCTIONS ///
+
+    /// @notice Caller deposits assets into the market and receives shares.
+    /// @param assets The amount of the underlying assets to deposit.
+    /// @param receiver The account that should receive the cToken shares.
+    /// @return shares The amount of cToken shares received by `receiver`.
+    function deposit(
+        uint256 assets,
+        address receiver
+    ) public override nonReentrant returns (uint256 shares) {
+        shares = _deposit(assets, receiver);
+    }
+
+    /// @notice Caller deposits assets into the market and receives shares.
+    /// @param shares The amount of the underlying assets quoted in shares
+    ///               to deposit.
+    /// @param receiver The account that should receive the cToken shares.
+    /// @return assets The amount of cToken shares quoted in assets received
+    ///                by `receiver`.
+    function mint(
+        uint256 shares,
+        address receiver
+    ) public override nonReentrant returns (uint256 assets) {
+        assets = _mint(shares, receiver);
+    }
+
+    /// @notice Withdraws `assets` from the market, and burns `owner` shares.
+    /// @dev Does not force collateral posted to be withdrawn.
+    /// @param assets The amount of the underlying assets to withdraw.
+    /// @param receiver The account that should receive the assets.
+    /// @param owner The account that will burn their shares to withdraw
+    ///              assets.
+    /// @return shares The amount of cToken shares redeemed by `owner`.
+    function withdraw(
+        uint256 assets,
+        address receiver,
+        address owner
+    ) public override nonReentrant returns (uint256 shares) {
+        shares = _withdraw(assets, receiver, owner, false);
+    }
+
+    /// @notice Withdraws assets, quoted in `shares` from the market,
+    ///         and burns `owner` shares.
+    /// @dev Does not force collateral to be withdrawn.
+    /// @param shares The amount of shares to be redeemed.
+    /// @param receiver The account that should receive the assets.
+    /// @param owner The account that will burn their shares to withdraw
+    ///              assets.
+    /// @return assets The amount of assets redeemed by `owner`.
+    function redeem(
+        uint256 shares,
+        address receiver,
+        address owner
+    ) public override nonReentrant returns (uint256 assets) {
+        assets = _redeem(shares, receiver, owner, false);
+    }
+
+    /// @notice Transfers `amount` tokens from caller to `to`.
+    /// @param to The address of the destination account to receive `amount`
+    ///           shares.
+    /// @param amount The number of tokens to transfer from caller to `to`.
+    /// @return Whether or not the transfer succeeded or not.
+    function transfer(
+        address to,
+        uint256 amount
+    ) public override nonReentrant returns (bool) {
+        // Fails if transfer not allowed.
+        marketManager.canTransfer(address(this), msg.sender, amount);
+
+        // Cache gaugePool, then update gauge pool values for caller.
+        IGaugePool gaugePool = _gaugePool();
+        gaugePool.withdraw(address(this), msg.sender, amount);
+
+        // Execute transfer.
+        super.transfer(to, amount);
+        // Update gauge pool values for `to`.
+        gaugePool.deposit(address(this), to, amount);
+
+        return true;
+    }
+
+    /// @notice Transfers `amount` tokens from `from` to `to`.
+    /// @param from The address of the account transferring `amount`
+    ///             shares from.
+    /// @param to The address of the destination account to receive `amount`
+    ///           shares.
+    /// @param amount The number of tokens to transfer from `from` to `to`.
+    /// @return Whether or not the transfer succeeded or not.
+    function transferFrom(
+        address from,
+        address to,
+        uint256 amount
+    ) public override nonReentrant returns (bool) {
+        // Fails if transfer not allowed.
+        marketManager.canTransfer(address(this), from, amount);
+
+        // Cache gaugePool, then update gauge pool values for `from`.
+        IGaugePool gaugePool = _gaugePool();
+        gaugePool.withdraw(address(this), from, amount);
+
+        // Execute transfer.
+        super.transferFrom(from, to, amount);
+        // Update gauge pool values for `to`.
+        gaugePool.deposit(address(this), to, amount);
+
+        return true;
+    }
+
+    /// @notice Transfers collateral tokens (this cToken) from `account`
+    ///         to `liquidator`.
+    /// @dev Will fail unless called by a dToken during the process
+    ///      of liquidation.
+    /// @param liquidator The account receiving seized collateral.
+    /// @param account The account having collateral seized.
+    /// @param liquidatedTokens The total number of cTokens to seize.
+    /// @param protocolTokens The number of cTokens to seize for the protocol.
+    function seize(
+        address liquidator,
+        address account,
+        uint256 liquidatedTokens,
+        uint256 protocolTokens
+    ) external nonReentrant {
+        // Fails if borrower = liquidator.
+        assembly {
+            if eq(liquidator, account) {
+                // revert with "CTokenBase__Unauthorized".
+                mstore(0x00, _UNAUTHORIZED_SELECTOR)
+                revert(0x1c, 0x04)
+            }
+        }
+
+        // Fails if seize not allowed.
+        marketManager.canSeize(address(this), msg.sender);
+        // Calculate tokens to transfer to `liquidator`.
+        uint256 liquidatorTokens = liquidatedTokens - protocolTokens;
+
+        // Cache gaugePool, then update gauge pool values for `account`.
+        IGaugePool gaugePool = _gaugePool();
+        gaugePool.withdraw(address(this), account, liquidatedTokens);
+
+        // Efficiently transfer token balances from `account` to `liquidator`.
+        _transferFromWithoutAllowance(account, liquidator, liquidatorTokens);
+        // Update gauge pool values for `liquidator`.
+        gaugePool.deposit(address(this), liquidator, liquidatorTokens);
+
+        if (protocolTokens > 0) {
+            address daoAddress = centralRegistry.daoAddress();
+            // Efficiently transfer token balances from `account` to `daoAddress`.
+            _transferFromWithoutAllowance(account, daoAddress, protocolTokens);
+            // Update gauge pool values for new reserves.
+            gaugePool.deposit(address(this), daoAddress, protocolTokens);
+        }
+    }
+
+    /// @notice Transfers collateral tokens (this market) to the liquidator.
+    /// @dev Will fail unless called by the MarketManager itself during
+    ///      the process of liquidation.
+    ///      NOTE: The protocol never takes a fee on account liquidation
+    ///            as lenders already are bearing a burden.
+    /// @param liquidator The account receiving seized collateral.
+    /// @param account The account having collateral seized.
+    /// @param shares The total number of cTokens shares to seize.
+    function seizeAccountLiquidation(
+        address liquidator,
+        address account,
+        uint256 shares
+    ) external nonReentrant {
+        // We check self liquidation in MarketManager before
+        // this call so we do not need to check here.
+
+        // Make sure the MarketManager itself is calling since
+        // then we know all liquidity checks have passed.
+        if (msg.sender != address(marketManager)) {
+            _revert(_UNAUTHORIZED_SELECTOR);
+        }
+
+        // Cache gaugePool, then update gauge pool values, for `account`.
+        IGaugePool gaugePool = _gaugePool();
+        gaugePool.withdraw(address(this), account, shares);
+
+        // Efficiently transfer token balances from `account` to `liquidator`.
+        _transferFromWithoutAllowance(account, liquidator, shares);
+        // Update gauge pool values for `liquidator`.
+        gaugePool.deposit(address(this), liquidator, shares);
+    }
+
+    /// @notice Returns the type of Curvance token.
+    /// @dev true = Collateral token; false = Debt token.
+    /// @return Whether this token is a cToken or not.
+    function isCToken() public pure returns (bool) {
+        return true;
+    }
+
+    /// @dev Returns true that this contract implements both ERC4626
+    ///      and IMToken interfaces.
+    function supportsInterface(
+        bytes4 interfaceId
+    ) public pure virtual returns (bool) {
+        return
+            interfaceId == type(IMToken).interfaceId ||
+            interfaceId == type(ERC4626).interfaceId;
+    }
+
+    // ACCOUNTING LOGIC
+
+    /// @notice Returns the total number of assets backing shares, safely.
+    function totalAssetsSafe()
+        public
+        view
+        virtual
+        nonReadReentrant
+        returns (uint256)
+    {
+        // Returns stored internal balance.
+        // Has added re-entry lock for protocols building ontop of us to have confidence in data quality
+        return _totalAssets;
+    }
+
+    /// @notice Returns the total number of assets backing shares.
+    function totalAssets() public view virtual override returns (uint256) {
+        return _totalAssets;
+    }
+
+    /// @notice Returns the amount of shares that would be exchanged
+    ///         by the vault for `assets` provided, safely.
+    /// @param assets The number of assets to theoretically use
+    ///               for conversion to shares.
+    /// @return The number of shares a user would receive for converting
+    ///         `assets`.
+    function convertToSharesSafe(
+        uint256 assets
+    ) public view nonReadReentrant returns (uint256) {
+        return _convertToShares(assets, totalAssets());
+    }
+
+    /// @notice Returns the amount of shares that would be exchanged
+    ///         by the vault for `assets` provided.
+    /// @param assets The number of assets to theoretically use
+    ///               for conversion to shares.
+    /// @return The number of shares a user would receive for converting
+    ///         `assets`.
+    function convertToShares(
+        uint256 assets
+    ) public view override returns (uint256) {
+        return _convertToShares(assets, totalAssets());
+    }
+
+    /// @notice Returns the amount of assets that would be exchanged
+    ///         by the vault for `shares` provided, safely.
+    /// @param shares The number of shares to theoretically use
+    ///               for conversion to assets.
+    /// @return The number of assets a user would receive for converting
+    ///         `assets`.
+    function convertToAssetsSafe(
+        uint256 shares
+    ) public view nonReadReentrant returns (uint256) {
+        return _convertToAssets(shares, totalAssets());
+    }
+
+    /// @notice Returns the amount of assets that would be exchanged
+    ///         by the vault for `shares` provided.
+    /// @param shares The number of shares to theoretically use
+    ///               for conversion to assets.
+    /// @return The number of assets a user would receive for converting
+    ///         `shares`.
+    function convertToAssets(
+        uint256 shares
+    ) public view override returns (uint256) {
+        return _convertToAssets(shares, totalAssets());
+    }
+
+    /// @notice Allows users to simulate the effects of their deposit at
+    ///         the current block.
+    /// @param assets The number of assets to preview a deposit call.
+    /// @return The shares received for depositing `assets`.
+    function previewDeposit(
+        uint256 assets
+    ) public view override returns (uint256) {
+        return _previewDeposit(assets, totalAssets());
+    }
+
+    /// @notice Allows users to simulate the effects of their mint at
+    ///         the current block.
+    /// @param shares The number of assets, quoted as shares to preview
+    ///               a mint call.
+    /// @return The shares received quoted as assets for depositing `shares`.
+    function previewMint(
+        uint256 shares
+    ) public view override returns (uint256) {
+        return _previewMint(shares, totalAssets());
+    }
+
+    /// @notice Allows users to simulate the effects of their withdraw
+    ///         at the current block.
+    /// @param assets The number of assets to preview a withdraw call.
+    /// @return The assets received quoted as shares for withdrawing `assets`.
+    function previewWithdraw(
+        uint256 assets
+    ) public view override returns (uint256) {
+        return _previewWithdraw(assets, totalAssets());
+    }
+
+    /// @notice Allows users to simulate the effects of their redeem at
+    ///         the current block.
+    /// @param shares The number of assets, quoted as shares to preview
+    ///               a redeem call.
+    /// @return The assets received for withdrawing `shares`.
+    function previewRedeem(
+        uint256 shares
+    ) public view override returns (uint256) {
+        return _previewRedeem(shares, totalAssets());
+    }
+
+    /// INTERNAL FUNCTIONS ///
+
+    /// @notice Helper function to efficiently transfers cToken balances
+    ///         without checking approvals.
+    /// @dev This is only used in liquidations where maximal gas
+    ///      optimization improves protocol MEV competitiveness,
+    ///      improving protocol safety.
+    ///      Emits a {Transfer} event.
+    /// @param from The address of the account transferring `amount`
+    ///             shares from.
+    /// @param to The address of the destination account to receive `amount`
+    ///           shares.
+    /// @param amount The number of tokens to transfer from `from` to `to`.
+    function _transferFromWithoutAllowance(
+        address from,
+        address to,
+        uint256 amount
+    ) internal {
+        /// @solidity memory-safe-assembly
+        assembly {
+            let from_ := shl(96, from)
+            // Compute the balance slot and load its value.
+            mstore(0x0c, or(from_, _BALANCE_SLOT_SEED))
+            let fromBalanceSlot := keccak256(0x0c, 0x20)
+            let fromBalance := sload(fromBalanceSlot)
+            // Revert if insufficient balance.
+            if gt(amount, fromBalance) {
+                mstore(0x00, 0xf4d678b8) // `InsufficientBalance()`.
+                revert(0x1c, 0x04)
+            }
+            // Subtract and store the updated balance.
+            sstore(fromBalanceSlot, sub(fromBalance, amount))
+            // Compute the balance slot of `to`.
+            mstore(0x00, to)
+            let toBalanceSlot := keccak256(0x0c, 0x20)
+            // Add and store the updated balance of `to`.
+            // Will not overflow because the sum of all user balances
+            // cannot exceed the maximum uint256 value.
+            sstore(toBalanceSlot, add(sload(toBalanceSlot), amount))
+            // Emit the {Transfer} event.
+            mstore(0x20, amount)
+            log3(
+                0x20,
+                0x20,
+                _TRANSFER_EVENT_SIGNATURE,
+                shr(96, from_),
+                shr(96, mload(0x0c))
+            )
+        }
+    }
+
+    /// @notice Starts a cToken market, executed via marketManager.
+    /// @dev This initial mint is a failsafe against rounding exploits,
+    ///      although, we protect against them in many ways,
+    ///      better safe than sorry.
+    /// @dev Emits a {Deposit} event.
+    /// @param by The account initializing the cToken market.
+    function _startMarket(address by) internal {
+        if (msg.sender != address(marketManager)) {
+            _revert(_UNAUTHORIZED_SELECTOR);
+        }
+
+        uint256 assets = 42069;
+        address market = address(this);
+
+        SafeTransferLib.safeTransferFrom(asset(), by, market, assets);
+
+        // Because nobody can deposit into the market before startMarket()
+        // is called, this will always be the initial call.
+        uint256 shares = _initialConvertToShares(assets);
+
+        _mint(market, shares);
+        _totalAssets = assets;
+
+        assembly {
+            // Emit the {Deposit} event.
+            mstore(0x00, assets)
+            mstore(0x20, shares)
+            let m := shr(96, not(0))
+            log3(
+                0x00,
+                0x40,
+                _DEPOSIT_EVENT_SIGNATURE,
+                and(m, market),
+                and(m, market)
+            )
+        }
+    }
+
+    /// @dev Returns the decimals of the underlying asset.
+    function _underlyingDecimals() internal view override returns (uint8) {
+        return _decimals;
+    }
+
+    /// @notice Returns the amount of shares that would be exchanged by the
+    ///         vault for `assets` provided.
+    /// @param assets The number of assets to theoretically use
+    ///               for conversion to shares.
+    /// @param ta The total number of assets to theoretically use
+    ///           for conversion to shares.
+    /// @return shares The number of shares a user would receive for
+    ///                converting `assets`.
+    function _convertToShares(
+        uint256 assets,
+        uint256 ta
+    ) internal view returns (uint256 shares) {
+        uint256 totalShares = totalSupply();
+
+        shares = totalShares == 0
+            ? assets
+            : FixedPointMathLib.mulDiv(assets, totalShares, ta);
+    }
+
+    /// @notice Returns the amount of assets that would be exchanged by the
+    ///         vault for `shares` provided.
+    /// @param shares The number of shares to theoretically use
+    ///               for conversion to assets.
+    /// @param ta The total number of assets to theoretically use
+    ///           for conversion to assets.
+    /// @return assets The number of assets a user would receive for
+    ///                converting `shares`.
+    function _convertToAssets(
+        uint256 shares,
+        uint256 ta
+    ) internal view returns (uint256 assets) {
+        uint256 totalShares = totalSupply();
+
+        assets = totalShares == 0
+            ? shares
+            : FixedPointMathLib.mulDiv(shares, ta, totalShares);
+    }
+
+    /// @notice Simulates the effects of a user deposit at the current
+    ///         block.
+    /// @param assets The number of assets to preview a deposit call.
+    /// @param ta The total number of assets to simulate a deposit at the
+    ///           current block.
+    /// @return The shares received for depositing `assets`.
+    function _previewDeposit(
+        uint256 assets,
+        uint256 ta
+    ) internal view returns (uint256) {
+        return _convertToShares(assets, ta);
+    }
+
+    /// @notice Simulates the effects of a user mint at the current
+    ///         block.
+    /// @param shares The number of shares to preview a mint call.
+    /// @param ta The total number of assets to simulate a mint at the
+    ///           current block.
+    /// @return assets The assets received for minting `shares`.
+    function _previewMint(
+        uint256 shares,
+        uint256 ta
+    ) internal view returns (uint256 assets) {
+        uint256 totalShares = totalSupply();
+
+        assets = totalShares == 0
+            ? shares
+            : FixedPointMathLib.mulDivUp(shares, ta, totalShares);
+    }
+
+    /// @notice Simulates the effects of a user withdrawal at the current
+    ///         block.
+    /// @param assets The number of assets to preview a withdrawal call.
+    /// @param ta The total number of assets to simulate a withdrawal at the
+    ///           current block.
+    /// @return shares The shares received for withdrawing `assets`.
+    function _previewWithdraw(
+        uint256 assets,
+        uint256 ta
+    ) internal view returns (uint256 shares) {
+        uint256 totalShares = totalSupply();
+
+        shares = totalShares == 0
+            ? assets
+            : FixedPointMathLib.mulDivUp(assets, totalShares, ta);
+    }
+
+    /// @notice Simulates the effects of a user redemption at the current
+    ///         block.
+    /// @param shares The number of shares to preview a redemption call.
+    /// @param ta The total number of assets to simulate a redemption at the
+    ///           current block.
+    /// @return The assets received for redeeming `shares`.
+    function _previewRedeem(
+        uint256 shares,
+        uint256 ta
+    ) internal view returns (uint256) {
+        return _convertToAssets(shares, ta);
+    }
+
+    /// @notice Returns the gauge pool contract address.
+    /// @return The gauge controller contract address, in `IGaugePool` form.
+    function _gaugePool() internal view returns (IGaugePool) {
+        return marketManager.gaugePool();
+    }
+
+    /// @dev Checks whether the caller has sufficient permissioning.
+    function _checkDaoPermissions() internal view {
+        if (!centralRegistry.hasDaoPermissions(msg.sender)) {
+            _revert(_UNAUTHORIZED_SELECTOR);
+        }
+    }
+
+    /// @dev Checks whether the caller has sufficient permissioning.
+    function _checkElevatedPermissions() internal view {
+        if (!centralRegistry.hasElevatedPermissions(msg.sender)) {
+            _revert(_UNAUTHORIZED_SELECTOR);
+        }
+    }
+
+    /// INTERNAL CONVERSION FUNCTIONS TO OVERRIDE ///
+
+    /// @notice Deposits `assets` and mints shares to `receiver`.
+    /// @param assets The amount of the underlying assets to supply.
+    /// @param receiver The account that should receive the cToken shares.
+    /// @return shares The amount of cToken shares received by `receiver`.
+    function _deposit(
+        uint256 assets,
+        address receiver
+    ) internal virtual returns (uint256 shares) {}
+
+    /// @notice Deposits assets and mints `shares` to `receiver`.
+    /// @param shares The amount of the underlying assets quoted in shares
+    ///               to supply.
+    /// @param receiver The account that should receive the cToken shares.
+    /// @return assets The amount of cToken shares quoted in assets received
+    ///                by `receiver`.
+    function _mint(
+        uint256 shares,
+        address receiver
+    ) internal virtual returns (uint256 assets) {}
+
+    /// @notice Withdraws `assets` to `receiver` from the market and burns
+    ///         `owner` shares.
+    /// @param assets The amount of the underlying assets to withdraw.
+    /// @param receiver The account that should receive the assets.
+    /// @param owner The account that will burn their shares to withdraw
+    ///              assets.
+    /// @param forceRedeemCollateral Whether the collateral should be always
+    ///                              reduced from `owner`'s collateralPosted.
+    /// @return shares The amount of assets, quoted in shares received
+    ///                by `receiver`.
+    function _withdraw(
+        uint256 assets,
+        address receiver,
+        address owner,
+        bool forceRedeemCollateral
+    ) internal virtual returns (uint256 shares) {}
+
+    /// @notice Withdraws assets to `receiver` from the market and burns
+    ///         `owner` `shares`.
+    /// @param shares The amount of shares to burn to withdraw assets.
+    /// @param receiver The account that should receive the assets.
+    /// @param owner The account that will burn their shares to withdraw
+    ///              assets.
+    /// @param forceRedeemCollateral Whether the collateral should be always
+    ///                              reduced from `owner`'s collateralPosted.
+    /// @return assets The amount of assets received by `receiver`.
+    function _redeem(
+        uint256 shares,
+        address receiver,
+        address owner,
+        bool forceRedeemCollateral
+    ) internal virtual returns (uint256 assets) {}
+}