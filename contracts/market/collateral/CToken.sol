// SPDX-License-Identifier: MIT
pragma solidity ^0.8.17;

import { SafeTransferLib } from "contracts/libraries/SafeTransferLib.sol";
import { ERC165 } from "contracts/libraries/ERC165.sol";
import { ERC165Checker } from "contracts/libraries/ERC165Checker.sol";
import { ReentrancyGuard } from "contracts/libraries/ReentrancyGuard.sol";
import { GaugePool } from "contracts/gauge/GaugePool.sol";

import { ILendtroller } from "contracts/interfaces/market/ILendtroller.sol";
import { ICentralRegistry } from "contracts/interfaces/ICentralRegistry.sol";
import { IPositionFolding } from "contracts/interfaces/market/IPositionFolding.sol";
import { BasePositionVault } from "contracts/deposits/adaptors/BasePositionVault.sol";
import { IERC20 } from "contracts/interfaces/IERC20.sol";
import { IMToken, accountSnapshot } from "contracts/interfaces/market/IMToken.sol";

/// @title Curvance's Collateral Token Contract
contract CToken is ERC165, ReentrancyGuard {
    /// CONSTANTS ///

    uint256 internal constant expScale = 1e18; // Scalar for math
    bool public constant isCToken = true; // for inspection
    address public immutable underlying; // underlying asset for the CToken
    bytes32 private immutable _name; // token name metadata
    bytes32 private immutable _symbol; // token symbol metadata
    ICentralRegistry public immutable centralRegistry;

    /// STORAGE ///
    ILendtroller public lendtroller; // Current lending market controller
    BasePositionVault public vault; // Current position vault
    uint256 public totalReserves; // Total protocol reserves of underlying
    uint256 public totalSupply; // Total number of tokens in circulation

    // @notice account => token balance
    mapping(address => uint256) internal _accountBalance;

    // @notice account => spender => approved amount
    mapping(address => mapping(address => uint256))
        internal transferAllowances;

    /// EVENTS ///

    event MigrateVault(address oldVault, address newVault);
    event Mint(
        address user,
        uint256 mintAmount,
        uint256 mintTokens,
        address minter
    );
    event Redeem(address redeemer, uint256 redeemAmount, uint256 redeemTokens);
    event NewLendtroller(
        ILendtroller oldLendtroller,
        ILendtroller newLendtroller
    );
    event ReservesAdded(
        address daoAddress,
        uint256 addAmount,
        uint256 newTotalReserves
    );
    event ReservesReduced(
        address daoAddress,
        uint256 reduceAmount,
        uint256 newTotalReserves
    );
    event Transfer(address indexed from, address indexed to, uint256 amount);
    event Approval(
        address indexed owner,
        address indexed spender,
        uint256 amount
    );

    /// ERRORS ///

    error CToken_UnauthorizedCaller();
    error CToken_CannotEqualZero();
    error CToken_TransferNotAllowed();
    error CToken_ValidationFailed();

    /// MODIFIERS ///

    modifier onlyDaoPermissions() {
        require(
            centralRegistry.hasDaoPermissions(msg.sender),
            "CToken: UNAUTHORIZED"
        );
        _;
    }

    modifier onlyElevatedPermissions() {
        require(
            centralRegistry.hasElevatedPermissions(msg.sender),
            "CToken: UNAUTHORIZED"
        );
        _;
    }

    /// @param centralRegistry_ The address of Curvances Central Registry
    /// @param underlying_ The address of the underlying asset
    /// @param lendtroller_ The address of the Lendtroller
    /// @param vault_ The address of the position vault
    /// @param name_ Name of the CToken
    /// @param symbol_ Symbol of the CToken
    constructor(
        ICentralRegistry centralRegistry_,
        address underlying_,
        address lendtroller_,
        address vault_,
        string memory name_,
        string memory symbol_
    ) {
        // Ensure that lendtroller parameter is a lendtroller
        if (!ILendtroller(lendtroller_).isLendtroller()) {
            revert CToken_ValidationFailed();
        }

        // Set the lendtroller
        lendtroller = ILendtroller(lendtroller_);
        emit NewLendtroller(ILendtroller(address(0)), ILendtroller(lendtroller_));

        require(
            ERC165Checker.supportsInterface(
                address(centralRegistry_),
                type(ICentralRegistry).interfaceId
            ),
            "CToken: invalid central registry"
        );

        centralRegistry = centralRegistry_;
        underlying = underlying_;
        vault = BasePositionVault(vault_);
        _name = bytes32(abi.encodePacked("Curvance collateralized ", name_));
        _symbol = bytes32(abi.encodePacked("c", symbol_));

        // Sanity check underlying so that we know users will not need to mint anywhere close to exchange rate of 1e18
        require (IERC20(underlying).totalSupply() < type(uint232).max, "CToken: Underlying token assumptions not met");

    }

    /// @notice Used to start a CToken market, executed via lendtroller 
    /// @dev  this initial mint is a failsafe against the empty market exploit
    ///       although we protect against it in many ways, better safe than sorry
    /// @param initializer the account initializing the market 
    function startMarket(address initializer) external nonReentrant returns (bool) {
        if (msg.sender != address(lendtroller)) {
            revert CToken_UnauthorizedCaller();
        }

        uint256 mintAmount = 42069;
        uint256 actualMintAmount = doTransferIn(initializer, mintAmount);
        // We do not need to calculate exchange rate here as we will always be the initial depositer
        // These values should always be zero but we will add them just incase we are re-initiating a market
        totalSupply = totalSupply + actualMintAmount;
        _accountBalance[initializer] = _accountBalance[initializer] + actualMintAmount;

        // emit events on gauge pool
        GaugePool(gaugePool()).deposit(address(this), initializer, actualMintAmount);

        // We emit a Mint event, and a Transfer event
        emit Mint(initializer, actualMintAmount, actualMintAmount, initializer);
        emit Transfer(address(this), initializer, 6942069);
        return true;
    }

    function migrateVault(
        address newVault
    ) external onlyElevatedPermissions nonReentrant {
        // Cache current vault
        address oldVault = address(vault);
        // Zero out current vault
        vault = BasePositionVault(address(0));

<<<<<<< HEAD
        // Begin Migration process
        bytes memory params = BasePositionVault(oldVault).migrateStart(
            newVault
        );

        // Confirm Migration
        BasePositionVault(newVault).migrateConfirm(oldVault, params);
=======
        if (oldVault != address(0)) {
            bytes memory params = BasePositionVault(oldVault).migrateStart(
                newVault
            );
            BasePositionVault(newVault).migrateConfirm(oldVault, params);
        } else {
            SafeTransferLib.safeTransfer(
                underlying,
                newVault,
                IERC20(underlying).balanceOf(address(this))
            );
            BasePositionVault(newVault).migrateConfirm(oldVault, "0x");
        }
>>>>>>> 42cdff1f

        // Switch to new vault
        vault = BasePositionVault(newVault);
        emit MigrateVault(oldVault, newVault);
    }

    /// @notice Transfer `amount` tokens from `msg.sender` to `to`
    /// @param to The address of the destination account
    /// @param amount The number of tokens to transfer
    /// @return Whether or not the transfer succeeded
    function transfer(
        address to,
        uint256 amount
    ) external nonReentrant returns (bool) {
        transferTokens(msg.sender, msg.sender, to, amount);
        return true;
    }

    /// @notice Transfer `amount` tokens from `from` to `to`
    /// @param from The address of the source account
    /// @param to The address of the destination account
    /// @param amount The number of tokens to transfer
    /// @return bool true = success
    function transferFrom(
        address from,
        address to,
        uint256 amount
    ) external nonReentrant returns (bool) {
        transferTokens(msg.sender, from, to, amount);
        return true;
    }

    /// @notice Sender supplies assets into the market and receives cTokens in exchange
    /// @dev Accrues interest whether or not the operation succeeds, unless reverted
    /// @param mintAmount The amount of the underlying asset to supply
    /// @return bool true=success
    function mint(uint256 mintAmount) external nonReentrant returns (bool) {
        _mint(msg.sender, msg.sender, mintAmount);
        return true;
    }

    /// @notice Sender supplies assets into the market and receives cTokens in exchange
    /// @dev Accrues interest whether or not the operation succeeds, unless reverted
    /// @param recipient The recipient address
    /// @param mintAmount The amount of the underlying asset to supply
    /// @return bool true=success
    function mintFor(
        uint256 mintAmount,
        address recipient
    ) external nonReentrant returns (bool) {
        _mint(msg.sender, recipient, mintAmount);
        return true;
    }

    /// @notice Sender redeems cTokens in exchange for the underlying asset
    /// @dev Accrues interest whether or not the operation succeeds, unless reverted
    /// @param tokensToRedeem The number of cTokens to redeem into underlying
    function redeem(uint256 tokensToRedeem) external nonReentrant {
        _redeem(
            payable(msg.sender),
            tokensToRedeem,
            (exchangeRateStored() * tokensToRedeem) / expScale,
            payable(msg.sender)
        );
    }

    /// @notice Sender redeems cTokens in exchange for a specified amount of underlying asset
    /// @dev Accrues interest whether or not the operation succeeds, unless reverted
    /// @param tokensToRedeem The amount of underlying to redeem
    function redeemUnderlying(uint256 tokensToRedeem) external nonReentrant {
        uint256 redeemTokens = (tokensToRedeem * expScale) /
            exchangeRateStored();

        // Fail if redeem not allowed
        lendtroller.redeemAllowed(address(this), msg.sender, redeemTokens);

        _redeem(payable(msg.sender), redeemTokens, tokensToRedeem, payable(msg.sender));
    }

    /// @notice Helper function for Position Folding contract to redeem underlying tokens
    /// @param user The user address
    /// @param tokensToRedeem The amount of the underlying asset to redeem
    function redeemUnderlyingForPositionFolding(
        address payable user,
        uint256 tokensToRedeem,
        bytes calldata params
    ) external nonReentrant {
        if (msg.sender != lendtroller.positionFolding()) {
            revert CToken_UnauthorizedCaller();
        }

        _redeem(
            user,
            (tokensToRedeem * expScale) / exchangeRateStored(),
            tokensToRedeem,
            payable(msg.sender)
        );

        IPositionFolding(msg.sender).onRedeem(
            address(this),
            user,
            tokensToRedeem,
            params
        );

        // Fail if redeem not allowed
        lendtroller.redeemAllowed(address(this), user, 0);
    }

    /// @notice Adds reserves by transferring from Curvance DAO to the market and depositing to the gauge
    /// @param addAmount The amount of underlying token to add as reserves
    function depositReserves(
        uint256 addAmount
    ) external nonReentrant onlyDaoPermissions {
        // On success, the market will deposit `addAmount` to the position vault
        totalReserves = totalReserves + doTransferIn(msg.sender, addAmount);
        // Query current DAO operating address
        address daoAddress = centralRegistry.daoAddress();
        // Deposit new reserves into gauge
        GaugePool(gaugePool()).deposit(address(this), daoAddress, addAmount);

        emit ReservesAdded(daoAddress, addAmount, totalReserves);
    }

    /// @notice Reduces reserves by withdrawing from the gauge and transferring to Curvance DAO
    /// @dev If daoAddress is going to be moved all reserves should be withdrawn first
    /// @param reduceAmount Amount of reserves to withdraw
    function withdrawReserves(
        uint256 reduceAmount
    ) external nonReentrant onlyDaoPermissions {
        // Need underflow check to see if we have sufficient totalReserves
        totalReserves = totalReserves - reduceAmount;

        // Query current DAO operating address
        address daoAddress = centralRegistry.daoAddress();
        // Withdraw reserves from gauge
        GaugePool(gaugePool()).withdraw(address(this), daoAddress, reduceAmount);

        // doTransferOut reverts if anything goes wrong
        doTransferOut(daoAddress, reduceAmount);

        emit ReservesReduced(daoAddress, reduceAmount, totalReserves);
    }

    /// @dev Sets `amount` as the allowance of `spender` over the caller's tokens.
    ///
    /// Emits a {Approval} event.
    function approve(address spender, uint256 amount) external returns (bool) {
        transferAllowances[msg.sender][spender] = amount;

        emit Approval(msg.sender, spender, amount);

        return true;
    }

    /// @dev Returns the amount of tokens that `spender` can spend on behalf of `owner`.
    function allowance(
        address owner,
        address spender
    ) external view returns (uint256) {
        return transferAllowances[owner][spender];
    }

    /// @notice Rescue any token sent by mistake
    /// @param token The token to rescue.
    /// @param amount The amount of tokens to rescue.
    function rescueToken(
        address token,
        uint256 amount
    ) external onlyDaoPermissions {
        address daoOperator = centralRegistry.daoAddress();

        if (token == address(0)) {
            require(
                address(this).balance >= amount,
                "CToken: insufficient balance"
            );
            (bool success, ) = payable(daoOperator).call{ value: amount }("");
            require(success, "CToken: !successful");
        } else {
            require(token != underlying, "CToken: cannot withdraw underlying");
            require(
                IERC20(token).balanceOf(address(this)) >= amount,
                "CToken: insufficient balance"
            );
            SafeTransferLib.safeTransfer(token, daoOperator, amount);
        }
    }

    /// @notice Sets a new lendtroller for the market
    /// @dev Admin function to set a new lendtroller
    /// @param newLendtroller New lendtroller address
    function setLendtroller(
        ILendtroller newLendtroller
    ) external onlyElevatedPermissions {
        // Ensure we are switching to an actual lendtroller
        if (!newLendtroller.isLendtroller()) {
            revert CToken_ValidationFailed();
        }

        // Cache the current lendtroller to save gas
        ILendtroller oldLendtroller = lendtroller;

        // Set new lendtroller
        lendtroller = newLendtroller;

        emit NewLendtroller(oldLendtroller, newLendtroller);
    }

    /// @notice Get the underlying balance of the `account`
    /// @dev This also accrues interest in a transaction
    /// @param account The address of the account to query
    /// @return The amount of underlying owned by `account`
    function balanceOfUnderlying(address account) external returns (uint256) {
        return ((exchangeRateCurrent() * balanceOf(account)) / expScale);
    }

   
    /// @notice Get a snapshot of the account's balances, and the cached exchange rate
    /// @dev This is used by lendtroller to more efficiently perform liquidity checks
    /// @param account Address of the account to snapshot
    /// @return tokenBalance
    /// @return borrowBalance
    /// @return exchangeRate scaled 1e18
    function getAccountSnapshot(
        address account
    ) external view returns (uint256, uint256, uint256) {
        return (balanceOf(account), 0, exchangeRateStored());
    }

    /// @notice Get a snapshot of the cToken and `account` data
    /// @dev This is used by lendtroller to more efficiently perform liquidity checks
    /// @param account Address of the account to snapshot
    function getAccountSnapshotPacked(
        address account
    ) external view returns (accountSnapshot memory) {
        return (accountSnapshot({
            asset: IMToken(address(this)),
            tokenType: 1,
            mTokenBalance: balanceOf(account), 
            borrowBalance: 0, 
            exchangeRateScaled: exchangeRateStored()}));
    }

    /// @notice Transfers collateral tokens (this market) to the liquidator.
    /// @dev Will fail unless called by another cToken during the process of liquidation.
    /// @param liquidator The account receiving seized collateral
    /// @param borrower The account having collateral seized
    /// @param seizeTokens The number of cTokens to seize
    function seize(
        address liquidator,
        address borrower,
        uint256 seizeTokens
    ) external nonReentrant {
        _seize(msg.sender, liquidator, borrower, seizeTokens);
    }

    /// @notice Get the token balance of the `account`
    /// @param account The address of the account to query
    /// @return balance The number of tokens owned by `account`
    // @dev Returns the balance of tokens for `account`
    function balanceOf(address account) public view returns (uint256) {
        return _accountBalance[account];
    }

    /// @notice Returns the name of the token
    function name() public view returns (string memory) {
        return string(abi.encodePacked(_name));
    }

    /// @notice Returns the symbol of the token
    function symbol() public view returns (string memory) {
        return string(abi.encodePacked(_symbol));
    }

    /// @notice Returns the decimals of the token
    /// @dev We pull directly from underlying incase its a proxy contract 
    ///      and changes decimals on us
    function decimals() public view returns (uint8) {
        return IERC20(underlying).decimals();
    }

    /// @notice Returns the type of Curvance token, 1 = Collateral, 0 = Debt
    function tokenType() public pure returns (uint256) {
        return 1;
    }

    /// @notice Returns gauge pool contract address
    /// @return gaugePool the gauge controller contract address
    function gaugePool() public view returns (address) {
        return lendtroller.gaugePool();
    }

    /// @notice Pull up-to-date exchange rate from the underlying to the CToken with reEntry lock
    /// @return Calculated exchange rate scaled by 1e18
    function exchangeRateCurrent() public nonReentrant returns (uint256) {
        return exchangeRateStored();
    }

    /// @notice Pull up-to-date exchange rate from the underlying to the CToken
    /// @return Calculated exchange rate scaled by 1e18
    function exchangeRateStored() public view returns (uint256) {
        // If the vault is empty this will default to 1e18 which is what we want,
        // plus when we list a market we mint a small amount ourselves
        return vault.convertToAssets(expScale);
    }

    /// @inheritdoc ERC165
    function supportsInterface(
        bytes4 interfaceId
    ) public view override returns (bool) {
        return
            interfaceId == type(IMToken).interfaceId ||
            super.supportsInterface(interfaceId);
    }

    /// @notice Transfer `tokens` tokens from `from` to `to` by `spender` internally
    /// @dev Called by both `transfer` and `transferFrom` internally
    /// @param spender The address of the account performing the transfer
    /// @param from The address of the source account
    /// @param to The address of the destination account
    /// @param tokens The number of tokens to transfer
    function transferTokens(
        address spender,
        address from,
        address to,
        uint256 tokens
    ) internal {

        // Do not allow self-transfers
        if (from == to) {
            revert CToken_TransferNotAllowed();
        }

        // Fails if transfer not allowed
        lendtroller.transferAllowed(address(this), from, to, tokens);

        // Get the allowance, if the spender is not the `from` address
        if (spender != from) {
            // Validate that spender has enough allowance for the transfer with underflow check
            transferAllowances[from][spender] = transferAllowances[from][spender] - tokens;
        }

        // Update token balances
        // shift token value by timestamp length bit length so we can check for underflow
        _accountBalance[from] = _accountBalance[from] - tokens;
        /// We know that from balance wont overflow due to underflow check above
        unchecked {
            _accountBalance[to] = _accountBalance[to] + tokens;
        }

        // emit events on gauge pool
        address _gaugePool = gaugePool();
        GaugePool(_gaugePool).withdraw(address(this), from, tokens);
        GaugePool(_gaugePool).deposit(address(this), to, tokens);

        // We emit a Transfer event
        emit Transfer(from, to, tokens);
    }

    /// @notice User supplies assets into the market and receives cTokens in exchange
    /// @dev Assumes interest has already been accrued up to the current timestamp
    /// @param user The address of the account which is supplying the assets
    /// @param recipient The address of the account which will receive cToken
    /// @param mintAmount The amount of the underlying asset to supply
    function _mint(
        address user,
        address recipient,
        uint256 mintAmount
    ) internal {
        // Fail if mint not allowed
        lendtroller.mintAllowed(address(this), recipient);

        // The function returns the amount actually received from the positionVault
        uint256 actualMintAmount = doTransferIn(user, mintAmount);

        // We get the current exchange rate and calculate the number of cTokens to be minted:
        //  mintTokens = actualMintAmount / exchangeRate
        uint256 mintTokens = (actualMintAmount * expScale) / exchangeRateStored();
        unchecked {
            totalSupply = totalSupply + mintTokens;
            /// Calculate their new balance
            _accountBalance[recipient] = _accountBalance[recipient] + mintTokens;
        }
        
        // emit events on gauge pool
        GaugePool(gaugePool()).deposit(address(this), recipient, mintTokens);

        // We emit a Mint event, and a Transfer event
        emit Mint(user, actualMintAmount, mintTokens, recipient);
        emit Transfer(address(this), recipient, mintTokens);
    }

    /// @notice User redeems cTokens in exchange for the underlying asset
    /// @dev Assumes interest has already been accrued up to the current timestamp
    /// @param redeemer The address of the account which is redeeming the tokens
    /// @param redeemTokens The number of cTokens to redeem into underlying
    /// @param redeemAmount The number of underlying tokens to receive from redeeming cTokens
    /// @param recipient The recipient address
    function _redeem(
        address payable redeemer,
        uint256 redeemTokens,
        uint256 redeemAmount,
        address payable recipient
    ) internal {
        // Validate redemption parameters
        if (redeemTokens == 0 && redeemAmount > 0) {
            revert CToken_CannotEqualZero();
        }

        // Need to shift bits by timestamp length to make sure we do a proper underflow check
        // redeemTokens should never be above uint216 and the user can never have more than uint216,
        // So if theyve put in a larger number than type(uint216).max we know it will revert from underflow
        _accountBalance[redeemer] = _accountBalance[redeemer] - redeemTokens;

        // We have user underflow check above so we do not need a redundant check here
        unchecked {
            totalSupply = totalSupply - redeemTokens;
        }

        // emit events on gauge pool
        GaugePool(gaugePool()).withdraw(address(this), redeemer, redeemTokens);

        // We invoke doTransferOut for the redeemer and the redeemAmount
        // so that we can withdraw tokens from the position vault for the redeemer
        // On success, the cToken has redeemAmount less of cash.
        doTransferOut(recipient, redeemAmount);

        // We emit a Transfer event, and a Redeem event
        emit Transfer(redeemer, address(this), redeemTokens);
        emit Redeem(redeemer, redeemAmount, redeemTokens);
    }

    /// @notice Transfers collateral tokens (this market) to the liquidator.
    /// @dev Called byliquidateUser during the liquidation of another CToken.
    /// @param seizerToken The contract seizing the collateral (i.e. borrowed cToken)
    /// @param liquidator The account receiving seized collateral
    /// @param borrower The account having collateral seized
    /// @param seizeTokens The number of cTokens to seize
    function _seize(
        address seizerToken,
        address liquidator,
        address borrower,
        uint256 seizeTokens
    ) internal {

        // Fails if borrower = liquidator
        assembly {
            if eq(borrower, liquidator){
                // revert with CToken_UnauthorizedCaller()
                mstore(0x00, 0xb856b3fe)
                revert(0x1c, 0x04)
            }
        }

        // Fails if seize not allowed
        lendtroller.seizeAllowed(
            address(this),
            seizerToken,
            liquidator,
            borrower
        );

        uint256 protocolSeizeTokens = (seizeTokens *
            centralRegistry.protocolLiquidationFee()) / expScale;
        uint256 protocolSeizeAmount = (exchangeRateStored() *
            protocolSeizeTokens) / expScale;
        uint256 liquidatorSeizeTokens = seizeTokens - protocolSeizeTokens;

        // Document new account balances with underflow check on borrower balance
        _accountBalance[borrower] = _accountBalance[borrower] - seizeTokens;
        _accountBalance[liquidator] = _accountBalance[liquidator] + liquidatorSeizeTokens;
        // Reserves should never overflow since totalSupply will always be higher before function than totalReserves after this call
        unchecked {
            totalReserves = totalReserves + protocolSeizeAmount;
            totalSupply = totalSupply - protocolSeizeTokens;
        }
        
        // emit events on gauge pool
        address _gaugePool = gaugePool();
        GaugePool(_gaugePool).withdraw(address(this), borrower, seizeTokens);
        GaugePool(_gaugePool).deposit(
            address(this),
            liquidator,
            liquidatorSeizeTokens
        );

        // Emit a Transfer event
        emit Transfer(borrower, liquidator, liquidatorSeizeTokens);
        emit Transfer(borrower, address(this), protocolSeizeTokens);
        emit ReservesAdded(address(this), protocolSeizeAmount, totalReserves);
    }

    /// @notice Handles incoming token transfers and notifies the amount received
    /// @dev This function uses the SafeTransferLib to safely perform the transfer. It doesn't support tokens with a transfer tax.
    /// @param from Address of the sender of the tokens
    /// @param amount Amount of tokens to transfer in
    /// @return Returns the amount transferred
    function doTransferIn(
        address from,
        uint256 amount
    ) internal returns (uint256) {
        /// SafeTransferLib will handle reversion from insufficient balance or allowance
        /// Note this will not support tokens with a transfer tax, which should not exist on a underlying asset anyway
        SafeTransferLib.safeTransferFrom(
            underlying,
            from,
            address(this),
            amount
        );

<<<<<<< HEAD
        // deposit into the vault
        BasePositionVault _vault = vault;
        SafeTransferLib.safeApprove(underlying, address(_vault), amount);
        return _vault.deposit(amount, address(this));
=======
        if (address(vault) != address(0)) {
            // deposit into the vault
            SafeTransferLib.safeApprove(underlying, address(vault), amount);
            return vault.deposit(amount, address(this));
        }

        return amount;
>>>>>>> 42cdff1f
    }

    /// @notice Handles outgoing token transfers
    /// @dev This function uses the SafeTransferLib to safely perform the transfer.
    /// @param to Address receiving the token transfer
    /// @param amount Amount of tokens to transfer out
    function doTransferOut(address to, uint256 amount) internal {
        if (address(vault) != address(0)) {
            // withdraw from the vault
            amount = vault.redeem(amount, address(this), address(this));
        }

        /// SafeTransferLib will handle reversion from insufficient cash held
        SafeTransferLib.safeTransfer(underlying, to, amount);
    }
}<|MERGE_RESOLUTION|>--- conflicted
+++ resolved
@@ -169,7 +169,6 @@
         // Zero out current vault
         vault = BasePositionVault(address(0));
 
-<<<<<<< HEAD
         // Begin Migration process
         bytes memory params = BasePositionVault(oldVault).migrateStart(
             newVault
@@ -177,22 +176,6 @@
 
         // Confirm Migration
         BasePositionVault(newVault).migrateConfirm(oldVault, params);
-=======
-        if (oldVault != address(0)) {
-            bytes memory params = BasePositionVault(oldVault).migrateStart(
-                newVault
-            );
-            BasePositionVault(newVault).migrateConfirm(oldVault, params);
-        } else {
-            SafeTransferLib.safeTransfer(
-                underlying,
-                newVault,
-                IERC20(underlying).balanceOf(address(this))
-            );
-            BasePositionVault(newVault).migrateConfirm(oldVault, "0x");
-        }
->>>>>>> 42cdff1f
-
         // Switch to new vault
         vault = BasePositionVault(newVault);
         emit MigrateVault(oldVault, newVault);
@@ -703,20 +686,10 @@
             amount
         );
 
-<<<<<<< HEAD
         // deposit into the vault
         BasePositionVault _vault = vault;
         SafeTransferLib.safeApprove(underlying, address(_vault), amount);
         return _vault.deposit(amount, address(this));
-=======
-        if (address(vault) != address(0)) {
-            // deposit into the vault
-            SafeTransferLib.safeApprove(underlying, address(vault), amount);
-            return vault.deposit(amount, address(this));
-        }
-
-        return amount;
->>>>>>> 42cdff1f
     }
 
     /// @notice Handles outgoing token transfers
