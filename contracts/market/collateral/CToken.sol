--- conflicted
+++ resolved
@@ -302,57 +302,6 @@
         lendtroller.redeemAllowed(address(this), user, 0);
     }
 
-<<<<<<< HEAD
-    /// @notice Adds reserves by transferring from Curvance DAO to the market
-    ///         and depositing to the gauge
-    /// @param amount The amount of underlying token to add as reserves measured in assets
-    function depositReserves(
-        uint256 amount
-    ) external nonReentrant onlyDaoPermissions {
-        // On success, the market will deposit `amount` to the position vault
-        // Also calculates asset -> shares exchange rate
-        uint256 tokens = _enterVault(msg.sender, amount);
-
-        // Query current DAO operating address
-        address daoAddress = centralRegistry.daoAddress();
-
-        // Deposit new reserves into gauge
-        _gaugePool().deposit(address(this), daoAddress, tokens);
-
-        // Update reserves
-        totalReserves = totalReserves + tokens;
-
-        emit Transfer(address(0), address(this), tokens);
-    }
-
-    /// @notice Reduces reserves by withdrawing from the gauge
-    ///         and transferring to Curvance DAO
-    /// @dev If daoAddress is going to be moved all reserves should be
-    ///      withdrawn first
-    /// @param amount Amount of reserves to withdraw measured in assets
-    function withdrawReserves(
-        uint256 amount
-    ) external nonReentrant onlyDaoPermissions {
-        // Need underflow check to see if we have sufficient totalReserves
-        uint256 tokens = (amount * EXP_SCALE) / exchangeRateStored();
-
-        // Update reserves with underflow check
-        totalReserves = totalReserves - tokens;
-
-        // Query current DAO operating address
-        address daoAddress = centralRegistry.daoAddress();
-
-        // Withdraw reserves from gauge
-        _gaugePool().withdraw(address(this), daoAddress, tokens);
-
-        // Transfer underlying to DAO measured in assets
-        _exitVault(daoAddress, tokens);
-
-        emit Transfer(address(this), address(0), tokens);
-    }
-
-=======
->>>>>>> 91e607ab
     /// @dev Sets `amount` as the allowance of `spender` over the caller's tokens.
     ///      Emits a {Approval} event.
     function approve(address spender, uint256 amount) external returns (bool) {
@@ -657,32 +606,18 @@
         gaugePool.withdraw(address(this), borrower, liquidatedTokens);
         gaugePool.deposit(address(this), liquidator, liquidatorTokens);
         if (protocolTokens > 0) {
-<<<<<<< HEAD
+            address daoAddress = centralRegistry.daoAddress();
             gaugePool.deposit(
-=======
-            address daoAddress = centralRegistry.daoAddress();
-            GaugePool(_gaugePool).deposit(
->>>>>>> 91e607ab
                 address(this),
                 daoAddress,
                 protocolTokens
             );
 
-<<<<<<< HEAD
-            // Reserves should never overflow since totalSupply will always be
-            // higher before function than totalReserves after this call
-=======
->>>>>>> 91e607ab
             unchecked {
                 balanceOf[daoAddress] = balanceOf[daoAddress] + protocolTokens;
             }
-<<<<<<< HEAD
-
-            emit Transfer(borrower, address(this), protocolTokens);
-=======
             
             emit Transfer(borrower, daoAddress, protocolTokens);
->>>>>>> 91e607ab
         }
 
         emit Transfer(borrower, liquidator, liquidatorTokens);
