--- conflicted
+++ resolved
@@ -1,21 +1,17 @@
 // SPDX-License-Identifier: MIT
 pragma solidity ^0.8.17;
 
-import { PriceOracle } from "../Oracle/PriceOracle.sol";
-
+import { ICToken } from "contracts/interfaces/market/ICToken.sol";
+import { ILendtroller } from "contracts/interfaces/market/ILendtroller.sol";
+import { ICentralRegistry } from "contracts/interfaces/ICentralRegistry.sol";
+import { IPriceRouter } from "contracts/interfaces/IPriceRouter.sol";
 import { ICentralRegistry } from "contracts/interfaces/ICentralRegistry.sol";
 import { ICToken } from "contracts/interfaces/market/ICToken.sol";
 import { ILendtroller } from "contracts/interfaces/market/ILendtroller.sol";
-<<<<<<< HEAD
-import { ICentralRegistry } from "contracts/interfaces/ICentralRegistry.sol";
-import { IPriceRouter } from "contracts/interfaces/IPriceRouter.sol";
-=======
->>>>>>> c2f6f43a
 
 /// @title Curvance Lendtroller
 /// @notice Manages risk within the lending & collateral markets
 contract Lendtroller is ILendtroller {
-
     /// CONSTANTS ///
     ICentralRegistry public immutable centralRegistry;
     /// @notice Indicator that this is a Lendtroller contract (for inspection)
@@ -78,34 +74,29 @@
     // GaugePool contract address
     address public immutable override gaugePool;
 
-<<<<<<< HEAD
-    // Central Registry address
-    address public centralRegistry;
-
-    constructor(address _centralRegistry, address _gaugePool) {
-        admin = msg.sender;
+    constructor(ICentralRegistry _centralRegistry, address _gaugePool) {
         centralRegistry = _centralRegistry;
         gaugePool = _gaugePool;
     }
 
+    modifier onlyDaoPermissions() {
+        require(
+            centralRegistry.hasDaoPermissions(msg.sender),
+            "centralRegistry: UNAUTHORIZED"
+        );
+        _;
+    }
+
+    modifier onlyElevatedPermissions() {
+        require(
+            centralRegistry.hasElevatedPermissions(msg.sender),
+            "centralRegistry: UNAUTHORIZED"
+        );
+        _;
+    }
+
     function getPriceRouter() public view returns (IPriceRouter) {
         return IPriceRouter(ICentralRegistry(centralRegistry).priceRouter());
-=======
-    constructor(ICentralRegistry _centralRegistry, address _gaugePool) {
-        centralRegistry = _centralRegistry;
-        oracle = PriceOracle(centralRegistry.priceRouter());
-        gaugePool = _gaugePool;
-    }
-
-    modifier onlyDaoPermissions() {
-        require(centralRegistry.hasDaoPermissions(msg.sender), "centralRegistry: UNAUTHORIZED");
-        _;
-    }
-
-    modifier onlyElevatedPermissions() {
-        require(centralRegistry.hasElevatedPermissions(msg.sender), "centralRegistry: UNAUTHORIZED");
-        _;
->>>>>>> c2f6f43a
     }
 
     /// @notice Returns the assets an account has entered
@@ -752,26 +743,12 @@
 
     /// Admin Functions
 
-<<<<<<< HEAD
-    /// @notice Sets a new central registry
-    /// @dev Admin function to set a new central registry
-    /// @param _centralRegistry new central registry address
-    function _setCentralRegistry(address _centralRegistry) public {
-        // Check caller is admin
-        if (msg.sender != admin) {
-            revert AddressUnauthorized();
-        }
-
-        centralRegistry = _centralRegistry;
-    }
-
-=======
->>>>>>> c2f6f43a
     /// @notice Sets the closeFactor used when liquidating borrows
     /// @dev Admin function to set closeFactor
     /// @param newCloseFactorScaled New close factor, scaled by 1e18
-    function _setCloseFactor(uint256 newCloseFactorScaled) external onlyElevatedPermissions {
-
+    function _setCloseFactor(
+        uint256 newCloseFactorScaled
+    ) external onlyElevatedPermissions {
         uint256 oldCloseFactorScaled = closeFactorScaled;
         closeFactorScaled = newCloseFactorScaled;
         emit NewCloseFactor(oldCloseFactorScaled, closeFactorScaled);
@@ -785,7 +762,6 @@
         ICToken cToken,
         uint256 newCollateralFactorScaled
     ) external onlyElevatedPermissions {
-
         // Verify market is listed
         ILendtroller.Market storage market = markets[address(cToken)];
         if (!market.isListed) {
@@ -827,7 +803,6 @@
     function _setLiquidationIncentive(
         uint256 newLiquidationIncentiveScaled
     ) external onlyElevatedPermissions {
-
         // Save current value for use in log
         uint256 oldLiquidationIncentiveScaled = liquidationIncentiveScaled;
 
@@ -844,7 +819,6 @@
     /// @dev Admin function to set isListed and add support for the market
     /// @param cToken The address of the market (token) to list
     function _supportMarket(ICToken cToken) external onlyElevatedPermissions {
-
         if (markets[address(cToken)].isListed) {
             revert MarketAlreadyListed();
         }
@@ -884,7 +858,10 @@
         ICToken[] calldata cTokens,
         uint256[] calldata newBorrowCaps
     ) external {
-        if (!centralRegistry.hasElevatedPermissions(msg.sender) && msg.sender != borrowCapGuardian) {
+        if (
+            !centralRegistry.hasElevatedPermissions(msg.sender) &&
+            msg.sender != borrowCapGuardian
+        ) {
             revert AddressUnauthorized();
         }
         uint256 numMarkets = cTokens.length;
@@ -907,7 +884,6 @@
         ICToken[] calldata cTokens,
         bool disableCollateral
     ) external onlyElevatedPermissions {
-
         uint256 numMarkets = cTokens.length;
         if (numMarkets == 0) {
             revert InvalidValue();
@@ -921,8 +897,9 @@
 
     /// @notice Admin function to change the Borrow Cap Guardian
     /// @param newBorrowCapGuardian The address of the new Borrow Cap Guardian
-    function _setBorrowCapGuardian(address newBorrowCapGuardian) external onlyElevatedPermissions {
-
+    function _setBorrowCapGuardian(
+        address newBorrowCapGuardian
+    ) external onlyElevatedPermissions {
         // Save current value for inclusion in log
         address oldBorrowCapGuardian = borrowCapGuardian;
 
@@ -934,8 +911,9 @@
 
     /// @notice Admin function to change the Pause Guardian
     /// @param newPauseGuardian The address of the new Pause Guardian
-    function _setPauseGuardian(address newPauseGuardian) public onlyElevatedPermissions {
-
+    function _setPauseGuardian(
+        address newPauseGuardian
+    ) public onlyElevatedPermissions {
         // Save current value for inclusion in log
         address oldPauseGuardian = pauseGuardian;
 
@@ -1028,8 +1006,9 @@
 
     /// @notice Admin function to set position folding contract address
     /// @param _newPositionFolding new position folding contract address
-    function _setPositionFolding(address _newPositionFolding) public onlyElevatedPermissions {
-
+    function _setPositionFolding(
+        address _newPositionFolding
+    ) public onlyElevatedPermissions {
         emit NewPositionFoldingContract(positionFolding, _newPositionFolding);
 
         positionFolding = _newPositionFolding;
