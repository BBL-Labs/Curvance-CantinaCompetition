--- conflicted
+++ resolved
@@ -170,21 +170,6 @@
         collateralPostedOf = accountData.collateralPosted;
     }
 
-<<<<<<< HEAD
-    /// @notice Returns if an account has an active position in `mToken`
-    /// @param mToken market token address
-    /// @param account account address
-    function collateralPostedFor(
-        address mToken,
-        address account
-    ) external view returns (uint256) {
-        return tokenData[mToken].accountData[account].collateralPosted;
-    }
-
-    /// ACCOUNT LIQUIDITY FUNCTIONS ///
-
-=======
->>>>>>> 0c88bc3d
     /// @notice Determine `account`'s current status between collateral,
     ///         debt, and additional liquidity.
     /// @param account The account to determine liquidity for.
