// SPDX-License-Identifier: MIT
pragma solidity 0.8.17;

import { BasePositionVault, SafeTransferLib, ERC20, Math, ICentralRegistry } from "contracts/deposits/adaptors/BasePositionVault.sol";
import { SwapperLib } from "contracts/libraries/SwapperLib.sol";

import { IBooster } from "contracts/interfaces/external/convex/IBooster.sol";
import { IBaseRewardPool } from "contracts/interfaces/external/convex/IBaseRewardPool.sol";
import { IRewards } from "contracts/interfaces/external/convex/IRewards.sol";
import { IBalancerVault } from "contracts/interfaces/external/balancer/IBalancerVault.sol";
import { IBalancerPool } from "contracts/interfaces/external/balancer/IBalancerPool.sol";
import { IStashWrapper } from "contracts/interfaces/external/aura/IStashWrapper.sol";

contract AuraPositionVault is BasePositionVault {
    using Math for uint256;

    /// TYPES ///

    /// @param balancerVault Balancer vault contract
    /// @param balancerPoolId Balancer Pool Id
    /// @param pid Aura Pool Id
    /// @param rewarder Aura Rewarder contract
    /// @param booster Aura Booster contract
    /// @param rewardTokens Aura reward assets
    /// @param underlyingTokens Balancer LP underlying assets
    struct StrategyData {
        IBalancerVault balancerVault;
        bytes32 balancerPoolId;
        uint256 pid;
        IBaseRewardPool rewarder;
        IBooster booster;
        address[] rewardTokens;
        address[] underlyingTokens;
    }

    /// CONSTANTS ///

    address private constant BAL = 0xba100000625a3754423978a60c9317c58a424e3D;
    address private constant AURA = 0xC0c293ce456fF0ED870ADd98a0828Dd4d2903DBF;

    /// STORAGE ///

    /// @notice Vault Strategy Data
    StrategyData public strategyData;

    /// @notice Is an underlying token of the BPT
    mapping(address => bool) public isUnderlyingToken;

    /// EVENTS ///

    event Harvest(uint256 yield);

    /// CONSTRUCTOR ///

    constructor(
        ERC20 asset_,
        ICentralRegistry centralRegistry_,
        uint256 pid_,
        address rewarder_,
        address booster_
    ) BasePositionVault(asset_, centralRegistry_) {
        strategyData.pid = pid_;
        strategyData.booster = IBooster(booster_);

<<<<<<< HEAD
        /// query actual aura pool configuration data
=======
        // query actual aura pool configuration data
>>>>>>> 0e63e144
        (
            address pidToken,
            ,
            ,
            address balRewards,
            ,
            bool shutdown
        ) = strategyData.booster.poolInfo(strategyData.pid);

<<<<<<< HEAD
        /// validate that the pool is still active and that the lp token and rewarder in aura matches what we are configuring for
=======
        // validate that the pool is still active and that the lp token
        // and rewarder in aura matches what we are configuring for
>>>>>>> 0e63e144
        require(
            pidToken == asset() && !shutdown && balRewards == rewarder_,
            "AuraPositionVault: improper aura vault config"
        );

        strategyData.rewarder = IBaseRewardPool(rewarder_);
        strategyData.balancerVault = IBalancerVault(
            IBalancerPool(pidToken).getVault()
        );
        strategyData.balancerPoolId = IBalancerPool(pidToken).getPoolId();

        // add BAL as a reward token, then let aura tell you what rewards
        // the vault will receive
        strategyData.rewardTokens.push() = BAL;
        // add AURA as a reward token, since some vaults do not list AURA
        // as a reward token
        strategyData.rewardTokens.push() = AURA;

        uint256 extraRewardsLength = strategyData
            .rewarder
            .extraRewardsLength();
        for (uint256 i; i < extraRewardsLength; ++i) {
            address rewardToken = IStashWrapper(
                IRewards(strategyData.rewarder.extraRewards(i)).rewardToken()
            ).baseToken();
<<<<<<< HEAD
=======

>>>>>>> 0e63e144
            if (rewardToken != AURA) {
                strategyData.rewardTokens.push() = rewardToken;
            }
        }

<<<<<<< HEAD
        /// query liquidity pools underlying tokens from the balancer vault
=======
        // query liquidity pools underlying tokens from the balancer vault
>>>>>>> 0e63e144
        (address[] memory underlyingTokens, , ) = strategyData
            .balancerVault
            .getPoolTokens(strategyData.balancerPoolId);
        strategyData.underlyingTokens = underlyingTokens;

        uint256 numUnderlyingTokens = strategyData.underlyingTokens.length;
        for (uint256 i; i < numUnderlyingTokens; ) {
            unchecked {
                isUnderlyingToken[strategyData.underlyingTokens[i++]] = true;
            }
        }
    }

    /// EXTERNAL FUNCTIONS ///

    // PERMISSIONED FUNCTIONS

    function reQueryRewardTokens() external onlyDaoPermissions {
        delete strategyData.rewardTokens;

        // add BAL as a reward token, then let aura tell you what rewards
        // the vault will receive
        strategyData.rewardTokens.push() = BAL;
        // add AURA as a reward token, since some vaults do not list AURA
        // as a reward token
        strategyData.rewardTokens.push() = AURA;

        uint256 extraRewardsLength = strategyData
            .rewarder
            .extraRewardsLength();
        for (uint256 i; i < extraRewardsLength; ++i) {
            address rewardToken = IStashWrapper(
                IRewards(strategyData.rewarder.extraRewards(i)).rewardToken()
            ).baseToken();
<<<<<<< HEAD
=======

>>>>>>> 0e63e144
            if (rewardToken != AURA) {
                strategyData.rewardTokens.push() = rewardToken;
            }
        }
    }

    /// PUBLIC FUNCTIONS ///

    // REWARD AND HARVESTING LOGIC

    /// @notice Harvests and compounds outstanding vault rewards
    ///         and vests pending rewards
    /// @dev Only callable by Gelato Network bot
    /// @param data Bytes array for aggregator swap data
    /// @param maxSlippage Maximum allowable slippage on swapping
    /// @return yield The amount of new assets acquired from compounding vault yield
    function harvest(
        bytes memory data,
        uint256 maxSlippage
    )
        public
        override
        onlyHarvestor
        vaultActive
        nonReentrant
        returns (uint256 yield)
    {
        uint256 pending = _calculatePendingRewards();
        if (pending > 0) {
            // claim vested rewards
            _vestRewards(_totalAssets + pending);
        }

        // can only harvest once previous reward period is done
        if (vaultData.lastVestClaim >= vaultData.vestingPeriodEnd) {
            // cache strategy data
            StrategyData memory sd = strategyData;

            // claim aura rewards
            sd.rewarder.getReward(address(this), true);

            uint256 valueIn;

            {
                SwapperLib.Swap[] memory swapDataArray = abi.decode(
                    data,
                    (SwapperLib.Swap[])
                );

                // swap assets to one of pool token
                uint256 numRewardTokens = sd.rewardTokens.length;
                address rewardToken;
                uint256 rewardAmount;
                uint256 protocolFee;
                uint256 rewardPrice;

                for (uint256 i; i < numRewardTokens; ++i) {
                    rewardToken = sd.rewardTokens[i];
                    rewardAmount = ERC20(rewardToken).balanceOf(address(this));

                    if (rewardAmount == 0) {
                        continue;
                    }

                    // take protocol fee
                    protocolFee = rewardAmount.mulDivDown(
                        vaultHarvestFee(),
                        1e18
                    );
                    rewardAmount -= protocolFee;
                    SafeTransferLib.safeTransfer(
                        rewardToken,
                        centralRegistry.feeAccumulator(),
                        protocolFee
                    );

                    (rewardPrice, ) = getPriceRouter().getPrice(
                        rewardToken,
                        true,
                        true
                    );

                    valueIn += rewardAmount.mulDivDown(
                        rewardPrice,
                        10 ** ERC20(rewardToken).decimals()
                    );

                    // swap from rewardToken to underlying LP token if necessary
                    if (!isUnderlyingToken[rewardToken]) {
                        // swap for 100% slippage
                        // we have slippage check later for global level
                        SwapperLib.swap(
                            swapDataArray[i],
                            centralRegistry.priceRouter(),
                            10000
                        );
                    }
                }
            }

            // prep adding liquidity to balancer
            uint256 valueOut;
            uint256 numUnderlyingTokens = sd.underlyingTokens.length;
            address[] memory assets = new address[](numUnderlyingTokens);
            uint256[] memory maxAmountsIn = new uint256[](numUnderlyingTokens);
            address underlyingToken;
            uint256 assetPrice;

            for (uint256 i; i < numUnderlyingTokens; ++i) {
                underlyingToken = sd.underlyingTokens[i];
                assets[i] = underlyingToken;
                maxAmountsIn[i] = ERC20(underlyingToken).balanceOf(
                    address(this)
                );

                SwapperLib.approveTokenIfNeeded(
                    underlyingToken,
                    address(sd.balancerVault),
                    maxAmountsIn[i]
                );

                (assetPrice, ) = getPriceRouter().getPrice(
                    underlyingToken,
                    true,
                    true
                );

                valueOut += maxAmountsIn[i].mulDivDown(
                    assetPrice,
                    10 ** ERC20(underlyingToken).decimals()
                );
            }

            // check for slippage
            require(
                valueOut > valueIn.mulDivDown(1e18 - maxSlippage, 1e18),
                "AuraPositionVault: bad slippage"
            );

            // deposit assets into balancer
            sd.balancerVault.joinPool(
                sd.balancerPoolId,
                address(this),
                address(this),
                IBalancerVault.JoinPoolRequest(
                    assets,
                    maxAmountsIn,
                    abi.encode(
                        IBalancerVault.JoinKind.EXACT_TOKENS_IN_FOR_BPT_OUT,
                        maxAmountsIn,
                        1
                    ),
                    false // do not use internal balances
                )
            );

            // deposit assets into aura
            yield = ERC20(asset()).balanceOf(address(this));
            _deposit(yield);

            // update vesting info
            vaultData.rewardRate = uint128(
                yield.mulDivDown(rewardOffset, vestPeriod)
            );
            vaultData.vestingPeriodEnd = uint64(block.timestamp + vestPeriod);
            vaultData.lastVestClaim = uint64(block.timestamp);

            emit Harvest(yield);
        }
        // else yield is zero
    }

    /// INTERNAL FUNCTIONS ///

    /// @notice Deposits specified amount of assets into Aura booster contract
    /// @param assets The amount of assets to deposit
    function _deposit(uint256 assets) internal override {
        SafeTransferLib.safeApprove(
            asset(),
            address(strategyData.booster),
            assets
        );
        strategyData.booster.deposit(strategyData.pid, assets, true);
    }

    /// @notice Withdraws specified amount of assets from Aura reward pool
    /// @param assets The amount of assets to withdraw
    function _withdraw(uint256 assets) internal override {
        strategyData.rewarder.withdrawAndUnwrap(assets, false);
    }

    /// @notice Gets the balance of assets inside Aura reward pool
    /// @return The current balance of assets
    function _getRealPositionBalance()
        internal
        view
        override
        returns (uint256)
    {
        return strategyData.rewarder.balanceOf(address(this));
    }
}<|MERGE_RESOLUTION|>--- conflicted
+++ resolved
@@ -62,11 +62,7 @@
         strategyData.pid = pid_;
         strategyData.booster = IBooster(booster_);
 
-<<<<<<< HEAD
-        /// query actual aura pool configuration data
-=======
         // query actual aura pool configuration data
->>>>>>> 0e63e144
         (
             address pidToken,
             ,
@@ -76,12 +72,8 @@
             bool shutdown
         ) = strategyData.booster.poolInfo(strategyData.pid);
 
-<<<<<<< HEAD
-        /// validate that the pool is still active and that the lp token and rewarder in aura matches what we are configuring for
-=======
         // validate that the pool is still active and that the lp token
         // and rewarder in aura matches what we are configuring for
->>>>>>> 0e63e144
         require(
             pidToken == asset() && !shutdown && balRewards == rewarder_,
             "AuraPositionVault: improper aura vault config"
@@ -107,20 +99,13 @@
             address rewardToken = IStashWrapper(
                 IRewards(strategyData.rewarder.extraRewards(i)).rewardToken()
             ).baseToken();
-<<<<<<< HEAD
-=======
-
->>>>>>> 0e63e144
+
             if (rewardToken != AURA) {
                 strategyData.rewardTokens.push() = rewardToken;
             }
         }
 
-<<<<<<< HEAD
-        /// query liquidity pools underlying tokens from the balancer vault
-=======
         // query liquidity pools underlying tokens from the balancer vault
->>>>>>> 0e63e144
         (address[] memory underlyingTokens, , ) = strategyData
             .balancerVault
             .getPoolTokens(strategyData.balancerPoolId);
@@ -155,10 +140,7 @@
             address rewardToken = IStashWrapper(
                 IRewards(strategyData.rewarder.extraRewards(i)).rewardToken()
             ).baseToken();
-<<<<<<< HEAD
-=======
-
->>>>>>> 0e63e144
+
             if (rewardToken != AURA) {
                 strategyData.rewardTokens.push() = rewardToken;
             }
