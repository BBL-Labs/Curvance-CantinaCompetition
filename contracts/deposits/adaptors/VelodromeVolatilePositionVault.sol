--- conflicted
+++ resolved
@@ -128,8 +128,7 @@
                     SwapperLib.swap(swapData);
                 }
             }
-
-<<<<<<< HEAD
+            
             // swap token0 to LP Token underlying tokens
             uint256 totalAmountA = ERC20(sd.token0).balanceOf(address(this));
 
@@ -145,26 +144,8 @@
 
             uint256 swapAmount = _optimalDeposit(totalAmountA, reserveA);
             _swapExactTokensForTokens(sd.token0, sd.token1, swapAmount);
-=======
-            // deposit into velodrome
-            yield = VelodromeLib.enterVelodrome(
-                address(sd.router),
-                address(sd.pairFactory),
-                asset(),
-                0
-            );
-
-            (uint256 lpPrice, ) = getPriceRouter().getPrice(
-                asset(),
-                true,
-                true
-            );
-            uint256 valueOut = yield.mulDivDown(lpPrice, 10 ** 18);
->>>>>>> 42cdff1f
 
             totalAmountA -= swapAmount;
-
-<<<<<<< HEAD
             // add liquidity to velodrome lp
             yield = _addLiquidity(
                 sd.token0,
@@ -173,8 +154,6 @@
                 ERC20(sd.token1).balanceOf(address(this)) // totalAmountB
             );
 
-=======
->>>>>>> 42cdff1f
             // deposit assets into velodrome gauge
             _deposit(yield);
 
