--- conflicted
+++ resolved
@@ -137,49 +137,23 @@
     /// @param timestamp Timestamp in seconds
     function epochOfTimestamp(
         uint256 timestamp
-<<<<<<< HEAD
     ) public view whenGaugeStarted returns (uint256) {
-        if (timestamp <= startTime) {
-            return 0;
-=======
-    ) public view returns (uint256) {
-        if (startTime == 0) {
-            revert GaugeErrors.NotStarted();
->>>>>>> 33d4dd15
-        }
-
         return (timestamp - startTime) / EPOCH_WINDOW;
     }
 
     /// @notice Returns start time of given epoch
     /// @param epoch Epoch number
-<<<<<<< HEAD
     function epochStartTime(
         uint256 epoch
     ) public view whenGaugeStarted returns (uint256) {
-=======
-    function epochStartTime(uint256 epoch) public view returns (uint256) {
-        if (startTime == 0) {
-            revert GaugeErrors.NotStarted();
-        }
-        
->>>>>>> 33d4dd15
         return startTime + epoch * EPOCH_WINDOW;
     }
 
     /// @notice Returns end time of given epoch
     /// @param epoch Epoch number
-<<<<<<< HEAD
     function epochEndTime(
         uint256 epoch
     ) public view whenGaugeStarted returns (uint256) {
-=======
-    function epochEndTime(uint256 epoch) public view returns (uint256) {
-        if (startTime == 0) {
-            revert GaugeErrors.NotStarted();
-        }
-        
->>>>>>> 33d4dd15
         return startTime + (epoch + 1) * EPOCH_WINDOW;
     }
 
