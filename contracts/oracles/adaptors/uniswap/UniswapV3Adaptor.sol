--- conflicted
+++ resolved
@@ -1,255 +1,242 @@
-// SPDX-License-Identifier: MIT
-pragma solidity ^0.8.17;
-
-import { BaseOracleAdaptor } from "contracts/oracles/adaptors/BaseOracleAdaptor.sol";
-import { ERC20 } from "contracts/libraries/external/ERC20.sol";
-
-import { IPriceRouter } from "contracts/interfaces/IPriceRouter.sol";
-import { ICentralRegistry } from "contracts/interfaces/ICentralRegistry.sol";
-import { PriceReturnData } from "contracts/interfaces/IOracleAdaptor.sol";
-import { IStaticOracle } from "contracts/interfaces/external/uniswap/IStaticOracle.sol";
-import { UniswapV3Pool } from "contracts/interfaces/external/uniswap/UniswapV3Pool.sol";
-
-contract UniswapV3Adaptor is BaseOracleAdaptor {
-    /// TYPES ///
-
-    /// @notice Stores configuration data for Uniswap V3 Twap price sources.
-    /// @param priceSource The address location where you query the associated assets TWAP price
-    /// @param secondsAgo period used for TWAP calculation
-    /// @param baseDecimals the asset you want to price, decimals
-    /// @param quoteDecimals the asset price is quoted in, decimals
-    /// @param quoteToken the asset Twap calulation denominates in
-    struct AdaptorData {
-        address priceSource;
-        uint32 secondsAgo;
-        uint8 baseDecimals;
-        uint8 quoteDecimals;
-        address quoteToken;
-    }
-
-    /// CONSTANTS ///
-
-    /// @notice The smallest possible TWAP that can be used.
-    uint32 public constant MINIMUM_SECONDS_AGO = 300;
-
-    /// @notice Chain WETH address.
-    address public immutable WETH;
-
-    IStaticOracle public immutable uniswapOracleRouter;
-
-    /// STORAGE ///
-
-    /// @notice Uniswap adaptor storage
-    mapping(address => AdaptorData) public adaptorData;
-
-    /// EVENTS ///
-
-    event UniswapV3AssetAdded(address asset, AdaptorData assetConfig);
-
-    event UniswapV3AssetRemoved(address asset);
-
-    /// ERRORS ///
-
-    error UniswapV3Adaptor__AssetIsNotSupported();
-    error UniswapV3Adaptor__SecondsAgoIsLessThanMinimum();
-
-    /// CONSTRUCTOR ///
-
-    constructor(
-        ICentralRegistry centralRegistry_,
-        IStaticOracle oracleAddress_,
-        address WETH_
-    ) BaseOracleAdaptor(centralRegistry_) {
-        uniswapOracleRouter = oracleAddress_;
-        WETH = WETH_;
-    }
-
-    /// EXTERNAL FUNCTIONS ///
-
-    /// @notice Gets the price of a given asset.
-    /// @dev This function uses the Uniswap V3 oracle to calculate the price.
-    /// @param asset The address of the asset for which the price is needed.
-    /// @param inUSD A boolean to determine if the price should be returned
-    ///              in USD or ETH.
-    /// @param getLower A boolean to determine if lower of two oracle prices
-    ///                 should be retrieved.
-    /// @return pData A structure containing the price, error status,
-    ///               and the quote format of the price.
-    function getPrice(
-        address asset,
-        bool inUSD,
-        bool getLower
-    ) external view override returns (PriceReturnData memory pData) {
-        if (!isSupportedAsset[asset]) {
-            revert UniswapV3Adaptor__AssetIsNotSupported();
-        }
-
-        AdaptorData memory data = adaptorData[asset];
-        address[] memory pools = new address[](1);
-        pools[0] = data.priceSource;
-        uint256 twapPrice;
-        pData.inUSD = inUSD;
-
-        (bool success, bytes memory returnData) = address(uniswapOracleRouter)
-            .staticcall(
-                abi.encodePacked(
-                    uniswapOracleRouter
-                        .quoteSpecificPoolsWithTimePeriod
-                        .selector,
-                    abi.encode(
-                        10 ** data.baseDecimals,
-                        asset,
-                        data.quoteToken,
-                        pools,
-                        data.secondsAgo
-                    )
-                )
-            );
-
-        if (success) {
-            twapPrice = abi.decode(returnData, (uint256));
-        } else {
-            // Uniswap TWAP check reverted, notify the price router
-            // that we had an error
-            pData.hadError = true;
-            return pData;
-        }
-
-        IPriceRouter PriceRouter = IPriceRouter(centralRegistry.priceRouter());
-
-        // We want the asset price in USD which uniswap cant do,
-        // so find out the price of the quote token in USD then divide
-        // so its in USD
-        if (inUSD) {
-            if (!PriceRouter.isSupportedAsset(data.quoteToken)) {
-                // Our price router does not know how to value this quote token
-                // so we cant use the TWAP data
-                pData.hadError = true;
-                return pData;
-            }
-
-            (uint256 quoteTokenDenominator, uint256 errorCode) = PriceRouter
-                .getPrice(data.quoteToken, true, getLower);
-
-            // Make sure that if the Price Router had an error,
-            // it was not catastrophic
-            if (errorCode > 1) {
-                pData.hadError = true;
-                return pData;
-            }
-
-            // We have a route to USD pricing so we can convert
-            // the quote token price to USD and return.
-            uint256 newPrice = (twapPrice * quoteTokenDenominator) /
-                            data.quoteDecimals;
-
-            if (_checkOracleOverflow(newPrice)) {
-                pData.hadError = true;
-                return pData;
-            }
-
-            pData.price = uint240(newPrice);
-            return pData;
-        }
-
-        if (data.quoteToken != WETH) {
-            if (!PriceRouter.isSupportedAsset(data.quoteToken)) {
-                // Our price router does not know how to value this quote
-                // token so we cant use the TWAP data.
-                pData.hadError = true;
-                return pData;
-            }
-
-            (uint256 quoteTokenDenominator, uint256 errorCode) = PriceRouter
-                .getPrice(data.quoteToken, false, getLower);
-
-            // Make sure that if the Price Router had an error,
-            // it was not catastrophic.
-            if (errorCode > 1) {
-                pData.hadError = true;
-                return pData;
-            }
-
-            twapPrice = twapPrice / quoteTokenDenominator;
-
-            if (_checkOracleOverflow(twapPrice)) {
-                pData.hadError = true;
-                return pData;
-            }
-
-            // We have a route to ETH pricing so we can convert
-<<<<<<< HEAD
-            // the quote token price to ETH and return.
-            pData.price = uint240(twapPrice);
-            return pData;
-        }
-
-        if (_checkOracleOverflow(twapPrice)) {
-            pData.hadError = true;
-            return pData;
-=======
-            // the quote token price to ETH and return
-            return
-                PriceReturnData({
-                    price: uint240(
-                        (twapPrice * quoteTokenDenominator) /
-                            data.quoteDecimals
-                    ),
-                    hadError: false,
-                    inUSD: false
-                });
->>>>>>> 71e22830
-        }
-
-        pData.price = uint240(twapPrice);
-    }
-
-    function addAsset(address asset, AdaptorData memory data) external {
-        _checkElevatedPermissions();
-
-        // Verify seconds ago is reasonable.
-        if (data.secondsAgo < MINIMUM_SECONDS_AGO) {
-            revert UniswapV3Adaptor__SecondsAgoIsLessThanMinimum();
-        }
-
-        UniswapV3Pool pool = UniswapV3Pool(data.priceSource);
-
-        address token0 = pool.token0();
-        address token1 = pool.token1();
-        if (token0 == asset) {
-            data.baseDecimals = ERC20(asset).decimals();
-            data.quoteDecimals = ERC20(token1).decimals();
-            data.quoteToken = token1;
-        } else if (token1 == asset) {
-            data.baseDecimals = ERC20(asset).decimals();
-            data.quoteDecimals = ERC20(token0).decimals();
-            data.quoteToken = token0;
-        } else revert UniswapV3Adaptor__AssetIsNotSupported();
-
-        adaptorData[asset] = data;
-        isSupportedAsset[asset] = true;
-        emit UniswapV3AssetAdded(asset, data);
-    }
-
-    /// @notice Removes a supported asset from the adaptor.
-    /// @dev Calls back into price router to notify it of its removal
-    /// @param asset The address of the asset to be removed.
-    function removeAsset(address asset) external override {
-        _checkElevatedPermissions();
-
-        if (!isSupportedAsset[asset]) {
-            revert UniswapV3Adaptor__AssetIsNotSupported();
-        }
-
-        // Notify the adaptor to stop supporting the asset
-        delete isSupportedAsset[asset];
-
-        // Wipe config mapping entries for a gas refund
-        delete adaptorData[asset];
-
-        // Notify the price router that we are going
-        // to stop supporting the asset
-        IPriceRouter(centralRegistry.priceRouter()).notifyFeedRemoval(asset);
-        emit UniswapV3AssetRemoved(asset);
-    }
-}
+// SPDX-License-Identifier: MIT
+pragma solidity ^0.8.17;
+
+import { BaseOracleAdaptor } from "contracts/oracles/adaptors/BaseOracleAdaptor.sol";
+import { ERC20 } from "contracts/libraries/external/ERC20.sol";
+
+import { IPriceRouter } from "contracts/interfaces/IPriceRouter.sol";
+import { ICentralRegistry } from "contracts/interfaces/ICentralRegistry.sol";
+import { PriceReturnData } from "contracts/interfaces/IOracleAdaptor.sol";
+import { IStaticOracle } from "contracts/interfaces/external/uniswap/IStaticOracle.sol";
+import { UniswapV3Pool } from "contracts/interfaces/external/uniswap/UniswapV3Pool.sol";
+
+contract UniswapV3Adaptor is BaseOracleAdaptor {
+    /// TYPES ///
+
+    /// @notice Stores configuration data for Uniswap V3 Twap price sources.
+    /// @param priceSource The address location where you query the associated assets TWAP price
+    /// @param secondsAgo period used for TWAP calculation
+    /// @param baseDecimals the asset you want to price, decimals
+    /// @param quoteDecimals the asset price is quoted in, decimals
+    /// @param quoteToken the asset Twap calulation denominates in
+    struct AdaptorData {
+        address priceSource;
+        uint32 secondsAgo;
+        uint8 baseDecimals;
+        uint8 quoteDecimals;
+        address quoteToken;
+    }
+
+    /// CONSTANTS ///
+
+    /// @notice The smallest possible TWAP that can be used.
+    uint32 public constant MINIMUM_SECONDS_AGO = 300;
+
+    /// @notice Chain WETH address.
+    address public immutable WETH;
+
+    IStaticOracle public immutable uniswapOracleRouter;
+
+    /// STORAGE ///
+
+    /// @notice Uniswap adaptor storage
+    mapping(address => AdaptorData) public adaptorData;
+
+    /// EVENTS ///
+
+    event UniswapV3AssetAdded(address asset, AdaptorData assetConfig);
+
+    event UniswapV3AssetRemoved(address asset);
+
+    /// ERRORS ///
+
+    error UniswapV3Adaptor__AssetIsNotSupported();
+    error UniswapV3Adaptor__SecondsAgoIsLessThanMinimum();
+
+    /// CONSTRUCTOR ///
+
+    constructor(
+        ICentralRegistry centralRegistry_,
+        IStaticOracle oracleAddress_,
+        address WETH_
+    ) BaseOracleAdaptor(centralRegistry_) {
+        uniswapOracleRouter = oracleAddress_;
+        WETH = WETH_;
+    }
+
+    /// EXTERNAL FUNCTIONS ///
+
+    /// @notice Gets the price of a given asset.
+    /// @dev This function uses the Uniswap V3 oracle to calculate the price.
+    /// @param asset The address of the asset for which the price is needed.
+    /// @param inUSD A boolean to determine if the price should be returned
+    ///              in USD or ETH.
+    /// @param getLower A boolean to determine if lower of two oracle prices
+    ///                 should be retrieved.
+    /// @return pData A structure containing the price, error status,
+    ///               and the quote format of the price.
+    function getPrice(
+        address asset,
+        bool inUSD,
+        bool getLower
+    ) external view override returns (PriceReturnData memory pData) {
+        if (!isSupportedAsset[asset]) {
+            revert UniswapV3Adaptor__AssetIsNotSupported();
+        }
+
+        AdaptorData memory data = adaptorData[asset];
+        address[] memory pools = new address[](1);
+        pools[0] = data.priceSource;
+        uint256 twapPrice;
+        pData.inUSD = inUSD;
+
+        (bool success, bytes memory returnData) = address(uniswapOracleRouter)
+            .staticcall(
+                abi.encodePacked(
+                    uniswapOracleRouter
+                        .quoteSpecificPoolsWithTimePeriod
+                        .selector,
+                    abi.encode(
+                        10 ** data.baseDecimals,
+                        asset,
+                        data.quoteToken,
+                        pools,
+                        data.secondsAgo
+                    )
+                )
+            );
+
+        if (success) {
+            twapPrice = abi.decode(returnData, (uint256));
+        } else {
+            // Uniswap TWAP check reverted, notify the price router
+            // that we had an error
+            pData.hadError = true;
+            return pData;
+        }
+
+        IPriceRouter PriceRouter = IPriceRouter(centralRegistry.priceRouter());
+
+        // We want the asset price in USD which uniswap cant do,
+        // so find out the price of the quote token in USD then divide
+        // so its in USD
+        if (inUSD) {
+            if (!PriceRouter.isSupportedAsset(data.quoteToken)) {
+                // Our price router does not know how to value this quote token
+                // so we cant use the TWAP data
+                pData.hadError = true;
+                return pData;
+            }
+
+            (uint256 quoteTokenDenominator, uint256 errorCode) = PriceRouter
+                .getPrice(data.quoteToken, true, getLower);
+
+            // Make sure that if the Price Router had an error,
+            // it was not catastrophic
+            if (errorCode > 1) {
+                pData.hadError = true;
+                return pData;
+            }
+
+            // We have a route to USD pricing so we can convert
+            // the quote token price to USD and return.
+            uint256 newPrice = (twapPrice * quoteTokenDenominator) /
+                            data.quoteDecimals;
+
+            if (_checkOracleOverflow(newPrice)) {
+                pData.hadError = true;
+                return pData;
+            }
+
+            pData.price = uint240(newPrice);
+            return pData;
+        }
+
+        if (data.quoteToken != WETH) {
+            if (!PriceRouter.isSupportedAsset(data.quoteToken)) {
+                // Our price router does not know how to value this quote
+                // token so we cant use the TWAP data.
+                pData.hadError = true;
+                return pData;
+            }
+
+            (uint256 quoteTokenDenominator, uint256 errorCode) = PriceRouter
+                .getPrice(data.quoteToken, false, getLower);
+
+            // Make sure that if the Price Router had an error,
+            // it was not catastrophic.
+            if (errorCode > 1) {
+                pData.hadError = true;
+                return pData;
+            }
+
+            twapPrice = twapPrice / quoteTokenDenominator;
+
+            if (_checkOracleOverflow(twapPrice)) {
+                pData.hadError = true;
+                return pData;
+            }
+
+            // We have a route to ETH pricing so we can convert
+            // the quote token price to ETH and return.
+            pData.price = uint240(twapPrice);
+            return pData;
+        }
+
+        if (_checkOracleOverflow(twapPrice)) {
+            pData.hadError = true;
+            return pData;
+        }
+
+        pData.price = uint240(twapPrice);
+    }
+
+    function addAsset(address asset, AdaptorData memory data) external {
+        _checkElevatedPermissions();
+
+        // Verify seconds ago is reasonable.
+        if (data.secondsAgo < MINIMUM_SECONDS_AGO) {
+            revert UniswapV3Adaptor__SecondsAgoIsLessThanMinimum();
+        }
+
+        UniswapV3Pool pool = UniswapV3Pool(data.priceSource);
+
+        address token0 = pool.token0();
+        address token1 = pool.token1();
+        if (token0 == asset) {
+            data.baseDecimals = ERC20(asset).decimals();
+            data.quoteDecimals = ERC20(token1).decimals();
+            data.quoteToken = token1;
+        } else if (token1 == asset) {
+            data.baseDecimals = ERC20(asset).decimals();
+            data.quoteDecimals = ERC20(token0).decimals();
+            data.quoteToken = token0;
+        } else revert UniswapV3Adaptor__AssetIsNotSupported();
+
+        adaptorData[asset] = data;
+        isSupportedAsset[asset] = true;
+        emit UniswapV3AssetAdded(asset, data);
+    }
+
+    /// @notice Removes a supported asset from the adaptor.
+    /// @dev Calls back into price router to notify it of its removal
+    /// @param asset The address of the asset to be removed.
+    function removeAsset(address asset) external override {
+        _checkElevatedPermissions();
+
+        if (!isSupportedAsset[asset]) {
+            revert UniswapV3Adaptor__AssetIsNotSupported();
+        }
+
+        // Notify the adaptor to stop supporting the asset
+        delete isSupportedAsset[asset];
+
+        // Wipe config mapping entries for a gas refund
+        delete adaptorData[asset];
+
+        // Notify the price router that we are going
+        // to stop supporting the asset
+        IPriceRouter(centralRegistry.priceRouter()).notifyFeedRemoval(asset);
+        emit UniswapV3AssetRemoved(asset);
+    }
+}