--- conflicted
+++ resolved
@@ -156,11 +156,8 @@
             pt: data.pt,
             quoteAssetDecimals: data.quoteAssetDecimals
         });
-<<<<<<< HEAD
+        isSupportedAsset[asset] = true;
         emit PendleLPAssetAdded(asset, data);
-=======
-        isSupportedAsset[asset] = true;
->>>>>>> 20fcdf37
     }
 
     /// @notice Removes a supported asset from the adaptor.
