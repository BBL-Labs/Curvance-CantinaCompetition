// SPDX-License-Identifier: MIT
pragma solidity ^0.8.17;

import { BaseOracleAdaptor } from "contracts/oracles/adaptors/BaseOracleAdaptor.sol";

import { IERC20 } from "contracts/interfaces/IERC20.sol";
import { PriceReturnData } from "contracts/interfaces/IOracleAdaptor.sol";
import { ICentralRegistry } from "contracts/interfaces/ICentralRegistry.sol";
import { IPriceRouter } from "contracts/interfaces/IPriceRouter.sol";
import { IUniswapV2Pair } from "contracts/interfaces/external/uniswap/IUniswapV2Pair.sol";
import { Math } from "contracts/libraries/Math.sol";

contract BaseStableLPAdaptor is BaseOracleAdaptor {
    /// TYPES ///

    /// @notice Adaptor storage
    /// @param token0 token0 address
    /// @param decimals0 token0 decimals
    /// @param token1 token1 address
    /// @param decimals1 token1 decimals
    struct AdaptorData {
        address token0;
        uint8 decimals0;
        address token1;
        uint8 decimals1;
    }

    /// STORAGE ///

    /// @notice Balancer Stable Pool Adaptor Storage
    mapping(address => AdaptorData) public adaptorData;

    /// CONSTRUCTOR ///

    constructor(
        ICentralRegistry centralRegistry_
    ) BaseOracleAdaptor(centralRegistry_) {}

    /// EXTERNAL FUNCTIONS ///

    /// @notice Called during pricing operations.
    /// @param asset The bpt being priced
    /// @param inUSD Indicates whether we want the price in USD or ETH
    /// @param getLower Since this adaptor calls back into the price router
    ///                 it needs to know if it should be working with the
    ///                 upper or lower prices of assets
    function getPrice(
        address asset,
        bool inUSD,
        bool getLower
    ) external view virtual override returns (PriceReturnData memory) {
        return _getPrice(asset, inUSD, getLower);
    }

    /// @notice Add a Balancer Stable Pool Bpt as an asset.
    /// @dev Should be called before `PriceRotuer:addAssetPriceFeed` is called.
    /// @param asset The address of the bpt to add
    function addAsset(address asset) external virtual onlyElevatedPermissions {
        _addAsset(asset);
    }

    /// @notice Removes a supported asset from the adaptor.
    /// @dev Calls back into price router to notify it of its removal
    function removeAsset(
        address asset
    ) external virtual override onlyDaoPermissions {
        _removeAsset(asset);
    }

    /// INTERNAL FUNCTIONS ///

    /// @notice Add a Balancer Stable Pool Bpt as an asset.
    /// @dev Should be called before `PriceRotuer:addAssetPriceFeed` is called.
    /// @param asset The address of the bpt to add
<<<<<<< HEAD
    function _addAsset(
        address asset
    ) internal returns (AdaptorData memory data) {
=======
    function _addAsset(address asset) internal returns (AdaptorData memory) {
>>>>>>> 6fd5a966
        IUniswapV2Pair pool = IUniswapV2Pair(asset);
        data.token0 = pool.token0();
        data.token1 = pool.token1();
        data.decimals0 = IERC20(data.token0).decimals();
        data.decimals1 = IERC20(data.token1).decimals();

        // Save values in Adaptor storage.
        adaptorData[asset] = data;
        isSupportedAsset[asset] = true;
        return data;
    }

    /// @notice Removes a supported asset from the adaptor.
    /// @dev Calls back into price router to notify it of its removal
    function _removeAsset(address asset) internal {
        // Notify the adaptor to stop supporting the asset
        delete isSupportedAsset[asset];
        // Wipe config mapping entries for a gas refund
        delete adaptorData[asset];

        // Notify the price router that we are going to stop supporting the asset
        IPriceRouter(centralRegistry.priceRouter()).notifyFeedRemoval(asset);
    }

    /// @notice Called during pricing operations.
    /// @dev https://blog.alphaventuredao.io/fair-lp-token-pricing/
    /// @param asset The bpt being priced
    /// @param inUSD Indicates whether we want the price in USD or ETH
    /// @param getLower Since this adaptor calls back into the price router
    ///                 it needs to know if it should be working with the
    ///                 upper or lower prices of assets
    function _getPrice(
        address asset,
        bool inUSD,
        bool getLower
    ) internal view returns (PriceReturnData memory pData) {
        // Read Adaptor storage and grab pool tokens
        AdaptorData memory data = adaptorData[asset];
        IUniswapV2Pair pool = IUniswapV2Pair(asset);

        // LP total supply
        uint256 totalSupply = pool.totalSupply();
        // LP reserves
        (uint256 reserve0, uint256 reserve1, ) = pool.getReserves();
        // convert to 18 decimals
        if (data.decimals0 != 18) {
            reserve0 = (reserve0 * 1e18) / (10 ** data.decimals0);
        }
        if (data.decimals1 != 18) {
            reserve1 = (reserve1 * 1e18) / (10 ** data.decimals1);
        }

        uint256 price0;
        uint256 price1;
        uint256 errorCode;
        IPriceRouter priceRouter = IPriceRouter(centralRegistry.priceRouter());
        (price0, errorCode) = priceRouter.getPrice(
            data.token0,
            inUSD,
            getLower
        );
        if (errorCode > 0) {
            pData.hadError = true;
            return pData;
        }
        (price1, errorCode) = priceRouter.getPrice(
            data.token1,
            inUSD,
            getLower
        );
        if (errorCode > 0) {
            pData.hadError = true;
            return pData;
        }

        pData.inUSD = inUSD;
        pData.price = uint240(
            _getFairPrice(reserve0, reserve1, price0, price1, totalSupply)
        );
    }

    function _getFairPrice(
        uint256 reserve0,
        uint256 reserve1,
        uint256 price0,
        uint256 price1,
        uint256 totalSupply
    ) internal pure returns (uint256 fairReserve) {
        // constant product = x^3 * y + x * y^3
        uint256 sqrtReserve = Math.sqrt(
            Math.sqrt(reserve0 * reserve1) *
                Math.sqrt(reserve0 * reserve0 + reserve1 * reserve1)
        );
        uint256 ratio = ((1e18) * price0) / price1;
        uint256 sqrtPrice = Math.sqrt(
            Math.sqrt((1e18) * ratio) * Math.sqrt(1e36 + ratio * ratio)
        );
        return
            ((((1e18) * sqrtReserve) / sqrtPrice) * price0 * 2) / totalSupply;
    }
}<|MERGE_RESOLUTION|>--- conflicted
+++ resolved
@@ -72,13 +72,9 @@
     /// @notice Add a Balancer Stable Pool Bpt as an asset.
     /// @dev Should be called before `PriceRotuer:addAssetPriceFeed` is called.
     /// @param asset The address of the bpt to add
-<<<<<<< HEAD
     function _addAsset(
         address asset
     ) internal returns (AdaptorData memory data) {
-=======
-    function _addAsset(address asset) internal returns (AdaptorData memory) {
->>>>>>> 6fd5a966
         IUniswapV2Pair pool = IUniswapV2Pair(asset);
         data.token0 = pool.token0();
         data.token1 = pool.token1();
