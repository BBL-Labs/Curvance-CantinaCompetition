// SPDX-License-Identifier: MIT
pragma solidity ^0.8.17;

import "forge-std/Script.sol";

import { OracleRouter } from "contracts/oracles/OracleRouter.sol";

import { ICentralRegistry } from "contracts/interfaces/ICentralRegistry.sol";

import { DeployConfiguration } from "../utils/DeployConfiguration.sol";

contract OracleRouterDeployer is DeployConfiguration {
    address oracleRouter;

<<<<<<< HEAD
    function deployOracleRouter(address centralRegistry) internal {
=======
    function _deployOracleRouter(
        address centralRegistry,
        address ethUsdFeed
    ) internal {
>>>>>>> 98be76b9
        require(centralRegistry != address(0), "Set the centralRegistry!");

        oracleRouter = address(
            new OracleRouter(ICentralRegistry(centralRegistry))
        );

        console.log("oracleRouter: ", oracleRouter);
        _saveDeployedContracts("oracleRouter", oracleRouter);
    }
}<|MERGE_RESOLUTION|>--- conflicted
+++ resolved
@@ -12,14 +12,10 @@
 contract OracleRouterDeployer is DeployConfiguration {
     address oracleRouter;
 
-<<<<<<< HEAD
-    function deployOracleRouter(address centralRegistry) internal {
-=======
     function _deployOracleRouter(
         address centralRegistry,
         address ethUsdFeed
     ) internal {
->>>>>>> 98be76b9
         require(centralRegistry != address(0), "Set the centralRegistry!");
 
         oracleRouter = address(
